/*
dotNetRDF is free and open source software licensed under the MIT License

-----------------------------------------------------------------------------

Copyright (c) 2009-2012 dotNetRDF Project (dotnetrdf-developer@lists.sf.net)

Permission is hereby granted, free of charge, to any person obtaining a copy
of this software and associated documentation files (the "Software"), to deal
in the Software without restriction, including without limitation the rights
to use, copy, modify, merge, publish, distribute, sublicense, and/or sell
copies of the Software, and to permit persons to whom the Software is furnished
to do so, subject to the following conditions:

The above copyright notice and this permission notice shall be included in all
copies or substantial portions of the Software.

THE SOFTWARE IS PROVIDED "AS IS", WITHOUT WARRANTY OF ANY KIND, EXPRESS OR 
IMPLIED, INCLUDING BUT NOT LIMITED TO THE WARRANTIES OF MERCHANTABILITY, 
FITNESS FOR A PARTICULAR PURPOSE AND NONINFRINGEMENT. IN NO EVENT SHALL THE
AUTHORS OR COPYRIGHT HOLDERS BE LIABLE FOR ANY CLAIM, DAMAGES OR OTHER LIABILITY,
WHETHER IN AN ACTION OF CONTRACT, TORT OR OTHERWISE, ARISING FROM, OUT OF OR IN
CONNECTION WITH THE SOFTWARE OR THE USE OR OTHER DEALINGS IN THE SOFTWARE.
*/

using System;
using System.Collections.Generic;
using System.Linq;
using System.Text;
using Microsoft.VisualStudio.TestTools.UnitTesting;
using VDS.RDF.Configuration;
using VDS.RDF.Query.PropertyFunctions;

namespace VDS.RDF.Configuration
{
    [TestClass]
    public class LoadObjectTests
    {
        [TestMethod]
        public void ConfigurationLoadObjectPropertyFunctionFactory()
        {
            String graph = ConfigLookupTests.Prefixes + @"
_:a a dnr:SparqlPropertyFunctionFactory ;
  dnr:type """ + typeof(MockPropertyFunctionFactory).AssemblyQualifiedName + @""" .";

            Graph g = new Graph();
            g.LoadFromString(graph);

            IPropertyFunctionFactory factory = ConfigurationLoader.LoadObject(g, g.GetBlankNode("a")) as IPropertyFunctionFactory;
            Assert.IsNotNull(factory);
            Assert.AreEqual(typeof(MockPropertyFunctionFactory), factory.GetType());
        }

        [TestMethod]
        public void ConfigurationLoadObjectTripleCollection1()
        {
            String graph = ConfigLookupTests.Prefixes + @"
_:a a dnr:TripleCollection ;
  dnr:type ""VDS.RDF.TreeIndexedTripleCollection"" .";

            Graph g = new Graph();
            g.LoadFromString(graph);

            BaseTripleCollection collection = ConfigurationLoader.LoadObject(g, g.GetBlankNode("a")) as BaseTripleCollection;
            Assert.IsNotNull(collection);
            Assert.AreEqual(typeof(TreeIndexedTripleCollection), collection.GetType());
        }

        [TestMethod]
        public void ConfigurationLoadObjectTripleCollection2()
        {
            String graph = ConfigLookupTests.Prefixes + @"
_:a a dnr:TripleCollection ;
  dnr:type ""VDS.RDF.ThreadSafeTripleCollection"" ;
  dnr:usingTripleCollection _:b .
_:b a dnr:TripleCollection ;
  dnr:type ""VDS.RDF.TreeIndexedTripleCollection"" .";

            Graph g = new Graph();
            g.LoadFromString(graph);

            BaseTripleCollection collection = ConfigurationLoader.LoadObject(g, g.GetBlankNode("a")) as BaseTripleCollection;
            Assert.IsNotNull(collection);
            Assert.AreEqual(typeof(ThreadSafeTripleCollection), collection.GetType());
        }

        [TestMethod]
        public void ConfigurationLoadObjectGraphCollection1()
        {
            String graph = ConfigLookupTests.Prefixes + @"
_:a a dnr:GraphCollection ;
  dnr:type ""VDS.RDF.GraphCollection"" .";

            Graph g = new Graph();
            g.LoadFromString(graph);

            BaseGraphCollection collection = ConfigurationLoader.LoadObject(g, g.GetBlankNode("a")) as BaseGraphCollection;
            Assert.IsNotNull(collection);
            Assert.AreEqual(typeof(GraphCollection), collection.GetType());
        }

        [TestMethod]
        public void ConfigurationLoadObjectGraphCollection2()
        {
            String graph = ConfigLookupTests.Prefixes + @"
_:a a dnr:GraphCollection ;
  dnr:type ""VDS.RDF.ThreadSafeGraphCollection"" ;
  dnr:usingGraphCollection _:b .
_:b a dnr:GraphCollection ;
  dnr:type ""VDS.RDF.GraphCollection"" .";

            Graph g = new Graph();
            g.LoadFromString(graph);

            BaseGraphCollection collection = ConfigurationLoader.LoadObject(g, g.GetBlankNode("a")) as BaseGraphCollection;
            Assert.IsNotNull(collection);
            Assert.AreEqual(typeof(ThreadSafeGraphCollection), collection.GetType());
        }

<<<<<<< HEAD
#if !NO_FILE
=======
#if !NO_FILE // No DiskDemandGraphCollection
>>>>>>> 8f696ffa
        [TestMethod]
        public void ConfigurationLoadObjectGraphCollection3()
        {
            String graph = ConfigLookupTests.Prefixes + @"
_:a a dnr:GraphCollection ;
  dnr:type ""VDS.RDF.DiskDemandGraphCollection"" ;
  dnr:usingGraphCollection _:b .
_:b a dnr:GraphCollection ;
  dnr:type ""VDS.RDF.GraphCollection"" .";

            Graph g = new Graph();
            g.LoadFromString(graph);

            BaseGraphCollection collection = ConfigurationLoader.LoadObject(g, g.GetBlankNode("a")) as BaseGraphCollection;
            Assert.IsNotNull(collection);
            Assert.AreEqual(typeof(DiskDemandGraphCollection), collection.GetType());
        }
#endif

<<<<<<< HEAD
#if !SILVERLIGHT
=======
#if !SILVERLIGHT // No WebDemandGraphCollection
>>>>>>> 8f696ffa
        [TestMethod]
        public void ConfigurationLoadObjectGraphCollection4()
        {
            String graph = ConfigLookupTests.Prefixes + @"
_:a a dnr:GraphCollection ;
  dnr:type ""VDS.RDF.WebDemandGraphCollection"" ;
  dnr:usingGraphCollection _:b .
_:b a dnr:GraphCollection ;
  dnr:type ""VDS.RDF.GraphCollection"" .";

            Graph g = new Graph();
            g.LoadFromString(graph);

            BaseGraphCollection collection = ConfigurationLoader.LoadObject(g, g.GetBlankNode("a")) as BaseGraphCollection;
            Assert.IsNotNull(collection);
            Assert.AreEqual(typeof(WebDemandGraphCollection), collection.GetType());
        }
#endif

#if !SILVERLIGHT // No WebDemandGraphCollection
        [TestMethod]
        public void ConfigurationLoadObjectGraphCollection5()
        {
            String graph = ConfigLookupTests.Prefixes + @"
_:a a dnr:GraphCollection ;
  dnr:type ""VDS.RDF.WebDemandGraphCollection"" ;
  dnr:usingGraphCollection _:b .
_:b a dnr:GraphCollection ;
  dnr:type ""VDS.RDF.ThreadSafeGraphCollection"" ;
  dnr:usingGraphCollection _:c .
_:c a dnr:GraphCollection ;
  dnr:type ""VDS.RDF.GraphCollection"" .";

            Graph g = new Graph();
            g.LoadFromString(graph);

            BaseGraphCollection collection = ConfigurationLoader.LoadObject(g, g.GetBlankNode("a")) as BaseGraphCollection;
            Assert.IsNotNull(collection);
            Assert.AreEqual(typeof(WebDemandGraphCollection), collection.GetType());
        }
#endif

        [TestMethod]
        public void ConfigurationLoadObjectGraphEmpty1()
        {
            String graph = ConfigLookupTests.Prefixes + @"
_:a a dnr:Graph ;
  dnr:type ""VDS.RDF.Graph"" .";

            Graph g = new Graph();
            g.LoadFromString(graph);

            IGraph result = ConfigurationLoader.LoadObject(g, g.GetBlankNode("a")) as IGraph;
            Assert.IsNotNull(result);
            Assert.AreEqual(typeof(Graph), result.GetType());
        }

<<<<<<< HEAD
#if !NO_RWLOCK
=======
#if !NO_RWLOCK // No ThreadSafeGraph
>>>>>>> 8f696ffa
        [TestMethod]
        public void ConfigurationLoadObjectGraphEmpty2()
        {
            String graph = ConfigLookupTests.Prefixes + @"
_:a a dnr:Graph ;
  dnr:type ""VDS.RDF.ThreadSafeGraph"" .";

            Graph g = new Graph();
            g.LoadFromString(graph);

            IGraph result = ConfigurationLoader.LoadObject(g, g.GetBlankNode("a")) as IGraph;
            Assert.IsNotNull(result);
            Assert.AreEqual(typeof(ThreadSafeGraph), result.GetType());
        }
#endif

        [TestMethod]
        public void ConfigurationLoadObjectGraphEmpty3()
        {
            String graph = ConfigLookupTests.Prefixes + @"
_:a a dnr:Graph ;
  dnr:type ""VDS.RDF.Graph"" ;
  dnr:usingTripleCollection _:b .
_:b a dnr:TripleCollection ;
  dnr:type ""VDS.RDF.ThreadSafeTripleCollection"" .";

            Graph g = new Graph();
            g.LoadFromString(graph);

            IGraph result = ConfigurationLoader.LoadObject(g, g.GetBlankNode("a")) as IGraph;
            Assert.IsNotNull(result);
            Assert.AreEqual(typeof(Graph), result.GetType());
            Assert.AreEqual(typeof(ThreadSafeTripleCollection), result.Triples.GetType());
        }

        [TestMethod]
        public void ConfigurationLoadObjectTripleStoreEmpty1()
        {
            String graph = ConfigLookupTests.Prefixes + @"
_:a a dnr:TripleStore ;
  dnr:type ""VDS.RDF.TripleStore"" .";

            Graph g = new Graph();
            g.LoadFromString(graph);

            ITripleStore result = ConfigurationLoader.LoadObject(g, g.GetBlankNode("a")) as ITripleStore;
            Assert.IsNotNull(result);
            Assert.AreEqual(typeof(TripleStore), result.GetType());
        }

<<<<<<< HEAD
#if !SILVERLIGHT
=======
#if !SILVERLIGHT // No WebDemandTripleStore
>>>>>>> 8f696ffa
        [TestMethod]
        public void ConfigurationLoadObjectTripleStoreEmpty2()
        {
            String graph = ConfigLookupTests.Prefixes + @"
_:a a dnr:TripleStore ;
  dnr:type ""VDS.RDF.WebDemandTripleStore"" .";

            Graph g = new Graph();
            g.LoadFromString(graph);

            ITripleStore result = ConfigurationLoader.LoadObject(g, g.GetBlankNode("a")) as ITripleStore;
            Assert.IsNotNull(result);
            Assert.AreEqual(typeof(WebDemandTripleStore), result.GetType());
        }
#endif

        [TestMethod]
        public void ConfigurationLoadObjectTripleStoreEmpty3()
        {
            String graph = ConfigLookupTests.Prefixes + @"
_:a a dnr:TripleStore ;
  dnr:type ""VDS.RDF.TripleStore"" ;
  dnr:usingGraphCollection _:b .
_:b a dnr:GraphCollection ;
  dnr:type ""VDS.RDF.ThreadSafeGraphCollection"" .";

            Graph g = new Graph();
            g.LoadFromString(graph);

            ITripleStore result = ConfigurationLoader.LoadObject(g, g.GetBlankNode("a")) as ITripleStore;
            Assert.IsNotNull(result);
            Assert.AreEqual(typeof(TripleStore), result.GetType());
            Assert.AreEqual(typeof(ThreadSafeGraphCollection), result.Graphs.GetType());
        }
    }

    class MockPropertyFunctionFactory
        : IPropertyFunctionFactory
    {
        public bool IsPropertyFunction(Uri u)
        {
            throw new NotImplementedException();
        }

        public bool TryCreatePropertyFunction(PropertyFunctionInfo info, out RDF.Query.Patterns.IPropertyFunctionPattern function)
        {
            throw new NotImplementedException();
        }
    }
}
<|MERGE_RESOLUTION|>--- conflicted
+++ resolved
@@ -1,315 +1,299 @@
-/*
-dotNetRDF is free and open source software licensed under the MIT License
-
------------------------------------------------------------------------------
-
-Copyright (c) 2009-2012 dotNetRDF Project (dotnetrdf-developer@lists.sf.net)
-
-Permission is hereby granted, free of charge, to any person obtaining a copy
-of this software and associated documentation files (the "Software"), to deal
-in the Software without restriction, including without limitation the rights
-to use, copy, modify, merge, publish, distribute, sublicense, and/or sell
-copies of the Software, and to permit persons to whom the Software is furnished
-to do so, subject to the following conditions:
-
-The above copyright notice and this permission notice shall be included in all
-copies or substantial portions of the Software.
-
-THE SOFTWARE IS PROVIDED "AS IS", WITHOUT WARRANTY OF ANY KIND, EXPRESS OR 
-IMPLIED, INCLUDING BUT NOT LIMITED TO THE WARRANTIES OF MERCHANTABILITY, 
-FITNESS FOR A PARTICULAR PURPOSE AND NONINFRINGEMENT. IN NO EVENT SHALL THE
-AUTHORS OR COPYRIGHT HOLDERS BE LIABLE FOR ANY CLAIM, DAMAGES OR OTHER LIABILITY,
-WHETHER IN AN ACTION OF CONTRACT, TORT OR OTHERWISE, ARISING FROM, OUT OF OR IN
-CONNECTION WITH THE SOFTWARE OR THE USE OR OTHER DEALINGS IN THE SOFTWARE.
-*/
-
-using System;
-using System.Collections.Generic;
-using System.Linq;
-using System.Text;
-using Microsoft.VisualStudio.TestTools.UnitTesting;
-using VDS.RDF.Configuration;
-using VDS.RDF.Query.PropertyFunctions;
-
-namespace VDS.RDF.Configuration
-{
-    [TestClass]
-    public class LoadObjectTests
-    {
-        [TestMethod]
-        public void ConfigurationLoadObjectPropertyFunctionFactory()
-        {
-            String graph = ConfigLookupTests.Prefixes + @"
-_:a a dnr:SparqlPropertyFunctionFactory ;
-  dnr:type """ + typeof(MockPropertyFunctionFactory).AssemblyQualifiedName + @""" .";
-
-            Graph g = new Graph();
-            g.LoadFromString(graph);
-
-            IPropertyFunctionFactory factory = ConfigurationLoader.LoadObject(g, g.GetBlankNode("a")) as IPropertyFunctionFactory;
-            Assert.IsNotNull(factory);
-            Assert.AreEqual(typeof(MockPropertyFunctionFactory), factory.GetType());
-        }
-
-        [TestMethod]
-        public void ConfigurationLoadObjectTripleCollection1()
-        {
-            String graph = ConfigLookupTests.Prefixes + @"
-_:a a dnr:TripleCollection ;
-  dnr:type ""VDS.RDF.TreeIndexedTripleCollection"" .";
-
-            Graph g = new Graph();
-            g.LoadFromString(graph);
-
-            BaseTripleCollection collection = ConfigurationLoader.LoadObject(g, g.GetBlankNode("a")) as BaseTripleCollection;
-            Assert.IsNotNull(collection);
-            Assert.AreEqual(typeof(TreeIndexedTripleCollection), collection.GetType());
-        }
-
-        [TestMethod]
-        public void ConfigurationLoadObjectTripleCollection2()
-        {
-            String graph = ConfigLookupTests.Prefixes + @"
-_:a a dnr:TripleCollection ;
-  dnr:type ""VDS.RDF.ThreadSafeTripleCollection"" ;
-  dnr:usingTripleCollection _:b .
-_:b a dnr:TripleCollection ;
-  dnr:type ""VDS.RDF.TreeIndexedTripleCollection"" .";
-
-            Graph g = new Graph();
-            g.LoadFromString(graph);
-
-            BaseTripleCollection collection = ConfigurationLoader.LoadObject(g, g.GetBlankNode("a")) as BaseTripleCollection;
-            Assert.IsNotNull(collection);
-            Assert.AreEqual(typeof(ThreadSafeTripleCollection), collection.GetType());
-        }
-
-        [TestMethod]
-        public void ConfigurationLoadObjectGraphCollection1()
-        {
-            String graph = ConfigLookupTests.Prefixes + @"
-_:a a dnr:GraphCollection ;
-  dnr:type ""VDS.RDF.GraphCollection"" .";
-
-            Graph g = new Graph();
-            g.LoadFromString(graph);
-
-            BaseGraphCollection collection = ConfigurationLoader.LoadObject(g, g.GetBlankNode("a")) as BaseGraphCollection;
-            Assert.IsNotNull(collection);
-            Assert.AreEqual(typeof(GraphCollection), collection.GetType());
-        }
-
-        [TestMethod]
-        public void ConfigurationLoadObjectGraphCollection2()
-        {
-            String graph = ConfigLookupTests.Prefixes + @"
-_:a a dnr:GraphCollection ;
-  dnr:type ""VDS.RDF.ThreadSafeGraphCollection"" ;
-  dnr:usingGraphCollection _:b .
-_:b a dnr:GraphCollection ;
-  dnr:type ""VDS.RDF.GraphCollection"" .";
-
-            Graph g = new Graph();
-            g.LoadFromString(graph);
-
-            BaseGraphCollection collection = ConfigurationLoader.LoadObject(g, g.GetBlankNode("a")) as BaseGraphCollection;
-            Assert.IsNotNull(collection);
-            Assert.AreEqual(typeof(ThreadSafeGraphCollection), collection.GetType());
-        }
-
-<<<<<<< HEAD
-#if !NO_FILE
-=======
-#if !NO_FILE // No DiskDemandGraphCollection
->>>>>>> 8f696ffa
-        [TestMethod]
-        public void ConfigurationLoadObjectGraphCollection3()
-        {
-            String graph = ConfigLookupTests.Prefixes + @"
-_:a a dnr:GraphCollection ;
-  dnr:type ""VDS.RDF.DiskDemandGraphCollection"" ;
-  dnr:usingGraphCollection _:b .
-_:b a dnr:GraphCollection ;
-  dnr:type ""VDS.RDF.GraphCollection"" .";
-
-            Graph g = new Graph();
-            g.LoadFromString(graph);
-
-            BaseGraphCollection collection = ConfigurationLoader.LoadObject(g, g.GetBlankNode("a")) as BaseGraphCollection;
-            Assert.IsNotNull(collection);
-            Assert.AreEqual(typeof(DiskDemandGraphCollection), collection.GetType());
-        }
-#endif
-
-<<<<<<< HEAD
-#if !SILVERLIGHT
-=======
-#if !SILVERLIGHT // No WebDemandGraphCollection
->>>>>>> 8f696ffa
-        [TestMethod]
-        public void ConfigurationLoadObjectGraphCollection4()
-        {
-            String graph = ConfigLookupTests.Prefixes + @"
-_:a a dnr:GraphCollection ;
-  dnr:type ""VDS.RDF.WebDemandGraphCollection"" ;
-  dnr:usingGraphCollection _:b .
-_:b a dnr:GraphCollection ;
-  dnr:type ""VDS.RDF.GraphCollection"" .";
-
-            Graph g = new Graph();
-            g.LoadFromString(graph);
-
-            BaseGraphCollection collection = ConfigurationLoader.LoadObject(g, g.GetBlankNode("a")) as BaseGraphCollection;
-            Assert.IsNotNull(collection);
-            Assert.AreEqual(typeof(WebDemandGraphCollection), collection.GetType());
-        }
-#endif
-
-#if !SILVERLIGHT // No WebDemandGraphCollection
-        [TestMethod]
-        public void ConfigurationLoadObjectGraphCollection5()
-        {
-            String graph = ConfigLookupTests.Prefixes + @"
-_:a a dnr:GraphCollection ;
-  dnr:type ""VDS.RDF.WebDemandGraphCollection"" ;
-  dnr:usingGraphCollection _:b .
-_:b a dnr:GraphCollection ;
-  dnr:type ""VDS.RDF.ThreadSafeGraphCollection"" ;
-  dnr:usingGraphCollection _:c .
-_:c a dnr:GraphCollection ;
-  dnr:type ""VDS.RDF.GraphCollection"" .";
-
-            Graph g = new Graph();
-            g.LoadFromString(graph);
-
-            BaseGraphCollection collection = ConfigurationLoader.LoadObject(g, g.GetBlankNode("a")) as BaseGraphCollection;
-            Assert.IsNotNull(collection);
-            Assert.AreEqual(typeof(WebDemandGraphCollection), collection.GetType());
-        }
-#endif
-
-        [TestMethod]
-        public void ConfigurationLoadObjectGraphEmpty1()
-        {
-            String graph = ConfigLookupTests.Prefixes + @"
-_:a a dnr:Graph ;
-  dnr:type ""VDS.RDF.Graph"" .";
-
-            Graph g = new Graph();
-            g.LoadFromString(graph);
-
-            IGraph result = ConfigurationLoader.LoadObject(g, g.GetBlankNode("a")) as IGraph;
-            Assert.IsNotNull(result);
-            Assert.AreEqual(typeof(Graph), result.GetType());
-        }
-
-<<<<<<< HEAD
-#if !NO_RWLOCK
-=======
-#if !NO_RWLOCK // No ThreadSafeGraph
->>>>>>> 8f696ffa
-        [TestMethod]
-        public void ConfigurationLoadObjectGraphEmpty2()
-        {
-            String graph = ConfigLookupTests.Prefixes + @"
-_:a a dnr:Graph ;
-  dnr:type ""VDS.RDF.ThreadSafeGraph"" .";
-
-            Graph g = new Graph();
-            g.LoadFromString(graph);
-
-            IGraph result = ConfigurationLoader.LoadObject(g, g.GetBlankNode("a")) as IGraph;
-            Assert.IsNotNull(result);
-            Assert.AreEqual(typeof(ThreadSafeGraph), result.GetType());
-        }
-#endif
-
-        [TestMethod]
-        public void ConfigurationLoadObjectGraphEmpty3()
-        {
-            String graph = ConfigLookupTests.Prefixes + @"
-_:a a dnr:Graph ;
-  dnr:type ""VDS.RDF.Graph"" ;
-  dnr:usingTripleCollection _:b .
-_:b a dnr:TripleCollection ;
-  dnr:type ""VDS.RDF.ThreadSafeTripleCollection"" .";
-
-            Graph g = new Graph();
-            g.LoadFromString(graph);
-
-            IGraph result = ConfigurationLoader.LoadObject(g, g.GetBlankNode("a")) as IGraph;
-            Assert.IsNotNull(result);
-            Assert.AreEqual(typeof(Graph), result.GetType());
-            Assert.AreEqual(typeof(ThreadSafeTripleCollection), result.Triples.GetType());
-        }
-
-        [TestMethod]
-        public void ConfigurationLoadObjectTripleStoreEmpty1()
-        {
-            String graph = ConfigLookupTests.Prefixes + @"
-_:a a dnr:TripleStore ;
-  dnr:type ""VDS.RDF.TripleStore"" .";
-
-            Graph g = new Graph();
-            g.LoadFromString(graph);
-
-            ITripleStore result = ConfigurationLoader.LoadObject(g, g.GetBlankNode("a")) as ITripleStore;
-            Assert.IsNotNull(result);
-            Assert.AreEqual(typeof(TripleStore), result.GetType());
-        }
-
-<<<<<<< HEAD
-#if !SILVERLIGHT
-=======
-#if !SILVERLIGHT // No WebDemandTripleStore
->>>>>>> 8f696ffa
-        [TestMethod]
-        public void ConfigurationLoadObjectTripleStoreEmpty2()
-        {
-            String graph = ConfigLookupTests.Prefixes + @"
-_:a a dnr:TripleStore ;
-  dnr:type ""VDS.RDF.WebDemandTripleStore"" .";
-
-            Graph g = new Graph();
-            g.LoadFromString(graph);
-
-            ITripleStore result = ConfigurationLoader.LoadObject(g, g.GetBlankNode("a")) as ITripleStore;
-            Assert.IsNotNull(result);
-            Assert.AreEqual(typeof(WebDemandTripleStore), result.GetType());
-        }
-#endif
-
-        [TestMethod]
-        public void ConfigurationLoadObjectTripleStoreEmpty3()
-        {
-            String graph = ConfigLookupTests.Prefixes + @"
-_:a a dnr:TripleStore ;
-  dnr:type ""VDS.RDF.TripleStore"" ;
-  dnr:usingGraphCollection _:b .
-_:b a dnr:GraphCollection ;
-  dnr:type ""VDS.RDF.ThreadSafeGraphCollection"" .";
-
-            Graph g = new Graph();
-            g.LoadFromString(graph);
-
-            ITripleStore result = ConfigurationLoader.LoadObject(g, g.GetBlankNode("a")) as ITripleStore;
-            Assert.IsNotNull(result);
-            Assert.AreEqual(typeof(TripleStore), result.GetType());
-            Assert.AreEqual(typeof(ThreadSafeGraphCollection), result.Graphs.GetType());
-        }
-    }
-
-    class MockPropertyFunctionFactory
-        : IPropertyFunctionFactory
-    {
-        public bool IsPropertyFunction(Uri u)
-        {
-            throw new NotImplementedException();
-        }
-
-        public bool TryCreatePropertyFunction(PropertyFunctionInfo info, out RDF.Query.Patterns.IPropertyFunctionPattern function)
-        {
-            throw new NotImplementedException();
-        }
-    }
-}
+/*
+dotNetRDF is free and open source software licensed under the MIT License
+
+-----------------------------------------------------------------------------
+
+Copyright (c) 2009-2012 dotNetRDF Project (dotnetrdf-developer@lists.sf.net)
+
+Permission is hereby granted, free of charge, to any person obtaining a copy
+of this software and associated documentation files (the "Software"), to deal
+in the Software without restriction, including without limitation the rights
+to use, copy, modify, merge, publish, distribute, sublicense, and/or sell
+copies of the Software, and to permit persons to whom the Software is furnished
+to do so, subject to the following conditions:
+
+The above copyright notice and this permission notice shall be included in all
+copies or substantial portions of the Software.
+
+THE SOFTWARE IS PROVIDED "AS IS", WITHOUT WARRANTY OF ANY KIND, EXPRESS OR 
+IMPLIED, INCLUDING BUT NOT LIMITED TO THE WARRANTIES OF MERCHANTABILITY, 
+FITNESS FOR A PARTICULAR PURPOSE AND NONINFRINGEMENT. IN NO EVENT SHALL THE
+AUTHORS OR COPYRIGHT HOLDERS BE LIABLE FOR ANY CLAIM, DAMAGES OR OTHER LIABILITY,
+WHETHER IN AN ACTION OF CONTRACT, TORT OR OTHERWISE, ARISING FROM, OUT OF OR IN
+CONNECTION WITH THE SOFTWARE OR THE USE OR OTHER DEALINGS IN THE SOFTWARE.
+*/
+
+using System;
+using System.Collections.Generic;
+using System.Linq;
+using System.Text;
+using Microsoft.VisualStudio.TestTools.UnitTesting;
+using VDS.RDF.Configuration;
+using VDS.RDF.Query.PropertyFunctions;
+
+namespace VDS.RDF.Configuration
+{
+    [TestClass]
+    public class LoadObjectTests
+    {
+        [TestMethod]
+        public void ConfigurationLoadObjectPropertyFunctionFactory()
+        {
+            String graph = ConfigLookupTests.Prefixes + @"
+_:a a dnr:SparqlPropertyFunctionFactory ;
+  dnr:type """ + typeof(MockPropertyFunctionFactory).AssemblyQualifiedName + @""" .";
+
+            Graph g = new Graph();
+            g.LoadFromString(graph);
+
+            IPropertyFunctionFactory factory = ConfigurationLoader.LoadObject(g, g.GetBlankNode("a")) as IPropertyFunctionFactory;
+            Assert.IsNotNull(factory);
+            Assert.AreEqual(typeof(MockPropertyFunctionFactory), factory.GetType());
+        }
+
+        [TestMethod]
+        public void ConfigurationLoadObjectTripleCollection1()
+        {
+            String graph = ConfigLookupTests.Prefixes + @"
+_:a a dnr:TripleCollection ;
+  dnr:type ""VDS.RDF.TreeIndexedTripleCollection"" .";
+
+            Graph g = new Graph();
+            g.LoadFromString(graph);
+
+            BaseTripleCollection collection = ConfigurationLoader.LoadObject(g, g.GetBlankNode("a")) as BaseTripleCollection;
+            Assert.IsNotNull(collection);
+            Assert.AreEqual(typeof(TreeIndexedTripleCollection), collection.GetType());
+        }
+
+        [TestMethod]
+        public void ConfigurationLoadObjectTripleCollection2()
+        {
+            String graph = ConfigLookupTests.Prefixes + @"
+_:a a dnr:TripleCollection ;
+  dnr:type ""VDS.RDF.ThreadSafeTripleCollection"" ;
+  dnr:usingTripleCollection _:b .
+_:b a dnr:TripleCollection ;
+  dnr:type ""VDS.RDF.TreeIndexedTripleCollection"" .";
+
+            Graph g = new Graph();
+            g.LoadFromString(graph);
+
+            BaseTripleCollection collection = ConfigurationLoader.LoadObject(g, g.GetBlankNode("a")) as BaseTripleCollection;
+            Assert.IsNotNull(collection);
+            Assert.AreEqual(typeof(ThreadSafeTripleCollection), collection.GetType());
+        }
+
+        [TestMethod]
+        public void ConfigurationLoadObjectGraphCollection1()
+        {
+            String graph = ConfigLookupTests.Prefixes + @"
+_:a a dnr:GraphCollection ;
+  dnr:type ""VDS.RDF.GraphCollection"" .";
+
+            Graph g = new Graph();
+            g.LoadFromString(graph);
+
+            BaseGraphCollection collection = ConfigurationLoader.LoadObject(g, g.GetBlankNode("a")) as BaseGraphCollection;
+            Assert.IsNotNull(collection);
+            Assert.AreEqual(typeof(GraphCollection), collection.GetType());
+        }
+
+        [TestMethod]
+        public void ConfigurationLoadObjectGraphCollection2()
+        {
+            String graph = ConfigLookupTests.Prefixes + @"
+_:a a dnr:GraphCollection ;
+  dnr:type ""VDS.RDF.ThreadSafeGraphCollection"" ;
+  dnr:usingGraphCollection _:b .
+_:b a dnr:GraphCollection ;
+  dnr:type ""VDS.RDF.GraphCollection"" .";
+
+            Graph g = new Graph();
+            g.LoadFromString(graph);
+
+            BaseGraphCollection collection = ConfigurationLoader.LoadObject(g, g.GetBlankNode("a")) as BaseGraphCollection;
+            Assert.IsNotNull(collection);
+            Assert.AreEqual(typeof(ThreadSafeGraphCollection), collection.GetType());
+        }
+
+#if !NO_FILE // No DiskDemandGraphCollection
+        [TestMethod]
+        public void ConfigurationLoadObjectGraphCollection3()
+        {
+            String graph = ConfigLookupTests.Prefixes + @"
+_:a a dnr:GraphCollection ;
+  dnr:type ""VDS.RDF.DiskDemandGraphCollection"" ;
+  dnr:usingGraphCollection _:b .
+_:b a dnr:GraphCollection ;
+  dnr:type ""VDS.RDF.GraphCollection"" .";
+
+            Graph g = new Graph();
+            g.LoadFromString(graph);
+
+            BaseGraphCollection collection = ConfigurationLoader.LoadObject(g, g.GetBlankNode("a")) as BaseGraphCollection;
+            Assert.IsNotNull(collection);
+            Assert.AreEqual(typeof(DiskDemandGraphCollection), collection.GetType());
+        }
+#endif
+
+#if !SILVERLIGHT // No WebDemandGraphCollection
+        [TestMethod]
+        public void ConfigurationLoadObjectGraphCollection4()
+        {
+            String graph = ConfigLookupTests.Prefixes + @"
+_:a a dnr:GraphCollection ;
+  dnr:type ""VDS.RDF.WebDemandGraphCollection"" ;
+  dnr:usingGraphCollection _:b .
+_:b a dnr:GraphCollection ;
+  dnr:type ""VDS.RDF.GraphCollection"" .";
+
+            Graph g = new Graph();
+            g.LoadFromString(graph);
+
+            BaseGraphCollection collection = ConfigurationLoader.LoadObject(g, g.GetBlankNode("a")) as BaseGraphCollection;
+            Assert.IsNotNull(collection);
+            Assert.AreEqual(typeof(WebDemandGraphCollection), collection.GetType());
+        }
+#endif
+
+#if !SILVERLIGHT // No WebDemandGraphCollection
+        [TestMethod]
+        public void ConfigurationLoadObjectGraphCollection5()
+        {
+            String graph = ConfigLookupTests.Prefixes + @"
+_:a a dnr:GraphCollection ;
+  dnr:type ""VDS.RDF.WebDemandGraphCollection"" ;
+  dnr:usingGraphCollection _:b .
+_:b a dnr:GraphCollection ;
+  dnr:type ""VDS.RDF.ThreadSafeGraphCollection"" ;
+  dnr:usingGraphCollection _:c .
+_:c a dnr:GraphCollection ;
+  dnr:type ""VDS.RDF.GraphCollection"" .";
+
+            Graph g = new Graph();
+            g.LoadFromString(graph);
+
+            BaseGraphCollection collection = ConfigurationLoader.LoadObject(g, g.GetBlankNode("a")) as BaseGraphCollection;
+            Assert.IsNotNull(collection);
+            Assert.AreEqual(typeof(WebDemandGraphCollection), collection.GetType());
+        }
+#endif
+
+        [TestMethod]
+        public void ConfigurationLoadObjectGraphEmpty1()
+        {
+            String graph = ConfigLookupTests.Prefixes + @"
+_:a a dnr:Graph ;
+  dnr:type ""VDS.RDF.Graph"" .";
+
+            Graph g = new Graph();
+            g.LoadFromString(graph);
+
+            IGraph result = ConfigurationLoader.LoadObject(g, g.GetBlankNode("a")) as IGraph;
+            Assert.IsNotNull(result);
+            Assert.AreEqual(typeof(Graph), result.GetType());
+        }
+
+#if !NO_RWLOCK // No ThreadSafeGraph
+        [TestMethod]
+        public void ConfigurationLoadObjectGraphEmpty2()
+        {
+            String graph = ConfigLookupTests.Prefixes + @"
+_:a a dnr:Graph ;
+  dnr:type ""VDS.RDF.ThreadSafeGraph"" .";
+
+            Graph g = new Graph();
+            g.LoadFromString(graph);
+
+            IGraph result = ConfigurationLoader.LoadObject(g, g.GetBlankNode("a")) as IGraph;
+            Assert.IsNotNull(result);
+            Assert.AreEqual(typeof(ThreadSafeGraph), result.GetType());
+        }
+#endif
+
+        [TestMethod]
+        public void ConfigurationLoadObjectGraphEmpty3()
+        {
+            String graph = ConfigLookupTests.Prefixes + @"
+_:a a dnr:Graph ;
+  dnr:type ""VDS.RDF.Graph"" ;
+  dnr:usingTripleCollection _:b .
+_:b a dnr:TripleCollection ;
+  dnr:type ""VDS.RDF.ThreadSafeTripleCollection"" .";
+
+            Graph g = new Graph();
+            g.LoadFromString(graph);
+
+            IGraph result = ConfigurationLoader.LoadObject(g, g.GetBlankNode("a")) as IGraph;
+            Assert.IsNotNull(result);
+            Assert.AreEqual(typeof(Graph), result.GetType());
+            Assert.AreEqual(typeof(ThreadSafeTripleCollection), result.Triples.GetType());
+        }
+
+        [TestMethod]
+        public void ConfigurationLoadObjectTripleStoreEmpty1()
+        {
+            String graph = ConfigLookupTests.Prefixes + @"
+_:a a dnr:TripleStore ;
+  dnr:type ""VDS.RDF.TripleStore"" .";
+
+            Graph g = new Graph();
+            g.LoadFromString(graph);
+
+            ITripleStore result = ConfigurationLoader.LoadObject(g, g.GetBlankNode("a")) as ITripleStore;
+            Assert.IsNotNull(result);
+            Assert.AreEqual(typeof(TripleStore), result.GetType());
+        }
+
+#if !SILVERLIGHT // No WebDemandTripleStore
+        [TestMethod]
+        public void ConfigurationLoadObjectTripleStoreEmpty2()
+        {
+            String graph = ConfigLookupTests.Prefixes + @"
+_:a a dnr:TripleStore ;
+  dnr:type ""VDS.RDF.WebDemandTripleStore"" .";
+
+            Graph g = new Graph();
+            g.LoadFromString(graph);
+
+            ITripleStore result = ConfigurationLoader.LoadObject(g, g.GetBlankNode("a")) as ITripleStore;
+            Assert.IsNotNull(result);
+            Assert.AreEqual(typeof(WebDemandTripleStore), result.GetType());
+        }
+#endif
+
+        [TestMethod]
+        public void ConfigurationLoadObjectTripleStoreEmpty3()
+        {
+            String graph = ConfigLookupTests.Prefixes + @"
+_:a a dnr:TripleStore ;
+  dnr:type ""VDS.RDF.TripleStore"" ;
+  dnr:usingGraphCollection _:b .
+_:b a dnr:GraphCollection ;
+  dnr:type ""VDS.RDF.ThreadSafeGraphCollection"" .";
+
+            Graph g = new Graph();
+            g.LoadFromString(graph);
+
+            ITripleStore result = ConfigurationLoader.LoadObject(g, g.GetBlankNode("a")) as ITripleStore;
+            Assert.IsNotNull(result);
+            Assert.AreEqual(typeof(TripleStore), result.GetType());
+            Assert.AreEqual(typeof(ThreadSafeGraphCollection), result.Graphs.GetType());
+        }
+    }
+
+    class MockPropertyFunctionFactory
+        : IPropertyFunctionFactory
+    {
+        public bool IsPropertyFunction(Uri u)
+        {
+            throw new NotImplementedException();
+        }
+
+        public bool TryCreatePropertyFunction(PropertyFunctionInfo info, out RDF.Query.Patterns.IPropertyFunctionPattern function)
+        {
+            throw new NotImplementedException();
+        }
+    }
+}