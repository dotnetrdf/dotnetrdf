--- conflicted
+++ resolved
@@ -1,476 +1,472 @@
-/*
-dotNetRDF is free and open source software licensed under the MIT License
-
------------------------------------------------------------------------------
-
-Copyright (c) 2009-2012 dotNetRDF Project (dotnetrdf-developer@lists.sf.net)
-
-Permission is hereby granted, free of charge, to any person obtaining a copy
-of this software and associated documentation files (the "Software"), to deal
-in the Software without restriction, including without limitation the rights
-to use, copy, modify, merge, publish, distribute, sublicense, and/or sell
-copies of the Software, and to permit persons to whom the Software is furnished
-to do so, subject to the following conditions:
-
-The above copyright notice and this permission notice shall be included in all
-copies or substantial portions of the Software.
-
-THE SOFTWARE IS PROVIDED "AS IS", WITHOUT WARRANTY OF ANY KIND, EXPRESS OR 
-IMPLIED, INCLUDING BUT NOT LIMITED TO THE WARRANTIES OF MERCHANTABILITY, 
-FITNESS FOR A PARTICULAR PURPOSE AND NONINFRINGEMENT. IN NO EVENT SHALL THE
-AUTHORS OR COPYRIGHT HOLDERS BE LIABLE FOR ANY CLAIM, DAMAGES OR OTHER LIABILITY,
-WHETHER IN AN ACTION OF CONTRACT, TORT OR OTHERWISE, ARISING FROM, OUT OF OR IN
-CONNECTION WITH THE SOFTWARE OR THE USE OR OTHER DEALINGS IN THE SOFTWARE.
-*/
-
-using System;
-using System.Collections.Generic;
-using System.Linq;
-using System.Text;
-using Microsoft.VisualStudio.TestTools.UnitTesting;
-using VDS.RDF.Configuration;
-using VDS.RDF.Parsing;
-using VDS.RDF.Storage;
-using VDS.RDF.Writing;
-using VDS.RDF.Writing.Contexts;
-using VDS.RDF.Writing.Formatting;
-
-namespace VDS.RDF.Writing
-{
-    [TestClass]
-    public class CollectionCompressionTests
-        : CompressionTests
-    {
-        [TestMethod]
-        public void WritingCollectionCompressionEmpty1()
-        {
-            Graph g = new Graph();
-            g.NamespaceMap.AddNamespace("ex", new Uri("http://example.org/"));
-            INode n = g.CreateBlankNode();
-            INode rdfType = g.CreateUriNode("rdf:type");
-
-            g.Assert(g.CreateUriNode("ex:subj"), g.CreateUriNode("ex:pred"), n);
-
-            CompressingTurtleWriterContext context = new CompressingTurtleWriterContext(g, Console.Out);
-            WriterHelper.FindCollections(context);
-
-            Assert.AreEqual(1, context.Collections.Count, "Expected 1 Collection to be found");
-            Assert.AreEqual(0, context.Collections.First().Value.Triples.Count, "Expected no Triples to be in the collection");
-
-            this.CheckCompressionRoundTrip(g);
-        }
-
-        [TestMethod]
-        public void WritingCollectionCompressionEmpty2()
-        {
-            Graph g = new Graph();
-            g.NamespaceMap.AddNamespace("ex", new Uri("http://example.org/"));
-            INode rdfType = g.CreateUriNode("rdf:type");
-
-            g.Assert(g.CreateUriNode("ex:subj"), g.CreateUriNode("ex:pred"), g.CreateUriNode("rdf:nil"));
-
-            CompressingTurtleWriterContext context = new CompressingTurtleWriterContext(g, Console.Out);
-            WriterHelper.FindCollections(context);
-
-            Assert.AreEqual(0, context.Collections.Count, "Expected 0 Collection to be found");
-
-            this.CheckCompressionRoundTrip(g);
-        }
-
-        [TestMethod]
-        public void WritingCollectionCompressionSimple1()
-        {
-            Graph g = new Graph();
-            g.NamespaceMap.AddNamespace("ex", new Uri("http://example.org/"));
-            INode n = g.CreateBlankNode();
-            INode rdfType = g.CreateUriNode("rdf:type");
-
-            g.Assert(g.CreateUriNode("ex:subj"), g.CreateUriNode("ex:pred"), n);
-            g.Assert(n, rdfType, g.CreateUriNode("ex:BlankNode"));
-
-            CompressingTurtleWriterContext context = new CompressingTurtleWriterContext(g, Console.Out);
-            WriterHelper.FindCollections(context);
-
-            Assert.AreEqual(1, context.Collections.Count, "Expected 1 Collection to be found");
-            Assert.AreEqual(1, context.Collections.First().Value.Triples.Count, "Expected 1 Triple to be in the collection");
-
-            this.CheckCompressionRoundTrip(g);
-        }
-
-        [TestMethod]
-        public void WritingCollectionCompressionSimple2()
-        {
-            Graph g = new Graph();
-            g.NamespaceMap.AddNamespace("ex", new Uri("http://example.org/"));
-            INode n = g.CreateBlankNode();
-            INode rdfType = g.CreateUriNode("rdf:type");
-
-            g.Assert(g.CreateUriNode("ex:subj"), g.CreateUriNode("ex:pred"), n);
-            g.Assert(g.CreateUriNode("ex:subj"), g.CreateUriNode("ex:pred2"), n);
-            g.Assert(n, rdfType, g.CreateUriNode("ex:BlankNode"));
-
-            CompressingTurtleWriterContext context = new CompressingTurtleWriterContext(g, Console.Out);
-            WriterHelper.FindCollections(context);
-
-            Assert.AreEqual(0, context.Collections.Count, "Expected no Collections to be found");
-
-            this.CheckCompressionRoundTrip(g);
-        }
-
-        [TestMethod]
-        public void WritingCollectionCompressionSimple3()
-        {
-            Graph g = new Graph();
-            g.NamespaceMap.AddNamespace("ex", new Uri("http://example.org/"));
-            INode n = g.CreateBlankNode();
-            INode rdfType = g.CreateUriNode("rdf:type");
-            INode rdfFirst = g.CreateUriNode("rdf:first");
-            INode rdfRest = g.CreateUriNode("rdf:rest");
-            INode rdfNil = g.CreateUriNode("rdf:nil");
-
-            g.Assert(g.CreateUriNode("ex:subj"), g.CreateUriNode("ex:pred"), n);
-            g.Assert(n, rdfFirst, g.CreateLiteralNode("first"));
-            g.Assert(n, rdfRest, rdfNil);
-
-            CompressingTurtleWriterContext context = new CompressingTurtleWriterContext(g, Console.Out);
-            WriterHelper.FindCollections(context);
-
-            Assert.AreEqual(1, context.Collections.Count, "Expected 1 collection to be found");
-
-            this.CheckCompressionRoundTrip(g);
-        }
-
-        [TestMethod]
-        public void WritingCollectionCompressionSimple4()
-        {
-            Graph g = new Graph();
-            g.NamespaceMap.AddNamespace("ex", new Uri("http://example.org/"));
-            INode n = g.CreateBlankNode();
-            INode rdfType = g.CreateUriNode("rdf:type");
-            INode rdfFirst = g.CreateUriNode("rdf:first");
-            INode rdfRest = g.CreateUriNode("rdf:rest");
-            INode rdfNil = g.CreateUriNode("rdf:nil");
-
-            g.Assert(n, rdfFirst, g.CreateLiteralNode("first"));
-            g.Assert(n, rdfRest, rdfNil);
-
-            CompressingTurtleWriterContext context = new CompressingTurtleWriterContext(g, Console.Out);
-            WriterHelper.FindCollections(context);
-
-            Assert.AreEqual(0, context.Collections.Count, "Expected no collections to be found");
-
-            this.CheckCompressionRoundTrip(g);
-        }
-
-        [TestMethod]
-        public void WritingCollectionCompressionSimple5()
-        {
-            Graph g = new Graph();
-            g.NamespaceMap.AddNamespace("ex", new Uri("http://example.org/"));
-            INode n = g.CreateBlankNode();
-            INode rdfType = g.CreateUriNode("rdf:type");
-            INode rdfFirst = g.CreateUriNode("rdf:first");
-            INode rdfRest = g.CreateUriNode("rdf:rest");
-            INode rdfNil = g.CreateUriNode("rdf:nil");
-
-            g.Assert(g.CreateUriNode("ex:subj"), g.CreateUriNode("ex:pred"), n);
-            g.Assert(g.CreateUriNode("ex:subj"), g.CreateUriNode("ex:pred2"), n);
-            g.Assert(n, rdfFirst, g.CreateLiteralNode("first"));
-            g.Assert(n, rdfRest, rdfNil);
-
-            CompressingTurtleWriterContext context = new CompressingTurtleWriterContext(g, Console.Out);
-            WriterHelper.FindCollections(context);
-
-            Assert.AreEqual(0, context.Collections.Count, "Expected no collections to be found");
-
-            this.CheckCompressionRoundTrip(g);
-        }
-
-        //[TestMethod]
-        //public void WritingCollectionCompressionSimple6()
-        //{
-        //    Graph g = new Graph();
-        //    g.NamespaceMap.AddNamespace("ex", new Uri("http://example.org/"));
-        //    INode n = g.CreateBlankNode();
-        //    INode rdfType = g.CreateUriNode("rdf:type");
-
-        //    g.Assert(n, rdfType, g.CreateUriNode("ex:Obj"));
-
-        //    CompressingTurtleWriterContext context = new CompressingTurtleWriterContext(g, Console.Out);
-        //    WriterHelper.FindCollections(context);
-
-        //    Assert.AreEqual(1, context.Collections.Count, "Expected 1 Collection to be found");
-        //    Assert.AreEqual(0, context.Collections.First().Value.Triples.Count, "Expected 1 Triple to be in the collection");
-
-        //    this.CheckCompressionRoundTrip(g);
-        //}
-
-        //[TestMethod]
-        //public void WritingCollectionCompressionSimple7()
-        //{
-        //    Graph g = new Graph();
-        //    g.NamespaceMap.AddNamespace("ex", new Uri("http://example.org/"));
-        //    INode n = g.CreateBlankNode();
-        //    INode rdfType = g.CreateUriNode("rdf:type");
-
-        //    g.Assert(n, rdfType, g.CreateUriNode("ex:Obj"));
-        //    g.Assert(n, rdfType, g.CreateUriNode("ex:Test"));
-
-        //    CompressingTurtleWriterContext context = new CompressingTurtleWriterContext(g, Console.Out);
-        //    WriterHelper.FindCollections(context);
-
-        //    Assert.AreEqual(1, context.Collections.Count, "Expected 1 Collection to be found");
-        //    Assert.AreEqual(1, context.Collections.First().Value.Triples.Count, "Expected 1 Triple to be in the collection");
-
-        //    this.CheckCompressionRoundTrip(g);
-        //}
-
-<<<<<<< HEAD
-#if !NO_SYNC_HTTP
-=======
-
-#if !NO_SYNC_HTTP // No SparqlConnector
->>>>>>> 8f696ffa
-        [TestMethod]
-        public void WritingCollectionCompressionComplex1()
-        {
-            SparqlConnector connector = new SparqlConnector(new VDS.RDF.Query.SparqlRemoteEndpoint(new Uri("http://dbpedia.org/sparql")));
-            Graph g = new Graph();
-            g.NamespaceMap.AddNamespace("ex", new Uri("http://example.org/"));
-            g.NamespaceMap.AddNamespace("dnr", new Uri(ConfigurationLoader.ConfigurationNamespace));
-            INode n = g.CreateBlankNode();
-
-            g.Assert(g.CreateUriNode("ex:subj"), g.CreateUriNode("dnr:genericManager"), n);
-            ConfigurationSerializationContext sContext = new ConfigurationSerializationContext(g);
-            sContext.NextSubject = n;
-            connector.SerializeConfiguration(sContext);
-
-            CompressingTurtleWriterContext context = new CompressingTurtleWriterContext(g, Console.Out);
-            WriterHelper.FindCollections(context);
-
-            Assert.AreEqual(2, context.Collections.Count, "Expected 2 collections");
-
-            this.CheckCompressionRoundTrip(g);
-        }
-#endif
-
-        [TestMethod]
-        public void WritingCollectionCompressionComplex2()
-        {
-            Graph g = new Graph();
-            g.LoadFromFile("complex-collections.nt");
-
-            CompressingTurtleWriterContext context = new CompressingTurtleWriterContext(g, Console.Out);
-            WriterHelper.FindCollections(context);
-
-            NTriplesFormatter formatter = new NTriplesFormatter();
-            foreach (KeyValuePair<INode, OutputRdfCollection> kvp in context.Collections)
-            {
-                Console.WriteLine("Collection Root - " + kvp.Key.ToString(formatter));
-                Console.WriteLine("Collection Triples (" + kvp.Value.Triples.Count + ")");
-                foreach (Triple t in kvp.Value.Triples)
-                {
-                    Console.WriteLine(t.ToString(formatter));
-                }
-                Console.WriteLine();
-            }
-
-            this.CheckCompressionRoundTrip(g);
-        }
-
-        [TestMethod]
-        public void WritingCollectionCompressionNamedListNodes()
-        {
-            Graph g = new Graph();
-            g.NamespaceMap.AddNamespace("ex", new Uri("http://example.org/"));
-            INode n = g.CreateUriNode("ex:list");
-            INode rdfType = g.CreateUriNode("rdf:type");
-            INode rdfFirst = g.CreateUriNode("rdf:first");
-            INode rdfRest = g.CreateUriNode("rdf:rest");
-            INode rdfNil = g.CreateUriNode("rdf:nil");
-
-            g.Assert(g.CreateUriNode("ex:subj"), g.CreateUriNode("ex:pred"), n);
-            g.Assert(n, rdfFirst, g.CreateLiteralNode("first"));
-            g.Assert(n, rdfRest, rdfNil);
-
-            CompressingTurtleWriterContext context = new CompressingTurtleWriterContext(g, Console.Out);
-            WriterHelper.FindCollections(context);
-
-            Assert.AreEqual(0, context.Collections.Count, "Expected no collections to be found");
-
-            this.CheckCompressionRoundTrip(g);
-        }
-
-        [TestMethod]
-        public void WritingCollectionCompressionNamedListNodes2()
-        {
-            Graph g = new Graph();
-            g.NamespaceMap.AddNamespace("ex", new Uri("http://example.org/"));
-            INode n = g.CreateUriNode("ex:listRoot");
-            INode m = g.CreateUriNode("ex:listItem");
-            INode rdfType = g.CreateUriNode("rdf:type");
-            INode rdfFirst = g.CreateUriNode("rdf:first");
-            INode rdfRest = g.CreateUriNode("rdf:rest");
-            INode rdfNil = g.CreateUriNode("rdf:nil");
-
-            g.Assert(g.CreateUriNode("ex:subj"), g.CreateUriNode("ex:pred"), n);
-            g.Assert(n, rdfFirst, g.CreateLiteralNode("first"));
-            g.Assert(n, rdfRest, m);
-            g.Assert(m, rdfFirst, g.CreateLiteralNode("second"));
-            g.Assert(m, rdfRest, rdfNil);
-
-            CompressingTurtleWriterContext context = new CompressingTurtleWriterContext(g, Console.Out);
-            WriterHelper.FindCollections(context);
-
-            Assert.AreEqual(0, context.Collections.Count, "Expected no collections to be found");
-
-            this.CheckCompressionRoundTrip(g);
-        }
-
-        [TestMethod]
-        public void WritingCollectionCompressionNamedListNodes3()
-        {
-            Graph g = new Graph();
-            INode data1 = g.CreateBlankNode();
-            g.Assert(data1, g.CreateUriNode(new Uri("http://property")), g.CreateLiteralNode("test1"));
-            INode data2 = g.CreateBlankNode();
-            g.Assert(data2, g.CreateUriNode(new Uri("http://property")), g.CreateLiteralNode("test2"));
-
-            INode listEntry1 = g.CreateUriNode(new Uri("http://test/1"));
-            INode rdfFirst = g.CreateUriNode(new Uri(RdfSpecsHelper.RdfListFirst));
-            INode rdfRest = g.CreateUriNode(new Uri(RdfSpecsHelper.RdfListRest));
-            INode rdfNil = g.CreateUriNode(new Uri(RdfSpecsHelper.RdfListNil));
-            g.Assert(listEntry1, rdfFirst, data1);
-            g.Assert(listEntry1, rdfRest, rdfNil);
-
-            INode listEntry2 = g.CreateUriNode(new Uri("http://test/2"));
-            g.Assert(listEntry2, rdfFirst, data2);
-            g.Assert(listEntry2, rdfRest, listEntry1);
-
-            INode root = g.CreateUriNode(new Uri("http://root"));
-            g.Assert(root, g.CreateUriNode(new Uri("http://list")), listEntry2);
-
-            NTriplesFormatter formatter = new NTriplesFormatter();
-            Console.WriteLine("Original Graph");
-            foreach (Triple t in g.Triples)
-            {
-                Console.WriteLine(t.ToString(formatter));
-            }
-            Console.WriteLine();
-
-            CompressingTurtleWriterContext context = new CompressingTurtleWriterContext(g, Console.Out);
-            WriterHelper.FindCollections(context);
-            Console.WriteLine(context.Collections.Count + " Collections Found");
-            Console.WriteLine();
-
-            System.IO.StringWriter strWriter = new System.IO.StringWriter();
-            CompressingTurtleWriter writer = new CompressingTurtleWriter();
-            writer.CompressionLevel = WriterCompressionLevel.High;
-            writer.Save(g, strWriter);
-
-            Console.WriteLine("Compressed Turtle");
-            Console.WriteLine(strWriter.ToString());
-            Console.WriteLine();
-
-            Graph h = new Graph();
-            TurtleParser parser = new TurtleParser();
-            StringParser.Parse(h, strWriter.ToString());
-            Console.WriteLine("Graph after Round Trip to Compressed Turtle");
-            foreach (Triple t in h.Triples)
-            {
-                Console.WriteLine(t.ToString(formatter));
-            }
-
-            Assert.AreEqual(g, h, "Graphs should be equal");
-        }
-
-        [TestMethod]
-        public void WritingCollectionCompressionCyclic()
-        {
-            Graph g = new Graph();
-            g.NamespaceMap.AddNamespace("ex", new Uri("http://example.org/"));
-            g.NamespaceMap.AddNamespace("dnr", new Uri(ConfigurationLoader.ConfigurationNamespace));
-            INode a = g.CreateBlankNode();
-            INode b = g.CreateBlankNode();
-            INode c = g.CreateBlankNode();
-
-            INode pred = g.CreateUriNode("ex:pred");
-
-            g.Assert(a, pred, b);
-            g.Assert(a, pred, g.CreateLiteralNode("Value for A"));
-            g.Assert(b, pred, c);
-            g.Assert(b, pred, g.CreateLiteralNode("Value for B"));
-            g.Assert(c, pred, a);
-            g.Assert(c, pred, g.CreateLiteralNode("Value for C"));
-
-            CompressingTurtleWriterContext context = new CompressingTurtleWriterContext(g, Console.Out);
-            WriterHelper.FindCollections(context);
-
-            Assert.AreEqual(2, context.Collections.Count, "Expected 2 collections (one should be eliminated to break the cycle)");
-
-            this.CheckCompressionRoundTrip(g);
-        }
-
-        [TestMethod]
-        public void WritingCollectionCompressionCyclic2()
-        {
-            Graph g = new Graph();
-            g.NamespaceMap.AddNamespace("ex", new Uri("http://example.org/"));
-            g.NamespaceMap.AddNamespace("dnr", new Uri(ConfigurationLoader.ConfigurationNamespace));
-            INode a = g.CreateBlankNode();
-            INode b = g.CreateBlankNode();
-            INode c = g.CreateBlankNode();
-            INode d = g.CreateBlankNode();
-
-            INode pred = g.CreateUriNode("ex:pred");
-
-            g.Assert(d, pred, a);
-            g.Assert(d, pred, g.CreateLiteralNode("D"));
-            g.Assert(a, pred, b);
-            g.Assert(a, pred, g.CreateLiteralNode("A"));
-            g.Assert(b, pred, c);
-            g.Assert(b, pred, g.CreateLiteralNode("B"));
-            g.Assert(c, pred, a);
-            g.Assert(c, pred, g.CreateLiteralNode("C"));
-
-            CompressingTurtleWriterContext context = new CompressingTurtleWriterContext(g, Console.Out);
-            WriterHelper.FindCollections(context);
-
-            Assert.AreEqual(2, context.Collections.Count, "Expected 2 collections (one should be eliminated to break the cycle)");
-
-            this.CheckCompressionRoundTrip(g);
-        }
-
-        [TestMethod]
-        public void WritingCollectionCompressionCyclic3()
-        {
-            Graph g = new Graph();
-            g.NamespaceMap.AddNamespace("ex", new Uri("http://example.org/"));
-            g.NamespaceMap.AddNamespace("dnr", new Uri(ConfigurationLoader.ConfigurationNamespace));
-            INode a = g.CreateBlankNode();
-            INode b = g.CreateBlankNode();
-            INode c = g.CreateBlankNode();
-            INode d = g.CreateBlankNode();
-            INode e = g.CreateBlankNode();
-
-            INode pred = g.CreateUriNode("ex:pred");
-
-            g.Assert(d, pred, a);
-            g.Assert(d, pred, g.CreateLiteralNode("D"));
-            g.Assert(a, pred, b);
-            g.Assert(a, pred, g.CreateLiteralNode("A"));
-            g.Assert(b, pred, c);
-            g.Assert(b, pred, g.CreateLiteralNode("B"));
-            g.Assert(c, pred, a);
-            g.Assert(c, pred, g.CreateLiteralNode("C"));
-            g.Assert(e, pred, g.CreateLiteralNode("E"));
-
-            CompressingTurtleWriterContext context = new CompressingTurtleWriterContext(g, Console.Out);
-            WriterHelper.FindCollections(context);
-
-            Assert.AreEqual(3, context.Collections.Count, "Expected 3 collections (one should be eliminated to break the cycle)");
-
-            this.CheckCompressionRoundTrip(g);
-        }
-    }
-}
+/*
+dotNetRDF is free and open source software licensed under the MIT License
+
+-----------------------------------------------------------------------------
+
+Copyright (c) 2009-2012 dotNetRDF Project (dotnetrdf-developer@lists.sf.net)
+
+Permission is hereby granted, free of charge, to any person obtaining a copy
+of this software and associated documentation files (the "Software"), to deal
+in the Software without restriction, including without limitation the rights
+to use, copy, modify, merge, publish, distribute, sublicense, and/or sell
+copies of the Software, and to permit persons to whom the Software is furnished
+to do so, subject to the following conditions:
+
+The above copyright notice and this permission notice shall be included in all
+copies or substantial portions of the Software.
+
+THE SOFTWARE IS PROVIDED "AS IS", WITHOUT WARRANTY OF ANY KIND, EXPRESS OR 
+IMPLIED, INCLUDING BUT NOT LIMITED TO THE WARRANTIES OF MERCHANTABILITY, 
+FITNESS FOR A PARTICULAR PURPOSE AND NONINFRINGEMENT. IN NO EVENT SHALL THE
+AUTHORS OR COPYRIGHT HOLDERS BE LIABLE FOR ANY CLAIM, DAMAGES OR OTHER LIABILITY,
+WHETHER IN AN ACTION OF CONTRACT, TORT OR OTHERWISE, ARISING FROM, OUT OF OR IN
+CONNECTION WITH THE SOFTWARE OR THE USE OR OTHER DEALINGS IN THE SOFTWARE.
+*/
+
+using System;
+using System.Collections.Generic;
+using System.Linq;
+using System.Text;
+using Microsoft.VisualStudio.TestTools.UnitTesting;
+using VDS.RDF.Configuration;
+using VDS.RDF.Parsing;
+using VDS.RDF.Storage;
+using VDS.RDF.Writing;
+using VDS.RDF.Writing.Contexts;
+using VDS.RDF.Writing.Formatting;
+
+namespace VDS.RDF.Writing
+{
+    [TestClass]
+    public class CollectionCompressionTests
+        : CompressionTests
+    {
+        [TestMethod]
+        public void WritingCollectionCompressionEmpty1()
+        {
+            Graph g = new Graph();
+            g.NamespaceMap.AddNamespace("ex", new Uri("http://example.org/"));
+            INode n = g.CreateBlankNode();
+            INode rdfType = g.CreateUriNode("rdf:type");
+
+            g.Assert(g.CreateUriNode("ex:subj"), g.CreateUriNode("ex:pred"), n);
+
+            CompressingTurtleWriterContext context = new CompressingTurtleWriterContext(g, Console.Out);
+            WriterHelper.FindCollections(context);
+
+            Assert.AreEqual(1, context.Collections.Count, "Expected 1 Collection to be found");
+            Assert.AreEqual(0, context.Collections.First().Value.Triples.Count, "Expected no Triples to be in the collection");
+
+            this.CheckCompressionRoundTrip(g);
+        }
+
+        [TestMethod]
+        public void WritingCollectionCompressionEmpty2()
+        {
+            Graph g = new Graph();
+            g.NamespaceMap.AddNamespace("ex", new Uri("http://example.org/"));
+            INode rdfType = g.CreateUriNode("rdf:type");
+
+            g.Assert(g.CreateUriNode("ex:subj"), g.CreateUriNode("ex:pred"), g.CreateUriNode("rdf:nil"));
+
+            CompressingTurtleWriterContext context = new CompressingTurtleWriterContext(g, Console.Out);
+            WriterHelper.FindCollections(context);
+
+            Assert.AreEqual(0, context.Collections.Count, "Expected 0 Collection to be found");
+
+            this.CheckCompressionRoundTrip(g);
+        }
+
+        [TestMethod]
+        public void WritingCollectionCompressionSimple1()
+        {
+            Graph g = new Graph();
+            g.NamespaceMap.AddNamespace("ex", new Uri("http://example.org/"));
+            INode n = g.CreateBlankNode();
+            INode rdfType = g.CreateUriNode("rdf:type");
+
+            g.Assert(g.CreateUriNode("ex:subj"), g.CreateUriNode("ex:pred"), n);
+            g.Assert(n, rdfType, g.CreateUriNode("ex:BlankNode"));
+
+            CompressingTurtleWriterContext context = new CompressingTurtleWriterContext(g, Console.Out);
+            WriterHelper.FindCollections(context);
+
+            Assert.AreEqual(1, context.Collections.Count, "Expected 1 Collection to be found");
+            Assert.AreEqual(1, context.Collections.First().Value.Triples.Count, "Expected 1 Triple to be in the collection");
+
+            this.CheckCompressionRoundTrip(g);
+        }
+
+        [TestMethod]
+        public void WritingCollectionCompressionSimple2()
+        {
+            Graph g = new Graph();
+            g.NamespaceMap.AddNamespace("ex", new Uri("http://example.org/"));
+            INode n = g.CreateBlankNode();
+            INode rdfType = g.CreateUriNode("rdf:type");
+
+            g.Assert(g.CreateUriNode("ex:subj"), g.CreateUriNode("ex:pred"), n);
+            g.Assert(g.CreateUriNode("ex:subj"), g.CreateUriNode("ex:pred2"), n);
+            g.Assert(n, rdfType, g.CreateUriNode("ex:BlankNode"));
+
+            CompressingTurtleWriterContext context = new CompressingTurtleWriterContext(g, Console.Out);
+            WriterHelper.FindCollections(context);
+
+            Assert.AreEqual(0, context.Collections.Count, "Expected no Collections to be found");
+
+            this.CheckCompressionRoundTrip(g);
+        }
+
+        [TestMethod]
+        public void WritingCollectionCompressionSimple3()
+        {
+            Graph g = new Graph();
+            g.NamespaceMap.AddNamespace("ex", new Uri("http://example.org/"));
+            INode n = g.CreateBlankNode();
+            INode rdfType = g.CreateUriNode("rdf:type");
+            INode rdfFirst = g.CreateUriNode("rdf:first");
+            INode rdfRest = g.CreateUriNode("rdf:rest");
+            INode rdfNil = g.CreateUriNode("rdf:nil");
+
+            g.Assert(g.CreateUriNode("ex:subj"), g.CreateUriNode("ex:pred"), n);
+            g.Assert(n, rdfFirst, g.CreateLiteralNode("first"));
+            g.Assert(n, rdfRest, rdfNil);
+
+            CompressingTurtleWriterContext context = new CompressingTurtleWriterContext(g, Console.Out);
+            WriterHelper.FindCollections(context);
+
+            Assert.AreEqual(1, context.Collections.Count, "Expected 1 collection to be found");
+
+            this.CheckCompressionRoundTrip(g);
+        }
+
+        [TestMethod]
+        public void WritingCollectionCompressionSimple4()
+        {
+            Graph g = new Graph();
+            g.NamespaceMap.AddNamespace("ex", new Uri("http://example.org/"));
+            INode n = g.CreateBlankNode();
+            INode rdfType = g.CreateUriNode("rdf:type");
+            INode rdfFirst = g.CreateUriNode("rdf:first");
+            INode rdfRest = g.CreateUriNode("rdf:rest");
+            INode rdfNil = g.CreateUriNode("rdf:nil");
+
+            g.Assert(n, rdfFirst, g.CreateLiteralNode("first"));
+            g.Assert(n, rdfRest, rdfNil);
+
+            CompressingTurtleWriterContext context = new CompressingTurtleWriterContext(g, Console.Out);
+            WriterHelper.FindCollections(context);
+
+            Assert.AreEqual(0, context.Collections.Count, "Expected no collections to be found");
+
+            this.CheckCompressionRoundTrip(g);
+        }
+
+        [TestMethod]
+        public void WritingCollectionCompressionSimple5()
+        {
+            Graph g = new Graph();
+            g.NamespaceMap.AddNamespace("ex", new Uri("http://example.org/"));
+            INode n = g.CreateBlankNode();
+            INode rdfType = g.CreateUriNode("rdf:type");
+            INode rdfFirst = g.CreateUriNode("rdf:first");
+            INode rdfRest = g.CreateUriNode("rdf:rest");
+            INode rdfNil = g.CreateUriNode("rdf:nil");
+
+            g.Assert(g.CreateUriNode("ex:subj"), g.CreateUriNode("ex:pred"), n);
+            g.Assert(g.CreateUriNode("ex:subj"), g.CreateUriNode("ex:pred2"), n);
+            g.Assert(n, rdfFirst, g.CreateLiteralNode("first"));
+            g.Assert(n, rdfRest, rdfNil);
+
+            CompressingTurtleWriterContext context = new CompressingTurtleWriterContext(g, Console.Out);
+            WriterHelper.FindCollections(context);
+
+            Assert.AreEqual(0, context.Collections.Count, "Expected no collections to be found");
+
+            this.CheckCompressionRoundTrip(g);
+        }
+
+        //[TestMethod]
+        //public void WritingCollectionCompressionSimple6()
+        //{
+        //    Graph g = new Graph();
+        //    g.NamespaceMap.AddNamespace("ex", new Uri("http://example.org/"));
+        //    INode n = g.CreateBlankNode();
+        //    INode rdfType = g.CreateUriNode("rdf:type");
+
+        //    g.Assert(n, rdfType, g.CreateUriNode("ex:Obj"));
+
+        //    CompressingTurtleWriterContext context = new CompressingTurtleWriterContext(g, Console.Out);
+        //    WriterHelper.FindCollections(context);
+
+        //    Assert.AreEqual(1, context.Collections.Count, "Expected 1 Collection to be found");
+        //    Assert.AreEqual(0, context.Collections.First().Value.Triples.Count, "Expected 1 Triple to be in the collection");
+
+        //    this.CheckCompressionRoundTrip(g);
+        //}
+
+        //[TestMethod]
+        //public void WritingCollectionCompressionSimple7()
+        //{
+        //    Graph g = new Graph();
+        //    g.NamespaceMap.AddNamespace("ex", new Uri("http://example.org/"));
+        //    INode n = g.CreateBlankNode();
+        //    INode rdfType = g.CreateUriNode("rdf:type");
+
+        //    g.Assert(n, rdfType, g.CreateUriNode("ex:Obj"));
+        //    g.Assert(n, rdfType, g.CreateUriNode("ex:Test"));
+
+        //    CompressingTurtleWriterContext context = new CompressingTurtleWriterContext(g, Console.Out);
+        //    WriterHelper.FindCollections(context);
+
+        //    Assert.AreEqual(1, context.Collections.Count, "Expected 1 Collection to be found");
+        //    Assert.AreEqual(1, context.Collections.First().Value.Triples.Count, "Expected 1 Triple to be in the collection");
+
+        //    this.CheckCompressionRoundTrip(g);
+        //}
+
+#if !NO_SYNC_HTTP
+#if !NO_SYNC_HTTP // No SparqlConnector
+        [TestMethod]
+        public void WritingCollectionCompressionComplex1()
+        {
+            SparqlConnector connector = new SparqlConnector(new VDS.RDF.Query.SparqlRemoteEndpoint(new Uri("http://dbpedia.org/sparql")));
+            Graph g = new Graph();
+            g.NamespaceMap.AddNamespace("ex", new Uri("http://example.org/"));
+            g.NamespaceMap.AddNamespace("dnr", new Uri(ConfigurationLoader.ConfigurationNamespace));
+            INode n = g.CreateBlankNode();
+
+            g.Assert(g.CreateUriNode("ex:subj"), g.CreateUriNode("dnr:genericManager"), n);
+            ConfigurationSerializationContext sContext = new ConfigurationSerializationContext(g);
+            sContext.NextSubject = n;
+            connector.SerializeConfiguration(sContext);
+
+            CompressingTurtleWriterContext context = new CompressingTurtleWriterContext(g, Console.Out);
+            WriterHelper.FindCollections(context);
+
+            Assert.AreEqual(2, context.Collections.Count, "Expected 2 collections");
+
+            this.CheckCompressionRoundTrip(g);
+        }
+#endif
+
+        [TestMethod]
+        public void WritingCollectionCompressionComplex2()
+        {
+            Graph g = new Graph();
+            g.LoadFromFile("complex-collections.nt");
+
+            CompressingTurtleWriterContext context = new CompressingTurtleWriterContext(g, Console.Out);
+            WriterHelper.FindCollections(context);
+
+            NTriplesFormatter formatter = new NTriplesFormatter();
+            foreach (KeyValuePair<INode, OutputRdfCollection> kvp in context.Collections)
+            {
+                Console.WriteLine("Collection Root - " + kvp.Key.ToString(formatter));
+                Console.WriteLine("Collection Triples (" + kvp.Value.Triples.Count + ")");
+                foreach (Triple t in kvp.Value.Triples)
+                {
+                    Console.WriteLine(t.ToString(formatter));
+                }
+                Console.WriteLine();
+            }
+
+            this.CheckCompressionRoundTrip(g);
+        }
+
+        [TestMethod]
+        public void WritingCollectionCompressionNamedListNodes()
+        {
+            Graph g = new Graph();
+            g.NamespaceMap.AddNamespace("ex", new Uri("http://example.org/"));
+            INode n = g.CreateUriNode("ex:list");
+            INode rdfType = g.CreateUriNode("rdf:type");
+            INode rdfFirst = g.CreateUriNode("rdf:first");
+            INode rdfRest = g.CreateUriNode("rdf:rest");
+            INode rdfNil = g.CreateUriNode("rdf:nil");
+
+            g.Assert(g.CreateUriNode("ex:subj"), g.CreateUriNode("ex:pred"), n);
+            g.Assert(n, rdfFirst, g.CreateLiteralNode("first"));
+            g.Assert(n, rdfRest, rdfNil);
+
+            CompressingTurtleWriterContext context = new CompressingTurtleWriterContext(g, Console.Out);
+            WriterHelper.FindCollections(context);
+
+            Assert.AreEqual(0, context.Collections.Count, "Expected no collections to be found");
+
+            this.CheckCompressionRoundTrip(g);
+        }
+
+        [TestMethod]
+        public void WritingCollectionCompressionNamedListNodes2()
+        {
+            Graph g = new Graph();
+            g.NamespaceMap.AddNamespace("ex", new Uri("http://example.org/"));
+            INode n = g.CreateUriNode("ex:listRoot");
+            INode m = g.CreateUriNode("ex:listItem");
+            INode rdfType = g.CreateUriNode("rdf:type");
+            INode rdfFirst = g.CreateUriNode("rdf:first");
+            INode rdfRest = g.CreateUriNode("rdf:rest");
+            INode rdfNil = g.CreateUriNode("rdf:nil");
+
+            g.Assert(g.CreateUriNode("ex:subj"), g.CreateUriNode("ex:pred"), n);
+            g.Assert(n, rdfFirst, g.CreateLiteralNode("first"));
+            g.Assert(n, rdfRest, m);
+            g.Assert(m, rdfFirst, g.CreateLiteralNode("second"));
+            g.Assert(m, rdfRest, rdfNil);
+
+            CompressingTurtleWriterContext context = new CompressingTurtleWriterContext(g, Console.Out);
+            WriterHelper.FindCollections(context);
+
+            Assert.AreEqual(0, context.Collections.Count, "Expected no collections to be found");
+
+            this.CheckCompressionRoundTrip(g);
+        }
+
+        [TestMethod]
+        public void WritingCollectionCompressionNamedListNodes3()
+        {
+            Graph g = new Graph();
+            INode data1 = g.CreateBlankNode();
+            g.Assert(data1, g.CreateUriNode(new Uri("http://property")), g.CreateLiteralNode("test1"));
+            INode data2 = g.CreateBlankNode();
+            g.Assert(data2, g.CreateUriNode(new Uri("http://property")), g.CreateLiteralNode("test2"));
+
+            INode listEntry1 = g.CreateUriNode(new Uri("http://test/1"));
+            INode rdfFirst = g.CreateUriNode(new Uri(RdfSpecsHelper.RdfListFirst));
+            INode rdfRest = g.CreateUriNode(new Uri(RdfSpecsHelper.RdfListRest));
+            INode rdfNil = g.CreateUriNode(new Uri(RdfSpecsHelper.RdfListNil));
+            g.Assert(listEntry1, rdfFirst, data1);
+            g.Assert(listEntry1, rdfRest, rdfNil);
+
+            INode listEntry2 = g.CreateUriNode(new Uri("http://test/2"));
+            g.Assert(listEntry2, rdfFirst, data2);
+            g.Assert(listEntry2, rdfRest, listEntry1);
+
+            INode root = g.CreateUriNode(new Uri("http://root"));
+            g.Assert(root, g.CreateUriNode(new Uri("http://list")), listEntry2);
+
+            NTriplesFormatter formatter = new NTriplesFormatter();
+            Console.WriteLine("Original Graph");
+            foreach (Triple t in g.Triples)
+            {
+                Console.WriteLine(t.ToString(formatter));
+            }
+            Console.WriteLine();
+
+            CompressingTurtleWriterContext context = new CompressingTurtleWriterContext(g, Console.Out);
+            WriterHelper.FindCollections(context);
+            Console.WriteLine(context.Collections.Count + " Collections Found");
+            Console.WriteLine();
+
+            System.IO.StringWriter strWriter = new System.IO.StringWriter();
+            CompressingTurtleWriter writer = new CompressingTurtleWriter();
+            writer.CompressionLevel = WriterCompressionLevel.High;
+            writer.Save(g, strWriter);
+
+            Console.WriteLine("Compressed Turtle");
+            Console.WriteLine(strWriter.ToString());
+            Console.WriteLine();
+
+            Graph h = new Graph();
+            TurtleParser parser = new TurtleParser();
+            StringParser.Parse(h, strWriter.ToString());
+            Console.WriteLine("Graph after Round Trip to Compressed Turtle");
+            foreach (Triple t in h.Triples)
+            {
+                Console.WriteLine(t.ToString(formatter));
+            }
+
+            Assert.AreEqual(g, h, "Graphs should be equal");
+        }
+
+        [TestMethod]
+        public void WritingCollectionCompressionCyclic()
+        {
+            Graph g = new Graph();
+            g.NamespaceMap.AddNamespace("ex", new Uri("http://example.org/"));
+            g.NamespaceMap.AddNamespace("dnr", new Uri(ConfigurationLoader.ConfigurationNamespace));
+            INode a = g.CreateBlankNode();
+            INode b = g.CreateBlankNode();
+            INode c = g.CreateBlankNode();
+
+            INode pred = g.CreateUriNode("ex:pred");
+
+            g.Assert(a, pred, b);
+            g.Assert(a, pred, g.CreateLiteralNode("Value for A"));
+            g.Assert(b, pred, c);
+            g.Assert(b, pred, g.CreateLiteralNode("Value for B"));
+            g.Assert(c, pred, a);
+            g.Assert(c, pred, g.CreateLiteralNode("Value for C"));
+
+            CompressingTurtleWriterContext context = new CompressingTurtleWriterContext(g, Console.Out);
+            WriterHelper.FindCollections(context);
+
+            Assert.AreEqual(2, context.Collections.Count, "Expected 2 collections (one should be eliminated to break the cycle)");
+
+            this.CheckCompressionRoundTrip(g);
+        }
+
+        [TestMethod]
+        public void WritingCollectionCompressionCyclic2()
+        {
+            Graph g = new Graph();
+            g.NamespaceMap.AddNamespace("ex", new Uri("http://example.org/"));
+            g.NamespaceMap.AddNamespace("dnr", new Uri(ConfigurationLoader.ConfigurationNamespace));
+            INode a = g.CreateBlankNode();
+            INode b = g.CreateBlankNode();
+            INode c = g.CreateBlankNode();
+            INode d = g.CreateBlankNode();
+
+            INode pred = g.CreateUriNode("ex:pred");
+
+            g.Assert(d, pred, a);
+            g.Assert(d, pred, g.CreateLiteralNode("D"));
+            g.Assert(a, pred, b);
+            g.Assert(a, pred, g.CreateLiteralNode("A"));
+            g.Assert(b, pred, c);
+            g.Assert(b, pred, g.CreateLiteralNode("B"));
+            g.Assert(c, pred, a);
+            g.Assert(c, pred, g.CreateLiteralNode("C"));
+
+            CompressingTurtleWriterContext context = new CompressingTurtleWriterContext(g, Console.Out);
+            WriterHelper.FindCollections(context);
+
+            Assert.AreEqual(2, context.Collections.Count, "Expected 2 collections (one should be eliminated to break the cycle)");
+
+            this.CheckCompressionRoundTrip(g);
+        }
+
+        [TestMethod]
+        public void WritingCollectionCompressionCyclic3()
+        {
+            Graph g = new Graph();
+            g.NamespaceMap.AddNamespace("ex", new Uri("http://example.org/"));
+            g.NamespaceMap.AddNamespace("dnr", new Uri(ConfigurationLoader.ConfigurationNamespace));
+            INode a = g.CreateBlankNode();
+            INode b = g.CreateBlankNode();
+            INode c = g.CreateBlankNode();
+            INode d = g.CreateBlankNode();
+            INode e = g.CreateBlankNode();
+
+            INode pred = g.CreateUriNode("ex:pred");
+
+            g.Assert(d, pred, a);
+            g.Assert(d, pred, g.CreateLiteralNode("D"));
+            g.Assert(a, pred, b);
+            g.Assert(a, pred, g.CreateLiteralNode("A"));
+            g.Assert(b, pred, c);
+            g.Assert(b, pred, g.CreateLiteralNode("B"));
+            g.Assert(c, pred, a);
+            g.Assert(c, pred, g.CreateLiteralNode("C"));
+            g.Assert(e, pred, g.CreateLiteralNode("E"));
+
+            CompressingTurtleWriterContext context = new CompressingTurtleWriterContext(g, Console.Out);
+            WriterHelper.FindCollections(context);
+
+            Assert.AreEqual(3, context.Collections.Count, "Expected 3 collections (one should be eliminated to break the cycle)");
+
+            this.CheckCompressionRoundTrip(g);
+        }
+    }
+}