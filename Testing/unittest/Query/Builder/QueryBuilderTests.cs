/*
dotNetRDF is free and open source software licensed under the MIT License

-----------------------------------------------------------------------------

Copyright (c) 2009-2013 dotNetRDF Project (dotnetrdf-developer@lists.sf.net)

Permission is hereby granted, free of charge, to any person obtaining a copy
of this software and associated documentation files (the "Software"), to deal
in the Software without restriction, including without limitation the rights
to use, copy, modify, merge, publish, distribute, sublicense, and/or sell
copies of the Software, and to permit persons to whom the Software is furnished
to do so, subject to the following conditions:

The above copyright notice and this permission notice shall be included in all
copies or substantial portions of the Software.

THE SOFTWARE IS PROVIDED "AS IS", WITHOUT WARRANTY OF ANY KIND, EXPRESS OR 
IMPLIED, INCLUDING BUT NOT LIMITED TO THE WARRANTIES OF MERCHANTABILITY, 
FITNESS FOR A PARTICULAR PURPOSE AND NONINFRINGEMENT. IN NO EVENT SHALL THE
AUTHORS OR COPYRIGHT HOLDERS BE LIABLE FOR ANY CLAIM, DAMAGES OR OTHER LIABILITY,
WHETHER IN AN ACTION OF CONTRACT, TORT OR OTHERWISE, ARISING FROM, OUT OF OR IN
CONNECTION WITH THE SOFTWARE OR THE USE OR OTHER DEALINGS IN THE SOFTWARE.
*/

using System;
using System.Linq;
<<<<<<< HEAD
using Xunit;
=======
using NUnit.Framework;
using VDS.RDF.Nodes;
>>>>>>> f1d170d7
using VDS.RDF.Parsing;
using VDS.RDF.Query.Aggregates;
using VDS.RDF.Query.Builder.Expressions;
using VDS.RDF.Query.Expressions;
using VDS.RDF.Query.Expressions.Comparison;
using VDS.RDF.Query.Expressions.Functions.Sparql.Boolean;
using VDS.RDF.Query.Expressions.Functions.Sparql.String;
using VDS.RDF.Query.Expressions.Primary;
using VDS.RDF.Query.Ordering;
using VDS.RDF.Query.Patterns;

namespace VDS.RDF.Query.Builder
{

    public class QueryBuilderTests
    {
        [Fact]
        public void CanCreateSelectStarQuery()
        {
            SparqlQuery q = QueryBuilder
                .SelectAll()
                .Where(tpb => tpb.Subject("s").Predicate("p").Object("o"))
                .BuildQuery();
            Assert.Equal(SparqlQueryType.SelectAll, q.QueryType);
            Assert.NotNull(q.RootGraphPattern);
        }

        [Fact]
        public void CanCreateSelectDistinctStarQuery()
        {
            SparqlQuery q = QueryBuilder
                .SelectAll()
                .Distinct()
                .Where(tpb => tpb.Subject("s").Predicate("p").Object("o"))
                .BuildQuery();
            Assert.Equal(SparqlQueryType.SelectAllDistinct, q.QueryType);
            Assert.True(q.HasDistinctModifier);
            Assert.NotNull(q.RootGraphPattern);
        }

        [Fact]
        public void CanAddTriplePatternsWithTriplePatternBuilder()
        {
            var builder = QueryBuilder.SelectAll();
            builder.Prefixes.AddNamespace("foaf", new Uri("http://xmlns.com/foaf/0.1/"));

            var q = builder.Where(tpb => tpb.Subject("s").Predicate("p").Object("o")
                                            .Subject("s").PredicateUri(UriFactory.Create(RdfSpecsHelper.RdfType)).Object<IUriNode>("foaf:Person")
                                            .Subject("s").PredicateUri("foaf:Name").Object("Tomasz Pluskiewicz")
                                            .Subject<IBlankNode>("bnode_id").Predicate("p").Object("o"))
                .BuildQuery();
            Assert.NotNull(q.RootGraphPattern);
            Assert.Equal(4, q.RootGraphPattern.TriplePatterns.Count());
        }

        [Fact]
        public void CanAddTriplePatternsAsObjects()
        {
            // given
            TriplePattern p1 = new TriplePattern(new VariablePattern("s"), new VariablePattern("p"), new VariablePattern("o"));
            TriplePattern p2 = new TriplePattern(new VariablePattern("s"), new VariablePattern("p"), new VariablePattern("o"));

            // when
            var q = QueryBuilder.SelectAll().Where(p1, p2).BuildQuery();

            // then
            Assert.NotNull(q.RootGraphPattern);
            Assert.Equal(2, q.RootGraphPattern.TriplePatterns.Count());
            Assert.True(q.RootGraphPattern.TriplePatterns.Contains(p1));
            Assert.True(q.RootGraphPattern.TriplePatterns.Contains(p2));
        }

        [Fact]
        public void AddingTriplePatternsCallDelegateOnlyOnce()
        {
            // given
            int callCount = 0;

            // when
            QueryBuilder.SelectAll()
                        .Where(tpb =>
                            {
                                callCount++;
                                tpb.Subject("s").Predicate("p").Object("o")
                                   .Subject("s").Predicate("p").Object("o");
                            })
                        .BuildQuery();

            // then
            Assert.Equal(1, callCount);
        }

        [Fact]
        public void CanAddOptionalTriplePatterns()
        {
            // given
            var builder = QueryBuilder.SelectAll()
                                      .Where(tpb => tpb.Subject("s").Predicate("p").Object("o"))
                                      .Optional(gpb => gpb.Where(tpb => tpb.Subject("s")
                                                                           .PredicateUri(UriFactory.Create(RdfSpecsHelper.RdfType))
                                                                           .Object("type")));

            // when
            var q = builder.BuildQuery();

            // then
            Assert.NotNull(q.RootGraphPattern);
            Assert.Equal(1, q.RootGraphPattern.TriplePatterns.Count());
            Assert.Equal(1, q.RootGraphPattern.ChildGraphPatterns.Count);
            Assert.True(q.RootGraphPattern.ChildGraphPatterns[0].IsOptional);
        }

        [Fact]
        public void CanAddMultipleChildGraphPatterns()
        {
            // given
            var builder = QueryBuilder.SelectAll()
                                      .Where(tpb => tpb.Subject("s").Predicate("p").Object("o"))
                                      .Optional(gpb => gpb.Where(tpb => tpb.Subject("s")
                                                                           .PredicateUri(UriFactory.Create(RdfSpecsHelper.RdfType))
                                                                           .Object("type")))
                                      .Where(tpb => tpb.Subject("x").Predicate("y").Object("z"));

            // when
            var q = builder.BuildQuery();

            // then
            Assert.NotNull(q.RootGraphPattern);
            Assert.Equal(2, q.RootGraphPattern.TriplePatterns.Count());
            Assert.Equal(1, q.RootGraphPattern.ChildGraphPatterns.Count);
            Assert.True(q.RootGraphPattern.ChildGraphPatterns[0].IsOptional);
            Assert.Equal(1, q.RootGraphPattern.ChildGraphPatterns[0].TriplePatterns.Count());
        }

        [Fact]
        public void GetExectuableQueryReturnsNewInstance()
        {
            // given
            IQueryBuilder builder = QueryBuilder.SelectAll().Where(tpb => tpb.Subject("s").Predicate("p").Object("o"));

            // when
            SparqlQuery query1 = builder.BuildQuery();
            SparqlQuery query2 = builder.BuildQuery();

            // then
            Assert.NotSame(query1, query2);
        }

        [Fact]
        public void CanStartQueryWithGivenVariablesStrings()
        {
            // given
            IQueryBuilder queryBuilder = QueryBuilder.Select("s", "p", "o")
                                                     .Where(tpb => tpb.Subject("s").Predicate("p").Object("o"));

            // when
            SparqlQuery query = queryBuilder.BuildQuery();

            // then
            Assert.Equal(3, query.Variables.Count());
            Assert.Equal(1, query.Variables.Count(v => v.Name == "s"));
            Assert.Equal(1, query.Variables.Count(v => v.Name == "p"));
            Assert.Equal(1, query.Variables.Count(v => v.Name == "o"));
            Assert.True(query.Variables.All(var => var.IsResultVariable));
        }

        [Fact]
        public void CanStartQueryWithGivenVariables()
        {
            // given
            var s = new SparqlVariable("s", true);
            var p = new SparqlVariable("p", true);
            var o = new SparqlVariable("o", true);
            IQueryBuilder queryBuilder = QueryBuilder.Select(s, p, o)
                                                     .Where(tpb => tpb.Subject("s").Predicate("p").Object("o"));

            // when
            SparqlQuery query = queryBuilder.BuildQuery();

            // then
            Assert.Equal(3, query.Variables.Count());
            Assert.True(query.Variables.Contains(s));
            Assert.True(query.Variables.Contains(p));
            Assert.True(query.Variables.Contains(o));
        }

        [Fact]
        public void CanAddOptionalGraphPatternsAfterRegular()
        {
            // given
            var builder = QueryBuilder.SelectAll()
                .Where(tpb => tpb.Subject(new Uri("http://example.com/Resource"))
                                 .PredicateUri(new Uri(RdfSpecsHelper.RdfType))
                                 .Object(new Uri("http://example.com/Class")))
                .Optional(gpb => gpb.Where(tpb => tpb.Subject("s").Predicate("p").Object(new Uri("http://example.com/Resource"))
                                                     .Subject(new Uri("http://example.com/Resource")).Predicate("p").Object("o")));

            // when
            var query = builder.BuildQuery();

            // then
            Assert.NotNull(query.RootGraphPattern);
            Assert.Equal(1, query.RootGraphPattern.TriplePatterns.Count);
            Assert.Equal(1, query.RootGraphPattern.ChildGraphPatterns.Count);
            Assert.Equal(2, query.RootGraphPattern.ChildGraphPatterns.Single().TriplePatterns.Count);
        }

        [Fact]
        public void CanAddOptionalGraphPatternsBeforeRegular()
        {
            // given
            var builder = QueryBuilder.SelectAll()
                .Optional(gpb => gpb.Where(tpb => tpb.Subject("s").Predicate("p").Object(new Uri("http://example.com/Resource"))
                                                     .Subject(new Uri("http://example.com/Resource")).Predicate("p").Object("o")))
                .Where(tpb => tpb.Subject(new Uri("http://example.com/Resource"))
                                 .PredicateUri(new Uri(RdfSpecsHelper.RdfType))
                                 .Object(new Uri("http://example.com/Class")));

            // when
            var query = builder.BuildQuery();

            // then
            Assert.NotNull(query.RootGraphPattern);
            Assert.Equal(1, query.RootGraphPattern.TriplePatterns.Count);
            Assert.Equal(1, query.RootGraphPattern.ChildGraphPatterns.Count);
            Assert.Equal(2, query.RootGraphPattern.ChildGraphPatterns.Single().TriplePatterns.Count);
        }

        [Fact]
        public void SubsequentWhereCallsShouldAddToRootGraphPattern()
        {
            // given
            var builder = QueryBuilder.SelectAll()
                .Where(tpb => tpb.Subject("s").Predicate("p").Object("o"))
                .Where(tpb => tpb.Subject("s").Predicate("p").Object("o"))
                .Where(tpb => tpb.Subject("s").Predicate("p").Object("o"))
                .Where(tpb => tpb.Subject("s").Predicate("p").Object("o"));

            // when
            var query = builder.BuildQuery();
            // then
            Assert.NotNull(query.RootGraphPattern);
            Assert.Equal(4, query.RootGraphPattern.TriplePatterns.Count);
            Assert.Equal(0, query.RootGraphPattern.ChildGraphPatterns.Count);
        }

        [Fact]
        public void CanAddMultipleSelectVariablesOneByOne()
        {
            // given
            var b = QueryBuilder.Select("s").And("p").And("o")
                                .Where(tpb => tpb.Subject("s").Predicate("p").Object("o"));

            // when
            var q = b.BuildQuery();

            // then
            Assert.NotNull(q.RootGraphPattern);
            Assert.Equal(3, q.Variables.Count(v => v.IsResultVariable));
            Assert.Equal(1, q.RootGraphPattern.TriplePatterns.Count());
        }

        [Fact]
        public void ShouldEnsureSparqlVariablesAreReturnVariables()
        {
            // when
            var q = QueryBuilder.Select(new SparqlVariable("s"), new SparqlVariable("p"), new SparqlVariable("o"))
                                .Where(tpb => tpb.Subject("s").Predicate("p").Object("o"))
                                .BuildQuery();

            // then
            Assert.Equal(3, q.Variables.Count(v => v.IsResultVariable));
        }

        [Fact]
        public void ShouldBeCreatedWithEmptyNamespaceMap()
        {
            // when
            IQueryBuilder builder = QueryBuilder.SelectAll().Where();

            // then
            Assert.Equal(0, builder.Prefixes.Prefixes.Count());
        }

        [Fact]
        public void CanCreateSelectQueryWithExpressionFirst()
        {
            // when
            SparqlQuery q = QueryBuilder
                .Select(eb => eb.IsIRI(eb.Variable("o"))).As("isIri").And("o")
                .Where(tpb => tpb.Subject("s").Predicate("p").Object("o"))
                .BuildQuery();

            // then
            Assert.Equal(SparqlQueryType.Select, q.QueryType);
            Assert.Equal(2, q.Variables.Count());
            Assert.Equal(1, q.Variables.Count(v => v.IsProjection && v.IsResultVariable && v.Name == "isIri"));
            Assert.Equal(1, q.Variables.Count(v => !v.IsProjection && v.IsResultVariable && v.Name == "o"));
        }

        [Fact]
        public void ShouldAllowUsingISparqlExpressionForFilter()
        {
            // given
            ISparqlExpression expression = new IsIriFunction(new VariableTerm("x"));
            var b = QueryBuilder.SelectAll().Filter(expression);

            // when
            var q = b.BuildQuery();

            // then
            Assert.True(q.RootGraphPattern.IsFiltered);
            Assert.Same(expression, q.RootGraphPattern.Filter.Expression);
        }

        [Fact]
        public void ShouldAllowAddingLimit()
        {
            // when
            SparqlQuery q = QueryBuilder.SelectAll()
                .Where(tpb => tpb.Subject("s").Predicate("p").Object("o"))
                .Limit(5)
                .BuildQuery();

            // then
            Assert.Equal(5, q.Limit);
            Assert.Equal(0, q.Offset);
        }

        [Fact]
        public void ShouldAllowAddingNegativeLimit()
        {
            // when
            SparqlQuery q = QueryBuilder.SelectAll()
                .Where(tpb => tpb.Subject("s").Predicate("p").Object("o"))
                .Limit(5).Limit(-10)
                .BuildQuery();

            // then
            Assert.Equal(-1, q.Limit);
            Assert.Equal(0, q.Offset);
        }

        [Fact]
        public void ShouldAllowAddingOffset()
        {
            // when
            SparqlQuery q = QueryBuilder.SelectAll()
                .Where(tpb => tpb.Subject("s").Predicate("p").Object("o"))
                .Offset(10)
                .BuildQuery();

            // then
            Assert.Equal(-1, q.Limit);
            Assert.Equal(10, q.Offset);
        }

        [Fact]
        public void ShouldAllowAddingLimitMultipleTimes()
        {
            // given
            int limit = 5;

            // when
            SparqlQuery q = QueryBuilder.SelectAll()
                .Where(tpb => tpb.Subject("s").Predicate("p").Object("o"))
                .Limit(limit++).Limit(limit++).Limit(limit++).Limit(limit++).Limit(limit)
                .BuildQuery();

            // then
            Assert.Equal(limit, q.Limit);
            Assert.Equal(0, q.Offset);
        }

        [Fact]
        public void ShouldAllowAddingOffsetMultipleTimes()
        {
            // given
            int offset = 5;

            // when
            SparqlQuery q = QueryBuilder.SelectAll()
                .Where(tpb => tpb.Subject("s").Predicate("p").Object("o"))
                .Offset(offset++).Offset(offset++).Offset(offset++).Offset(offset++).Offset(offset)
                .BuildQuery();

            // then
            Assert.Equal(-1, q.Limit);
            Assert.Equal(offset, q.Offset);
        }

        [Fact]
        public void ShouldAllowAddingLimitAndOffset()
        {
            // when
            SparqlQuery q = QueryBuilder.SelectAll()
                .Where(tpb => tpb.Subject("s").Predicate("p").Object("o"))
                .Limit(5).Offset(10)
                .BuildQuery();

            // then
            Assert.Equal(5, q.Limit);
            Assert.Equal(10, q.Offset);
        }

        [Fact]
        public void ShouldAllowBuildingAskQueries()
        {
            // when
            SparqlQuery q = QueryBuilder.Ask()
                                        .Where(tpb => tpb.Subject("s").Predicate("p").Object("o"))
                                        .BuildQuery();

            // then
            Assert.Equal(SparqlQueryType.Ask, q.QueryType);
        }

        [Fact]
        public void ShouldAllowBuildingConstructQueries()
        {
            // when
            SparqlQuery q = QueryBuilder.Construct(gpb => gpb.Where(tpb => tpb.Subject("o").Predicate("p").Object("s")))
                                        .Where(tpb => tpb.Subject("s").Predicate("p").Object("o"))
                                        .BuildQuery();

            // then
            Assert.Equal(SparqlQueryType.Construct, q.QueryType);
            Assert.NotNull(q.ConstructTemplate);
            Assert.Equal(1, q.ConstructTemplate.TriplePatterns.Count);
        }

        [Fact]
        public void ShouldAllowBuildingConstructQueriesWithNullBuilderFunction()
        {
            // when
            SparqlQuery q = QueryBuilder.Construct(null)
                                        .Where(tpb => tpb.Subject("s").Predicate("p").Object("o"))
                                        .BuildQuery();

            // then
            Assert.Equal(SparqlQueryType.Construct, q.QueryType);
            Assert.Null(q.ConstructTemplate);
            Assert.Equal(1, q.RootGraphPattern.TriplePatterns.Count);
        }

        [Fact]
        public void ShouldAllowBuildingConstructQueriesWithoutBuilderFunction()
        {
            // when
            SparqlQuery q = QueryBuilder.Construct()
                                        .Where(BuildSPOPattern)
                                        .BuildQuery();

            // then
            Assert.Equal(SparqlQueryType.Construct, q.QueryType);
            Assert.Null(q.ConstructTemplate);
            Assert.Equal(1, q.RootGraphPattern.TriplePatterns.Count);
        }

        private static void BuildSPOPattern(ITriplePatternBuilder tpb)
        {
            tpb.Subject("s").Predicate("p").Object("o");
        }

        [Fact]
        public void ShouldAllowOrderingQueryByVariableAscending()
        {
            // when
            SparqlQuery sparqlQuery = QueryBuilder.SelectAll()
                                                  .Where(BuildSPOPattern)
                                                  .OrderBy("s")
                                                  .BuildQuery();

            // then
            Assert.NotNull(sparqlQuery.OrderBy);
            Assert.Null(sparqlQuery.OrderBy.Child);
            Assert.True(sparqlQuery.OrderBy is OrderByVariable);
            Assert.False(sparqlQuery.OrderBy.Descending);
            Assert.Equal("s", (sparqlQuery.OrderBy as OrderByVariable).Variables.Single());
        }

        [Fact]
        public void ShouldAllowOrderingQueryByVariableDescending()
        {
            // when
            SparqlQuery sparqlQuery = QueryBuilder.SelectAll()
                                                  .Where(BuildSPOPattern)
                                                  .OrderByDescending("s")
                                                  .BuildQuery();

            // then
            Assert.NotNull(sparqlQuery.OrderBy);
            Assert.Null(sparqlQuery.OrderBy.Child);
            Assert.True(sparqlQuery.OrderBy is OrderByVariable);
            Assert.True(sparqlQuery.OrderBy.Descending);
            Assert.Equal("s", (sparqlQuery.OrderBy as OrderByVariable).Variables.Single());
        }

        [Fact]
        public void ShouldAllowOrderingQueryByExpressionAscending()
        {
            // when
            SparqlQuery sparqlQuery = QueryBuilder.SelectAll()
                                                  .Where(BuildSPOPattern)
                                                  .OrderBy(expr => expr.Str(expr.Variable("s"))) 
                                                  .BuildQuery();

            // then
            Assert.NotNull(sparqlQuery.OrderBy);
            Assert.Null(sparqlQuery.OrderBy.Child);
            Assert.True(sparqlQuery.OrderBy is OrderByExpression);
            Assert.False(sparqlQuery.OrderBy.Descending);
            Assert.True((sparqlQuery.OrderBy as OrderByExpression).Expression is StrFunction);
        }

        [Fact]
        public void ShouldAllowOrderingQueryByExpressionDescending()
        {
            // when
            SparqlQuery sparqlQuery = QueryBuilder.SelectAll()
                                                  .Where(BuildSPOPattern)
                                                  .OrderByDescending(expr => expr.Str(expr.Variable("s")))
                                                  .BuildQuery();

            // then
            Assert.NotNull(sparqlQuery.OrderBy);
            Assert.Null(sparqlQuery.OrderBy.Child);
            Assert.True(sparqlQuery.OrderBy is OrderByExpression);
            Assert.True(sparqlQuery.OrderBy.Descending);
            Assert.True((sparqlQuery.OrderBy as OrderByExpression).Expression is StrFunction);
        }

        [Fact]
        public void ShouldAllowChainingMultipleVariableAndExpressionOrderings()
        {
            // when
            SparqlQuery sparqlQuery = QueryBuilder.SelectAll()
                                                  .Where(BuildSPOPattern)
                                                  .OrderBy("s")
                                                  .OrderByDescending("p")
                                                  .OrderBy("o")
                                                  .OrderByDescending(expr => expr.Str(expr.Variable("s")))
                                                  .OrderBy(expr => expr.Str(expr.Variable("p")))
                                                  .OrderByDescending(expr => expr.Str(expr.Variable("o")))
                                                  .BuildQuery();

            // then
            ISparqlOrderBy currentOrdering = sparqlQuery.OrderBy;

            for (int i = 0; i < 6; i++)
            {
                Assert.NotNull(currentOrdering);
                currentOrdering = currentOrdering.Child;
            }
            Assert.Null(currentOrdering);
        }

        [Fact]
        public void CanBuildUnionOfChildPattern()
        {
            // when
            var query = QueryBuilder.SelectAll()
                .Union(first => first.Where(BuildSPOPattern),
                       second => second.Where(BuildSPOPattern),
                       third => third.Where(BuildSPOPattern))
                .BuildQuery();

            // then
            var union = query.RootGraphPattern.ChildGraphPatterns.Single();
            Assert.True(union.IsUnion);
            Assert.Equal(3, union.ChildGraphPatterns.Count);
        }

        [Fact]
        public void CanBuildUnionOfMixedPatterns()
        {
            // when
            var query = QueryBuilder.SelectAll()
                .Union(
                    first => first.Service(new Uri("http://example.com"), service => service.Where(BuildSPOPattern)),
                    second => second.Graph("s", graph => graph.Where(BuildSPOPattern)))
                .BuildQuery();

            // then
            var union = query.RootGraphPattern.ChildGraphPatterns.Single();
            Assert.True(union.IsUnion);
            Assert.Equal(2, union.ChildGraphPatterns.Count);
            Assert.True(union.ChildGraphPatterns[0].ChildGraphPatterns[0].IsService);
            Assert.True(union.ChildGraphPatterns[1].ChildGraphPatterns[0].IsGraph);
        }

        [Fact]
        public void SingleGraphPatternInUnionBehavesLikeChildPattern()
        {
            // when
            var query = QueryBuilder.SelectAll()
                .Union(graph => graph.Where(BuildSPOPattern))
                .BuildQuery();

            // then
            var union = query.RootGraphPattern.ChildGraphPatterns.Single();
            Assert.False(union.IsUnion);
            Assert.Equal(1, union.TriplePatterns.Count);
        }

        [Test]
        public void CanBuildSelectSumWithGrouping()
        {
            // given
            var o = new VariableTerm("o");

            // when
            var query = QueryBuilder.Select(ex => ex.Sum(o)).As("sum")
                .Where(BuildSPOPattern)
                .GroupBy("s")
                .BuildQuery();

            // then
            Assert.That(query.Variables.Single().Name, Is.EqualTo("sum"));
            Assert.That(query.GroupBy.Variables.Single(), Is.EqualTo("s"));
        }

        [Test]
        public void CanBuildGroupingWithExpression()
        {
            // when
            var query = QueryBuilder.SelectAll()
                .Where(BuildSPOPattern)
                .GroupBy(eb => eb.Datatype(eb.Variable("s")))
                .BuildQuery();

            // then
            Assert.That(query.GroupBy.Expression.ToString(), Is.EqualTo("DATATYPE(?s)"));
        }

        [Test]
        public void CanBuildSelectSumWithHaving()
        {
            // given
            var o = new VariableTerm("o");

            // when
            var query = QueryBuilder.Select(ex => ex.Sum(o)).As("sum")
                .Where(BuildSPOPattern)
                .Having(ex => ex.Variable("sum") > 10)
                .BuildQuery();

            // then
            Assert.That(query.Having.Expression.ToString().Trim(), Is.EqualTo("?sum > 10"));
        }

        [Test]
        public void WithoutCallingHavingItIsNullOnBuiltQuery()
        {
            // when
            var query = QueryBuilder.Select("o")
                .Where(BuildSPOPattern)
                .BuildQuery();

            // then
            Assert.That(query.Having, Is.Null);
        }
    }
}
<|MERGE_RESOLUTION|>--- conflicted
+++ resolved
@@ -1,697 +1,693 @@
-/*
-dotNetRDF is free and open source software licensed under the MIT License
-
------------------------------------------------------------------------------
-
-Copyright (c) 2009-2013 dotNetRDF Project (dotnetrdf-developer@lists.sf.net)
-
-Permission is hereby granted, free of charge, to any person obtaining a copy
-of this software and associated documentation files (the "Software"), to deal
-in the Software without restriction, including without limitation the rights
-to use, copy, modify, merge, publish, distribute, sublicense, and/or sell
-copies of the Software, and to permit persons to whom the Software is furnished
-to do so, subject to the following conditions:
-
-The above copyright notice and this permission notice shall be included in all
-copies or substantial portions of the Software.
-
-THE SOFTWARE IS PROVIDED "AS IS", WITHOUT WARRANTY OF ANY KIND, EXPRESS OR 
-IMPLIED, INCLUDING BUT NOT LIMITED TO THE WARRANTIES OF MERCHANTABILITY, 
-FITNESS FOR A PARTICULAR PURPOSE AND NONINFRINGEMENT. IN NO EVENT SHALL THE
-AUTHORS OR COPYRIGHT HOLDERS BE LIABLE FOR ANY CLAIM, DAMAGES OR OTHER LIABILITY,
-WHETHER IN AN ACTION OF CONTRACT, TORT OR OTHERWISE, ARISING FROM, OUT OF OR IN
-CONNECTION WITH THE SOFTWARE OR THE USE OR OTHER DEALINGS IN THE SOFTWARE.
-*/
-
-using System;
-using System.Linq;
-<<<<<<< HEAD
-using Xunit;
-=======
-using NUnit.Framework;
-using VDS.RDF.Nodes;
->>>>>>> f1d170d7
-using VDS.RDF.Parsing;
-using VDS.RDF.Query.Aggregates;
-using VDS.RDF.Query.Builder.Expressions;
-using VDS.RDF.Query.Expressions;
-using VDS.RDF.Query.Expressions.Comparison;
-using VDS.RDF.Query.Expressions.Functions.Sparql.Boolean;
-using VDS.RDF.Query.Expressions.Functions.Sparql.String;
-using VDS.RDF.Query.Expressions.Primary;
-using VDS.RDF.Query.Ordering;
-using VDS.RDF.Query.Patterns;
-
-namespace VDS.RDF.Query.Builder
-{
-
-    public class QueryBuilderTests
-    {
-        [Fact]
-        public void CanCreateSelectStarQuery()
-        {
-            SparqlQuery q = QueryBuilder
-                .SelectAll()
-                .Where(tpb => tpb.Subject("s").Predicate("p").Object("o"))
-                .BuildQuery();
-            Assert.Equal(SparqlQueryType.SelectAll, q.QueryType);
-            Assert.NotNull(q.RootGraphPattern);
-        }
-
-        [Fact]
-        public void CanCreateSelectDistinctStarQuery()
-        {
-            SparqlQuery q = QueryBuilder
-                .SelectAll()
-                .Distinct()
-                .Where(tpb => tpb.Subject("s").Predicate("p").Object("o"))
-                .BuildQuery();
-            Assert.Equal(SparqlQueryType.SelectAllDistinct, q.QueryType);
-            Assert.True(q.HasDistinctModifier);
-            Assert.NotNull(q.RootGraphPattern);
-        }
-
-        [Fact]
-        public void CanAddTriplePatternsWithTriplePatternBuilder()
-        {
-            var builder = QueryBuilder.SelectAll();
-            builder.Prefixes.AddNamespace("foaf", new Uri("http://xmlns.com/foaf/0.1/"));
-
-            var q = builder.Where(tpb => tpb.Subject("s").Predicate("p").Object("o")
-                                            .Subject("s").PredicateUri(UriFactory.Create(RdfSpecsHelper.RdfType)).Object<IUriNode>("foaf:Person")
-                                            .Subject("s").PredicateUri("foaf:Name").Object("Tomasz Pluskiewicz")
-                                            .Subject<IBlankNode>("bnode_id").Predicate("p").Object("o"))
-                .BuildQuery();
-            Assert.NotNull(q.RootGraphPattern);
-            Assert.Equal(4, q.RootGraphPattern.TriplePatterns.Count());
-        }
-
-        [Fact]
-        public void CanAddTriplePatternsAsObjects()
-        {
-            // given
-            TriplePattern p1 = new TriplePattern(new VariablePattern("s"), new VariablePattern("p"), new VariablePattern("o"));
-            TriplePattern p2 = new TriplePattern(new VariablePattern("s"), new VariablePattern("p"), new VariablePattern("o"));
-
-            // when
-            var q = QueryBuilder.SelectAll().Where(p1, p2).BuildQuery();
-
-            // then
-            Assert.NotNull(q.RootGraphPattern);
-            Assert.Equal(2, q.RootGraphPattern.TriplePatterns.Count());
-            Assert.True(q.RootGraphPattern.TriplePatterns.Contains(p1));
-            Assert.True(q.RootGraphPattern.TriplePatterns.Contains(p2));
-        }
-
-        [Fact]
-        public void AddingTriplePatternsCallDelegateOnlyOnce()
-        {
-            // given
-            int callCount = 0;
-
-            // when
-            QueryBuilder.SelectAll()
-                        .Where(tpb =>
-                            {
-                                callCount++;
-                                tpb.Subject("s").Predicate("p").Object("o")
-                                   .Subject("s").Predicate("p").Object("o");
-                            })
-                        .BuildQuery();
-
-            // then
-            Assert.Equal(1, callCount);
-        }
-
-        [Fact]
-        public void CanAddOptionalTriplePatterns()
-        {
-            // given
-            var builder = QueryBuilder.SelectAll()
-                                      .Where(tpb => tpb.Subject("s").Predicate("p").Object("o"))
-                                      .Optional(gpb => gpb.Where(tpb => tpb.Subject("s")
-                                                                           .PredicateUri(UriFactory.Create(RdfSpecsHelper.RdfType))
-                                                                           .Object("type")));
-
-            // when
-            var q = builder.BuildQuery();
-
-            // then
-            Assert.NotNull(q.RootGraphPattern);
-            Assert.Equal(1, q.RootGraphPattern.TriplePatterns.Count());
-            Assert.Equal(1, q.RootGraphPattern.ChildGraphPatterns.Count);
-            Assert.True(q.RootGraphPattern.ChildGraphPatterns[0].IsOptional);
-        }
-
-        [Fact]
-        public void CanAddMultipleChildGraphPatterns()
-        {
-            // given
-            var builder = QueryBuilder.SelectAll()
-                                      .Where(tpb => tpb.Subject("s").Predicate("p").Object("o"))
-                                      .Optional(gpb => gpb.Where(tpb => tpb.Subject("s")
-                                                                           .PredicateUri(UriFactory.Create(RdfSpecsHelper.RdfType))
-                                                                           .Object("type")))
-                                      .Where(tpb => tpb.Subject("x").Predicate("y").Object("z"));
-
-            // when
-            var q = builder.BuildQuery();
-
-            // then
-            Assert.NotNull(q.RootGraphPattern);
-            Assert.Equal(2, q.RootGraphPattern.TriplePatterns.Count());
-            Assert.Equal(1, q.RootGraphPattern.ChildGraphPatterns.Count);
-            Assert.True(q.RootGraphPattern.ChildGraphPatterns[0].IsOptional);
-            Assert.Equal(1, q.RootGraphPattern.ChildGraphPatterns[0].TriplePatterns.Count());
-        }
-
-        [Fact]
-        public void GetExectuableQueryReturnsNewInstance()
-        {
-            // given
-            IQueryBuilder builder = QueryBuilder.SelectAll().Where(tpb => tpb.Subject("s").Predicate("p").Object("o"));
-
-            // when
-            SparqlQuery query1 = builder.BuildQuery();
-            SparqlQuery query2 = builder.BuildQuery();
-
-            // then
-            Assert.NotSame(query1, query2);
-        }
-
-        [Fact]
-        public void CanStartQueryWithGivenVariablesStrings()
-        {
-            // given
-            IQueryBuilder queryBuilder = QueryBuilder.Select("s", "p", "o")
-                                                     .Where(tpb => tpb.Subject("s").Predicate("p").Object("o"));
-
-            // when
-            SparqlQuery query = queryBuilder.BuildQuery();
-
-            // then
-            Assert.Equal(3, query.Variables.Count());
-            Assert.Equal(1, query.Variables.Count(v => v.Name == "s"));
-            Assert.Equal(1, query.Variables.Count(v => v.Name == "p"));
-            Assert.Equal(1, query.Variables.Count(v => v.Name == "o"));
-            Assert.True(query.Variables.All(var => var.IsResultVariable));
-        }
-
-        [Fact]
-        public void CanStartQueryWithGivenVariables()
-        {
-            // given
-            var s = new SparqlVariable("s", true);
-            var p = new SparqlVariable("p", true);
-            var o = new SparqlVariable("o", true);
-            IQueryBuilder queryBuilder = QueryBuilder.Select(s, p, o)
-                                                     .Where(tpb => tpb.Subject("s").Predicate("p").Object("o"));
-
-            // when
-            SparqlQuery query = queryBuilder.BuildQuery();
-
-            // then
-            Assert.Equal(3, query.Variables.Count());
-            Assert.True(query.Variables.Contains(s));
-            Assert.True(query.Variables.Contains(p));
-            Assert.True(query.Variables.Contains(o));
-        }
-
-        [Fact]
-        public void CanAddOptionalGraphPatternsAfterRegular()
-        {
-            // given
-            var builder = QueryBuilder.SelectAll()
-                .Where(tpb => tpb.Subject(new Uri("http://example.com/Resource"))
-                                 .PredicateUri(new Uri(RdfSpecsHelper.RdfType))
-                                 .Object(new Uri("http://example.com/Class")))
-                .Optional(gpb => gpb.Where(tpb => tpb.Subject("s").Predicate("p").Object(new Uri("http://example.com/Resource"))
-                                                     .Subject(new Uri("http://example.com/Resource")).Predicate("p").Object("o")));
-
-            // when
-            var query = builder.BuildQuery();
-
-            // then
-            Assert.NotNull(query.RootGraphPattern);
-            Assert.Equal(1, query.RootGraphPattern.TriplePatterns.Count);
-            Assert.Equal(1, query.RootGraphPattern.ChildGraphPatterns.Count);
-            Assert.Equal(2, query.RootGraphPattern.ChildGraphPatterns.Single().TriplePatterns.Count);
-        }
-
-        [Fact]
-        public void CanAddOptionalGraphPatternsBeforeRegular()
-        {
-            // given
-            var builder = QueryBuilder.SelectAll()
-                .Optional(gpb => gpb.Where(tpb => tpb.Subject("s").Predicate("p").Object(new Uri("http://example.com/Resource"))
-                                                     .Subject(new Uri("http://example.com/Resource")).Predicate("p").Object("o")))
-                .Where(tpb => tpb.Subject(new Uri("http://example.com/Resource"))
-                                 .PredicateUri(new Uri(RdfSpecsHelper.RdfType))
-                                 .Object(new Uri("http://example.com/Class")));
-
-            // when
-            var query = builder.BuildQuery();
-
-            // then
-            Assert.NotNull(query.RootGraphPattern);
-            Assert.Equal(1, query.RootGraphPattern.TriplePatterns.Count);
-            Assert.Equal(1, query.RootGraphPattern.ChildGraphPatterns.Count);
-            Assert.Equal(2, query.RootGraphPattern.ChildGraphPatterns.Single().TriplePatterns.Count);
-        }
-
-        [Fact]
-        public void SubsequentWhereCallsShouldAddToRootGraphPattern()
-        {
-            // given
-            var builder = QueryBuilder.SelectAll()
-                .Where(tpb => tpb.Subject("s").Predicate("p").Object("o"))
-                .Where(tpb => tpb.Subject("s").Predicate("p").Object("o"))
-                .Where(tpb => tpb.Subject("s").Predicate("p").Object("o"))
-                .Where(tpb => tpb.Subject("s").Predicate("p").Object("o"));
-
-            // when
-            var query = builder.BuildQuery();
-            // then
-            Assert.NotNull(query.RootGraphPattern);
-            Assert.Equal(4, query.RootGraphPattern.TriplePatterns.Count);
-            Assert.Equal(0, query.RootGraphPattern.ChildGraphPatterns.Count);
-        }
-
-        [Fact]
-        public void CanAddMultipleSelectVariablesOneByOne()
-        {
-            // given
-            var b = QueryBuilder.Select("s").And("p").And("o")
-                                .Where(tpb => tpb.Subject("s").Predicate("p").Object("o"));
-
-            // when
-            var q = b.BuildQuery();
-
-            // then
-            Assert.NotNull(q.RootGraphPattern);
-            Assert.Equal(3, q.Variables.Count(v => v.IsResultVariable));
-            Assert.Equal(1, q.RootGraphPattern.TriplePatterns.Count());
-        }
-
-        [Fact]
-        public void ShouldEnsureSparqlVariablesAreReturnVariables()
-        {
-            // when
-            var q = QueryBuilder.Select(new SparqlVariable("s"), new SparqlVariable("p"), new SparqlVariable("o"))
-                                .Where(tpb => tpb.Subject("s").Predicate("p").Object("o"))
-                                .BuildQuery();
-
-            // then
-            Assert.Equal(3, q.Variables.Count(v => v.IsResultVariable));
-        }
-
-        [Fact]
-        public void ShouldBeCreatedWithEmptyNamespaceMap()
-        {
-            // when
-            IQueryBuilder builder = QueryBuilder.SelectAll().Where();
-
-            // then
-            Assert.Equal(0, builder.Prefixes.Prefixes.Count());
-        }
-
-        [Fact]
-        public void CanCreateSelectQueryWithExpressionFirst()
-        {
-            // when
-            SparqlQuery q = QueryBuilder
-                .Select(eb => eb.IsIRI(eb.Variable("o"))).As("isIri").And("o")
-                .Where(tpb => tpb.Subject("s").Predicate("p").Object("o"))
-                .BuildQuery();
-
-            // then
-            Assert.Equal(SparqlQueryType.Select, q.QueryType);
-            Assert.Equal(2, q.Variables.Count());
-            Assert.Equal(1, q.Variables.Count(v => v.IsProjection && v.IsResultVariable && v.Name == "isIri"));
-            Assert.Equal(1, q.Variables.Count(v => !v.IsProjection && v.IsResultVariable && v.Name == "o"));
-        }
-
-        [Fact]
-        public void ShouldAllowUsingISparqlExpressionForFilter()
-        {
-            // given
-            ISparqlExpression expression = new IsIriFunction(new VariableTerm("x"));
-            var b = QueryBuilder.SelectAll().Filter(expression);
-
-            // when
-            var q = b.BuildQuery();
-
-            // then
-            Assert.True(q.RootGraphPattern.IsFiltered);
-            Assert.Same(expression, q.RootGraphPattern.Filter.Expression);
-        }
-
-        [Fact]
-        public void ShouldAllowAddingLimit()
-        {
-            // when
-            SparqlQuery q = QueryBuilder.SelectAll()
-                .Where(tpb => tpb.Subject("s").Predicate("p").Object("o"))
-                .Limit(5)
-                .BuildQuery();
-
-            // then
-            Assert.Equal(5, q.Limit);
-            Assert.Equal(0, q.Offset);
-        }
-
-        [Fact]
-        public void ShouldAllowAddingNegativeLimit()
-        {
-            // when
-            SparqlQuery q = QueryBuilder.SelectAll()
-                .Where(tpb => tpb.Subject("s").Predicate("p").Object("o"))
-                .Limit(5).Limit(-10)
-                .BuildQuery();
-
-            // then
-            Assert.Equal(-1, q.Limit);
-            Assert.Equal(0, q.Offset);
-        }
-
-        [Fact]
-        public void ShouldAllowAddingOffset()
-        {
-            // when
-            SparqlQuery q = QueryBuilder.SelectAll()
-                .Where(tpb => tpb.Subject("s").Predicate("p").Object("o"))
-                .Offset(10)
-                .BuildQuery();
-
-            // then
-            Assert.Equal(-1, q.Limit);
-            Assert.Equal(10, q.Offset);
-        }
-
-        [Fact]
-        public void ShouldAllowAddingLimitMultipleTimes()
-        {
-            // given
-            int limit = 5;
-
-            // when
-            SparqlQuery q = QueryBuilder.SelectAll()
-                .Where(tpb => tpb.Subject("s").Predicate("p").Object("o"))
-                .Limit(limit++).Limit(limit++).Limit(limit++).Limit(limit++).Limit(limit)
-                .BuildQuery();
-
-            // then
-            Assert.Equal(limit, q.Limit);
-            Assert.Equal(0, q.Offset);
-        }
-
-        [Fact]
-        public void ShouldAllowAddingOffsetMultipleTimes()
-        {
-            // given
-            int offset = 5;
-
-            // when
-            SparqlQuery q = QueryBuilder.SelectAll()
-                .Where(tpb => tpb.Subject("s").Predicate("p").Object("o"))
-                .Offset(offset++).Offset(offset++).Offset(offset++).Offset(offset++).Offset(offset)
-                .BuildQuery();
-
-            // then
-            Assert.Equal(-1, q.Limit);
-            Assert.Equal(offset, q.Offset);
-        }
-
-        [Fact]
-        public void ShouldAllowAddingLimitAndOffset()
-        {
-            // when
-            SparqlQuery q = QueryBuilder.SelectAll()
-                .Where(tpb => tpb.Subject("s").Predicate("p").Object("o"))
-                .Limit(5).Offset(10)
-                .BuildQuery();
-
-            // then
-            Assert.Equal(5, q.Limit);
-            Assert.Equal(10, q.Offset);
-        }
-
-        [Fact]
-        public void ShouldAllowBuildingAskQueries()
-        {
-            // when
-            SparqlQuery q = QueryBuilder.Ask()
-                                        .Where(tpb => tpb.Subject("s").Predicate("p").Object("o"))
-                                        .BuildQuery();
-
-            // then
-            Assert.Equal(SparqlQueryType.Ask, q.QueryType);
-        }
-
-        [Fact]
-        public void ShouldAllowBuildingConstructQueries()
-        {
-            // when
-            SparqlQuery q = QueryBuilder.Construct(gpb => gpb.Where(tpb => tpb.Subject("o").Predicate("p").Object("s")))
-                                        .Where(tpb => tpb.Subject("s").Predicate("p").Object("o"))
-                                        .BuildQuery();
-
-            // then
-            Assert.Equal(SparqlQueryType.Construct, q.QueryType);
-            Assert.NotNull(q.ConstructTemplate);
-            Assert.Equal(1, q.ConstructTemplate.TriplePatterns.Count);
-        }
-
-        [Fact]
-        public void ShouldAllowBuildingConstructQueriesWithNullBuilderFunction()
-        {
-            // when
-            SparqlQuery q = QueryBuilder.Construct(null)
-                                        .Where(tpb => tpb.Subject("s").Predicate("p").Object("o"))
-                                        .BuildQuery();
-
-            // then
-            Assert.Equal(SparqlQueryType.Construct, q.QueryType);
-            Assert.Null(q.ConstructTemplate);
-            Assert.Equal(1, q.RootGraphPattern.TriplePatterns.Count);
-        }
-
-        [Fact]
-        public void ShouldAllowBuildingConstructQueriesWithoutBuilderFunction()
-        {
-            // when
-            SparqlQuery q = QueryBuilder.Construct()
-                                        .Where(BuildSPOPattern)
-                                        .BuildQuery();
-
-            // then
-            Assert.Equal(SparqlQueryType.Construct, q.QueryType);
-            Assert.Null(q.ConstructTemplate);
-            Assert.Equal(1, q.RootGraphPattern.TriplePatterns.Count);
-        }
-
-        private static void BuildSPOPattern(ITriplePatternBuilder tpb)
-        {
-            tpb.Subject("s").Predicate("p").Object("o");
-        }
-
-        [Fact]
-        public void ShouldAllowOrderingQueryByVariableAscending()
-        {
-            // when
-            SparqlQuery sparqlQuery = QueryBuilder.SelectAll()
-                                                  .Where(BuildSPOPattern)
-                                                  .OrderBy("s")
-                                                  .BuildQuery();
-
-            // then
-            Assert.NotNull(sparqlQuery.OrderBy);
-            Assert.Null(sparqlQuery.OrderBy.Child);
-            Assert.True(sparqlQuery.OrderBy is OrderByVariable);
-            Assert.False(sparqlQuery.OrderBy.Descending);
-            Assert.Equal("s", (sparqlQuery.OrderBy as OrderByVariable).Variables.Single());
-        }
-
-        [Fact]
-        public void ShouldAllowOrderingQueryByVariableDescending()
-        {
-            // when
-            SparqlQuery sparqlQuery = QueryBuilder.SelectAll()
-                                                  .Where(BuildSPOPattern)
-                                                  .OrderByDescending("s")
-                                                  .BuildQuery();
-
-            // then
-            Assert.NotNull(sparqlQuery.OrderBy);
-            Assert.Null(sparqlQuery.OrderBy.Child);
-            Assert.True(sparqlQuery.OrderBy is OrderByVariable);
-            Assert.True(sparqlQuery.OrderBy.Descending);
-            Assert.Equal("s", (sparqlQuery.OrderBy as OrderByVariable).Variables.Single());
-        }
-
-        [Fact]
-        public void ShouldAllowOrderingQueryByExpressionAscending()
-        {
-            // when
-            SparqlQuery sparqlQuery = QueryBuilder.SelectAll()
-                                                  .Where(BuildSPOPattern)
-                                                  .OrderBy(expr => expr.Str(expr.Variable("s"))) 
-                                                  .BuildQuery();
-
-            // then
-            Assert.NotNull(sparqlQuery.OrderBy);
-            Assert.Null(sparqlQuery.OrderBy.Child);
-            Assert.True(sparqlQuery.OrderBy is OrderByExpression);
-            Assert.False(sparqlQuery.OrderBy.Descending);
-            Assert.True((sparqlQuery.OrderBy as OrderByExpression).Expression is StrFunction);
-        }
-
-        [Fact]
-        public void ShouldAllowOrderingQueryByExpressionDescending()
-        {
-            // when
-            SparqlQuery sparqlQuery = QueryBuilder.SelectAll()
-                                                  .Where(BuildSPOPattern)
-                                                  .OrderByDescending(expr => expr.Str(expr.Variable("s")))
-                                                  .BuildQuery();
-
-            // then
-            Assert.NotNull(sparqlQuery.OrderBy);
-            Assert.Null(sparqlQuery.OrderBy.Child);
-            Assert.True(sparqlQuery.OrderBy is OrderByExpression);
-            Assert.True(sparqlQuery.OrderBy.Descending);
-            Assert.True((sparqlQuery.OrderBy as OrderByExpression).Expression is StrFunction);
-        }
-
-        [Fact]
-        public void ShouldAllowChainingMultipleVariableAndExpressionOrderings()
-        {
-            // when
-            SparqlQuery sparqlQuery = QueryBuilder.SelectAll()
-                                                  .Where(BuildSPOPattern)
-                                                  .OrderBy("s")
-                                                  .OrderByDescending("p")
-                                                  .OrderBy("o")
-                                                  .OrderByDescending(expr => expr.Str(expr.Variable("s")))
-                                                  .OrderBy(expr => expr.Str(expr.Variable("p")))
-                                                  .OrderByDescending(expr => expr.Str(expr.Variable("o")))
-                                                  .BuildQuery();
-
-            // then
-            ISparqlOrderBy currentOrdering = sparqlQuery.OrderBy;
-
-            for (int i = 0; i < 6; i++)
-            {
-                Assert.NotNull(currentOrdering);
-                currentOrdering = currentOrdering.Child;
-            }
-            Assert.Null(currentOrdering);
-        }
-
-        [Fact]
-        public void CanBuildUnionOfChildPattern()
-        {
-            // when
-            var query = QueryBuilder.SelectAll()
-                .Union(first => first.Where(BuildSPOPattern),
-                       second => second.Where(BuildSPOPattern),
-                       third => third.Where(BuildSPOPattern))
-                .BuildQuery();
-
-            // then
-            var union = query.RootGraphPattern.ChildGraphPatterns.Single();
-            Assert.True(union.IsUnion);
-            Assert.Equal(3, union.ChildGraphPatterns.Count);
-        }
-
-        [Fact]
-        public void CanBuildUnionOfMixedPatterns()
-        {
-            // when
-            var query = QueryBuilder.SelectAll()
-                .Union(
-                    first => first.Service(new Uri("http://example.com"), service => service.Where(BuildSPOPattern)),
-                    second => second.Graph("s", graph => graph.Where(BuildSPOPattern)))
-                .BuildQuery();
-
-            // then
-            var union = query.RootGraphPattern.ChildGraphPatterns.Single();
-            Assert.True(union.IsUnion);
-            Assert.Equal(2, union.ChildGraphPatterns.Count);
-            Assert.True(union.ChildGraphPatterns[0].ChildGraphPatterns[0].IsService);
-            Assert.True(union.ChildGraphPatterns[1].ChildGraphPatterns[0].IsGraph);
-        }
-
-        [Fact]
-        public void SingleGraphPatternInUnionBehavesLikeChildPattern()
-        {
-            // when
-            var query = QueryBuilder.SelectAll()
-                .Union(graph => graph.Where(BuildSPOPattern))
-                .BuildQuery();
-
-            // then
-            var union = query.RootGraphPattern.ChildGraphPatterns.Single();
-            Assert.False(union.IsUnion);
-            Assert.Equal(1, union.TriplePatterns.Count);
-        }
-
-        [Test]
-        public void CanBuildSelectSumWithGrouping()
-        {
-            // given
-            var o = new VariableTerm("o");
-
-            // when
-            var query = QueryBuilder.Select(ex => ex.Sum(o)).As("sum")
-                .Where(BuildSPOPattern)
-                .GroupBy("s")
-                .BuildQuery();
-
-            // then
-            Assert.That(query.Variables.Single().Name, Is.EqualTo("sum"));
-            Assert.That(query.GroupBy.Variables.Single(), Is.EqualTo("s"));
-        }
-
-        [Test]
-        public void CanBuildGroupingWithExpression()
-        {
-            // when
-            var query = QueryBuilder.SelectAll()
-                .Where(BuildSPOPattern)
-                .GroupBy(eb => eb.Datatype(eb.Variable("s")))
-                .BuildQuery();
-
-            // then
-            Assert.That(query.GroupBy.Expression.ToString(), Is.EqualTo("DATATYPE(?s)"));
-        }
-
-        [Test]
-        public void CanBuildSelectSumWithHaving()
-        {
-            // given
-            var o = new VariableTerm("o");
-
-            // when
-            var query = QueryBuilder.Select(ex => ex.Sum(o)).As("sum")
-                .Where(BuildSPOPattern)
-                .Having(ex => ex.Variable("sum") > 10)
-                .BuildQuery();
-
-            // then
-            Assert.That(query.Having.Expression.ToString().Trim(), Is.EqualTo("?sum > 10"));
-        }
-
-        [Test]
-        public void WithoutCallingHavingItIsNullOnBuiltQuery()
-        {
-            // when
-            var query = QueryBuilder.Select("o")
-                .Where(BuildSPOPattern)
-                .BuildQuery();
-
-            // then
-            Assert.That(query.Having, Is.Null);
-        }
-    }
-}
+/*
+dotNetRDF is free and open source software licensed under the MIT License
+
+-----------------------------------------------------------------------------
+
+Copyright (c) 2009-2013 dotNetRDF Project (dotnetrdf-developer@lists.sf.net)
+
+Permission is hereby granted, free of charge, to any person obtaining a copy
+of this software and associated documentation files (the "Software"), to deal
+in the Software without restriction, including without limitation the rights
+to use, copy, modify, merge, publish, distribute, sublicense, and/or sell
+copies of the Software, and to permit persons to whom the Software is furnished
+to do so, subject to the following conditions:
+
+The above copyright notice and this permission notice shall be included in all
+copies or substantial portions of the Software.
+
+THE SOFTWARE IS PROVIDED "AS IS", WITHOUT WARRANTY OF ANY KIND, EXPRESS OR 
+IMPLIED, INCLUDING BUT NOT LIMITED TO THE WARRANTIES OF MERCHANTABILITY, 
+FITNESS FOR A PARTICULAR PURPOSE AND NONINFRINGEMENT. IN NO EVENT SHALL THE
+AUTHORS OR COPYRIGHT HOLDERS BE LIABLE FOR ANY CLAIM, DAMAGES OR OTHER LIABILITY,
+WHETHER IN AN ACTION OF CONTRACT, TORT OR OTHERWISE, ARISING FROM, OUT OF OR IN
+CONNECTION WITH THE SOFTWARE OR THE USE OR OTHER DEALINGS IN THE SOFTWARE.
+*/
+
+using System;
+using System.Linq;
+using VDS.RDF.Nodes;
+using VDS.RDF.Parsing;
+using VDS.RDF.Query.Aggregates;
+using VDS.RDF.Query.Builder.Expressions;
+using VDS.RDF.Query.Expressions;
+using VDS.RDF.Query.Expressions.Comparison;
+using VDS.RDF.Query.Expressions.Functions.Sparql.Boolean;
+using VDS.RDF.Query.Expressions.Functions.Sparql.String;
+using VDS.RDF.Query.Expressions.Primary;
+using VDS.RDF.Query.Ordering;
+using VDS.RDF.Query.Patterns;
+using Xunit;
+
+namespace VDS.RDF.Query.Builder
+{
+
+    public class QueryBuilderTests
+    {
+        [Fact]
+        public void CanCreateSelectStarQuery()
+        {
+            SparqlQuery q = QueryBuilder
+                .SelectAll()
+                .Where(tpb => tpb.Subject("s").Predicate("p").Object("o"))
+                .BuildQuery();
+            Assert.Equal(SparqlQueryType.SelectAll, q.QueryType);
+            Assert.NotNull(q.RootGraphPattern);
+        }
+
+        [Fact]
+        public void CanCreateSelectDistinctStarQuery()
+        {
+            SparqlQuery q = QueryBuilder
+                .SelectAll()
+                .Distinct()
+                .Where(tpb => tpb.Subject("s").Predicate("p").Object("o"))
+                .BuildQuery();
+            Assert.Equal(SparqlQueryType.SelectAllDistinct, q.QueryType);
+            Assert.True(q.HasDistinctModifier);
+            Assert.NotNull(q.RootGraphPattern);
+        }
+
+        [Fact]
+        public void CanAddTriplePatternsWithTriplePatternBuilder()
+        {
+            var builder = QueryBuilder.SelectAll();
+            builder.Prefixes.AddNamespace("foaf", new Uri("http://xmlns.com/foaf/0.1/"));
+
+            var q = builder.Where(tpb => tpb.Subject("s").Predicate("p").Object("o")
+                                            .Subject("s").PredicateUri(UriFactory.Create(RdfSpecsHelper.RdfType)).Object<IUriNode>("foaf:Person")
+                                            .Subject("s").PredicateUri("foaf:Name").Object("Tomasz Pluskiewicz")
+                                            .Subject<IBlankNode>("bnode_id").Predicate("p").Object("o"))
+                .BuildQuery();
+            Assert.NotNull(q.RootGraphPattern);
+            Assert.Equal(4, q.RootGraphPattern.TriplePatterns.Count());
+        }
+
+        [Fact]
+        public void CanAddTriplePatternsAsObjects()
+        {
+            // given
+            TriplePattern p1 = new TriplePattern(new VariablePattern("s"), new VariablePattern("p"), new VariablePattern("o"));
+            TriplePattern p2 = new TriplePattern(new VariablePattern("s"), new VariablePattern("p"), new VariablePattern("o"));
+
+            // when
+            var q = QueryBuilder.SelectAll().Where(p1, p2).BuildQuery();
+
+            // then
+            Assert.NotNull(q.RootGraphPattern);
+            Assert.Equal(2, q.RootGraphPattern.TriplePatterns.Count());
+            Assert.True(q.RootGraphPattern.TriplePatterns.Contains(p1));
+            Assert.True(q.RootGraphPattern.TriplePatterns.Contains(p2));
+        }
+
+        [Fact]
+        public void AddingTriplePatternsCallDelegateOnlyOnce()
+        {
+            // given
+            int callCount = 0;
+
+            // when
+            QueryBuilder.SelectAll()
+                        .Where(tpb =>
+                            {
+                                callCount++;
+                                tpb.Subject("s").Predicate("p").Object("o")
+                                   .Subject("s").Predicate("p").Object("o");
+                            })
+                        .BuildQuery();
+
+            // then
+            Assert.Equal(1, callCount);
+        }
+
+        [Fact]
+        public void CanAddOptionalTriplePatterns()
+        {
+            // given
+            var builder = QueryBuilder.SelectAll()
+                                      .Where(tpb => tpb.Subject("s").Predicate("p").Object("o"))
+                                      .Optional(gpb => gpb.Where(tpb => tpb.Subject("s")
+                                                                           .PredicateUri(UriFactory.Create(RdfSpecsHelper.RdfType))
+                                                                           .Object("type")));
+
+            // when
+            var q = builder.BuildQuery();
+
+            // then
+            Assert.NotNull(q.RootGraphPattern);
+            Assert.Equal(1, q.RootGraphPattern.TriplePatterns.Count());
+            Assert.Equal(1, q.RootGraphPattern.ChildGraphPatterns.Count);
+            Assert.True(q.RootGraphPattern.ChildGraphPatterns[0].IsOptional);
+        }
+
+        [Fact]
+        public void CanAddMultipleChildGraphPatterns()
+        {
+            // given
+            var builder = QueryBuilder.SelectAll()
+                                      .Where(tpb => tpb.Subject("s").Predicate("p").Object("o"))
+                                      .Optional(gpb => gpb.Where(tpb => tpb.Subject("s")
+                                                                           .PredicateUri(UriFactory.Create(RdfSpecsHelper.RdfType))
+                                                                           .Object("type")))
+                                      .Where(tpb => tpb.Subject("x").Predicate("y").Object("z"));
+
+            // when
+            var q = builder.BuildQuery();
+
+            // then
+            Assert.NotNull(q.RootGraphPattern);
+            Assert.Equal(2, q.RootGraphPattern.TriplePatterns.Count());
+            Assert.Equal(1, q.RootGraphPattern.ChildGraphPatterns.Count);
+            Assert.True(q.RootGraphPattern.ChildGraphPatterns[0].IsOptional);
+            Assert.Equal(1, q.RootGraphPattern.ChildGraphPatterns[0].TriplePatterns.Count());
+        }
+
+        [Fact]
+        public void GetExectuableQueryReturnsNewInstance()
+        {
+            // given
+            IQueryBuilder builder = QueryBuilder.SelectAll().Where(tpb => tpb.Subject("s").Predicate("p").Object("o"));
+
+            // when
+            SparqlQuery query1 = builder.BuildQuery();
+            SparqlQuery query2 = builder.BuildQuery();
+
+            // then
+            Assert.NotSame(query1, query2);
+        }
+
+        [Fact]
+        public void CanStartQueryWithGivenVariablesStrings()
+        {
+            // given
+            IQueryBuilder queryBuilder = QueryBuilder.Select("s", "p", "o")
+                                                     .Where(tpb => tpb.Subject("s").Predicate("p").Object("o"));
+
+            // when
+            SparqlQuery query = queryBuilder.BuildQuery();
+
+            // then
+            Assert.Equal(3, query.Variables.Count());
+            Assert.Equal(1, query.Variables.Count(v => v.Name == "s"));
+            Assert.Equal(1, query.Variables.Count(v => v.Name == "p"));
+            Assert.Equal(1, query.Variables.Count(v => v.Name == "o"));
+            Assert.True(query.Variables.All(var => var.IsResultVariable));
+        }
+
+        [Fact]
+        public void CanStartQueryWithGivenVariables()
+        {
+            // given
+            var s = new SparqlVariable("s", true);
+            var p = new SparqlVariable("p", true);
+            var o = new SparqlVariable("o", true);
+            IQueryBuilder queryBuilder = QueryBuilder.Select(s, p, o)
+                                                     .Where(tpb => tpb.Subject("s").Predicate("p").Object("o"));
+
+            // when
+            SparqlQuery query = queryBuilder.BuildQuery();
+
+            // then
+            Assert.Equal(3, query.Variables.Count());
+            Assert.True(query.Variables.Contains(s));
+            Assert.True(query.Variables.Contains(p));
+            Assert.True(query.Variables.Contains(o));
+        }
+
+        [Fact]
+        public void CanAddOptionalGraphPatternsAfterRegular()
+        {
+            // given
+            var builder = QueryBuilder.SelectAll()
+                .Where(tpb => tpb.Subject(new Uri("http://example.com/Resource"))
+                                 .PredicateUri(new Uri(RdfSpecsHelper.RdfType))
+                                 .Object(new Uri("http://example.com/Class")))
+                .Optional(gpb => gpb.Where(tpb => tpb.Subject("s").Predicate("p").Object(new Uri("http://example.com/Resource"))
+                                                     .Subject(new Uri("http://example.com/Resource")).Predicate("p").Object("o")));
+
+            // when
+            var query = builder.BuildQuery();
+
+            // then
+            Assert.NotNull(query.RootGraphPattern);
+            Assert.Equal(1, query.RootGraphPattern.TriplePatterns.Count);
+            Assert.Equal(1, query.RootGraphPattern.ChildGraphPatterns.Count);
+            Assert.Equal(2, query.RootGraphPattern.ChildGraphPatterns.Single().TriplePatterns.Count);
+        }
+
+        [Fact]
+        public void CanAddOptionalGraphPatternsBeforeRegular()
+        {
+            // given
+            var builder = QueryBuilder.SelectAll()
+                .Optional(gpb => gpb.Where(tpb => tpb.Subject("s").Predicate("p").Object(new Uri("http://example.com/Resource"))
+                                                     .Subject(new Uri("http://example.com/Resource")).Predicate("p").Object("o")))
+                .Where(tpb => tpb.Subject(new Uri("http://example.com/Resource"))
+                                 .PredicateUri(new Uri(RdfSpecsHelper.RdfType))
+                                 .Object(new Uri("http://example.com/Class")));
+
+            // when
+            var query = builder.BuildQuery();
+
+            // then
+            Assert.NotNull(query.RootGraphPattern);
+            Assert.Equal(1, query.RootGraphPattern.TriplePatterns.Count);
+            Assert.Equal(1, query.RootGraphPattern.ChildGraphPatterns.Count);
+            Assert.Equal(2, query.RootGraphPattern.ChildGraphPatterns.Single().TriplePatterns.Count);
+        }
+
+        [Fact]
+        public void SubsequentWhereCallsShouldAddToRootGraphPattern()
+        {
+            // given
+            var builder = QueryBuilder.SelectAll()
+                .Where(tpb => tpb.Subject("s").Predicate("p").Object("o"))
+                .Where(tpb => tpb.Subject("s").Predicate("p").Object("o"))
+                .Where(tpb => tpb.Subject("s").Predicate("p").Object("o"))
+                .Where(tpb => tpb.Subject("s").Predicate("p").Object("o"));
+
+            // when
+            var query = builder.BuildQuery();
+            // then
+            Assert.NotNull(query.RootGraphPattern);
+            Assert.Equal(4, query.RootGraphPattern.TriplePatterns.Count);
+            Assert.Equal(0, query.RootGraphPattern.ChildGraphPatterns.Count);
+        }
+
+        [Fact]
+        public void CanAddMultipleSelectVariablesOneByOne()
+        {
+            // given
+            var b = QueryBuilder.Select("s").And("p").And("o")
+                                .Where(tpb => tpb.Subject("s").Predicate("p").Object("o"));
+
+            // when
+            var q = b.BuildQuery();
+
+            // then
+            Assert.NotNull(q.RootGraphPattern);
+            Assert.Equal(3, q.Variables.Count(v => v.IsResultVariable));
+            Assert.Equal(1, q.RootGraphPattern.TriplePatterns.Count());
+        }
+
+        [Fact]
+        public void ShouldEnsureSparqlVariablesAreReturnVariables()
+        {
+            // when
+            var q = QueryBuilder.Select(new SparqlVariable("s"), new SparqlVariable("p"), new SparqlVariable("o"))
+                                .Where(tpb => tpb.Subject("s").Predicate("p").Object("o"))
+                                .BuildQuery();
+
+            // then
+            Assert.Equal(3, q.Variables.Count(v => v.IsResultVariable));
+        }
+
+        [Fact]
+        public void ShouldBeCreatedWithEmptyNamespaceMap()
+        {
+            // when
+            IQueryBuilder builder = QueryBuilder.SelectAll().Where();
+
+            // then
+            Assert.Equal(0, builder.Prefixes.Prefixes.Count());
+        }
+
+        [Fact]
+        public void CanCreateSelectQueryWithExpressionFirst()
+        {
+            // when
+            SparqlQuery q = QueryBuilder
+                .Select(eb => eb.IsIRI(eb.Variable("o"))).As("isIri").And("o")
+                .Where(tpb => tpb.Subject("s").Predicate("p").Object("o"))
+                .BuildQuery();
+
+            // then
+            Assert.Equal(SparqlQueryType.Select, q.QueryType);
+            Assert.Equal(2, q.Variables.Count());
+            Assert.Equal(1, q.Variables.Count(v => v.IsProjection && v.IsResultVariable && v.Name == "isIri"));
+            Assert.Equal(1, q.Variables.Count(v => !v.IsProjection && v.IsResultVariable && v.Name == "o"));
+        }
+
+        [Fact]
+        public void ShouldAllowUsingISparqlExpressionForFilter()
+        {
+            // given
+            ISparqlExpression expression = new IsIriFunction(new VariableTerm("x"));
+            var b = QueryBuilder.SelectAll().Filter(expression);
+
+            // when
+            var q = b.BuildQuery();
+
+            // then
+            Assert.True(q.RootGraphPattern.IsFiltered);
+            Assert.Same(expression, q.RootGraphPattern.Filter.Expression);
+        }
+
+        [Fact]
+        public void ShouldAllowAddingLimit()
+        {
+            // when
+            SparqlQuery q = QueryBuilder.SelectAll()
+                .Where(tpb => tpb.Subject("s").Predicate("p").Object("o"))
+                .Limit(5)
+                .BuildQuery();
+
+            // then
+            Assert.Equal(5, q.Limit);
+            Assert.Equal(0, q.Offset);
+        }
+
+        [Fact]
+        public void ShouldAllowAddingNegativeLimit()
+        {
+            // when
+            SparqlQuery q = QueryBuilder.SelectAll()
+                .Where(tpb => tpb.Subject("s").Predicate("p").Object("o"))
+                .Limit(5).Limit(-10)
+                .BuildQuery();
+
+            // then
+            Assert.Equal(-1, q.Limit);
+            Assert.Equal(0, q.Offset);
+        }
+
+        [Fact]
+        public void ShouldAllowAddingOffset()
+        {
+            // when
+            SparqlQuery q = QueryBuilder.SelectAll()
+                .Where(tpb => tpb.Subject("s").Predicate("p").Object("o"))
+                .Offset(10)
+                .BuildQuery();
+
+            // then
+            Assert.Equal(-1, q.Limit);
+            Assert.Equal(10, q.Offset);
+        }
+
+        [Fact]
+        public void ShouldAllowAddingLimitMultipleTimes()
+        {
+            // given
+            int limit = 5;
+
+            // when
+            SparqlQuery q = QueryBuilder.SelectAll()
+                .Where(tpb => tpb.Subject("s").Predicate("p").Object("o"))
+                .Limit(limit++).Limit(limit++).Limit(limit++).Limit(limit++).Limit(limit)
+                .BuildQuery();
+
+            // then
+            Assert.Equal(limit, q.Limit);
+            Assert.Equal(0, q.Offset);
+        }
+
+        [Fact]
+        public void ShouldAllowAddingOffsetMultipleTimes()
+        {
+            // given
+            int offset = 5;
+
+            // when
+            SparqlQuery q = QueryBuilder.SelectAll()
+                .Where(tpb => tpb.Subject("s").Predicate("p").Object("o"))
+                .Offset(offset++).Offset(offset++).Offset(offset++).Offset(offset++).Offset(offset)
+                .BuildQuery();
+
+            // then
+            Assert.Equal(-1, q.Limit);
+            Assert.Equal(offset, q.Offset);
+        }
+
+        [Fact]
+        public void ShouldAllowAddingLimitAndOffset()
+        {
+            // when
+            SparqlQuery q = QueryBuilder.SelectAll()
+                .Where(tpb => tpb.Subject("s").Predicate("p").Object("o"))
+                .Limit(5).Offset(10)
+                .BuildQuery();
+
+            // then
+            Assert.Equal(5, q.Limit);
+            Assert.Equal(10, q.Offset);
+        }
+
+        [Fact]
+        public void ShouldAllowBuildingAskQueries()
+        {
+            // when
+            SparqlQuery q = QueryBuilder.Ask()
+                                        .Where(tpb => tpb.Subject("s").Predicate("p").Object("o"))
+                                        .BuildQuery();
+
+            // then
+            Assert.Equal(SparqlQueryType.Ask, q.QueryType);
+        }
+
+        [Fact]
+        public void ShouldAllowBuildingConstructQueries()
+        {
+            // when
+            SparqlQuery q = QueryBuilder.Construct(gpb => gpb.Where(tpb => tpb.Subject("o").Predicate("p").Object("s")))
+                                        .Where(tpb => tpb.Subject("s").Predicate("p").Object("o"))
+                                        .BuildQuery();
+
+            // then
+            Assert.Equal(SparqlQueryType.Construct, q.QueryType);
+            Assert.NotNull(q.ConstructTemplate);
+            Assert.Equal(1, q.ConstructTemplate.TriplePatterns.Count);
+        }
+
+        [Fact]
+        public void ShouldAllowBuildingConstructQueriesWithNullBuilderFunction()
+        {
+            // when
+            SparqlQuery q = QueryBuilder.Construct(null)
+                                        .Where(tpb => tpb.Subject("s").Predicate("p").Object("o"))
+                                        .BuildQuery();
+
+            // then
+            Assert.Equal(SparqlQueryType.Construct, q.QueryType);
+            Assert.Null(q.ConstructTemplate);
+            Assert.Equal(1, q.RootGraphPattern.TriplePatterns.Count);
+        }
+
+        [Fact]
+        public void ShouldAllowBuildingConstructQueriesWithoutBuilderFunction()
+        {
+            // when
+            SparqlQuery q = QueryBuilder.Construct()
+                                        .Where(BuildSPOPattern)
+                                        .BuildQuery();
+
+            // then
+            Assert.Equal(SparqlQueryType.Construct, q.QueryType);
+            Assert.Null(q.ConstructTemplate);
+            Assert.Equal(1, q.RootGraphPattern.TriplePatterns.Count);
+        }
+
+        private static void BuildSPOPattern(ITriplePatternBuilder tpb)
+        {
+            tpb.Subject("s").Predicate("p").Object("o");
+        }
+
+        [Fact]
+        public void ShouldAllowOrderingQueryByVariableAscending()
+        {
+            // when
+            SparqlQuery sparqlQuery = QueryBuilder.SelectAll()
+                                                  .Where(BuildSPOPattern)
+                                                  .OrderBy("s")
+                                                  .BuildQuery();
+
+            // then
+            Assert.NotNull(sparqlQuery.OrderBy);
+            Assert.Null(sparqlQuery.OrderBy.Child);
+            Assert.True(sparqlQuery.OrderBy is OrderByVariable);
+            Assert.False(sparqlQuery.OrderBy.Descending);
+            Assert.Equal("s", (sparqlQuery.OrderBy as OrderByVariable).Variables.Single());
+        }
+
+        [Fact]
+        public void ShouldAllowOrderingQueryByVariableDescending()
+        {
+            // when
+            SparqlQuery sparqlQuery = QueryBuilder.SelectAll()
+                                                  .Where(BuildSPOPattern)
+                                                  .OrderByDescending("s")
+                                                  .BuildQuery();
+
+            // then
+            Assert.NotNull(sparqlQuery.OrderBy);
+            Assert.Null(sparqlQuery.OrderBy.Child);
+            Assert.True(sparqlQuery.OrderBy is OrderByVariable);
+            Assert.True(sparqlQuery.OrderBy.Descending);
+            Assert.Equal("s", (sparqlQuery.OrderBy as OrderByVariable).Variables.Single());
+        }
+
+        [Fact]
+        public void ShouldAllowOrderingQueryByExpressionAscending()
+        {
+            // when
+            SparqlQuery sparqlQuery = QueryBuilder.SelectAll()
+                                                  .Where(BuildSPOPattern)
+                                                  .OrderBy(expr => expr.Str(expr.Variable("s"))) 
+                                                  .BuildQuery();
+
+            // then
+            Assert.NotNull(sparqlQuery.OrderBy);
+            Assert.Null(sparqlQuery.OrderBy.Child);
+            Assert.True(sparqlQuery.OrderBy is OrderByExpression);
+            Assert.False(sparqlQuery.OrderBy.Descending);
+            Assert.True((sparqlQuery.OrderBy as OrderByExpression).Expression is StrFunction);
+        }
+
+        [Fact]
+        public void ShouldAllowOrderingQueryByExpressionDescending()
+        {
+            // when
+            SparqlQuery sparqlQuery = QueryBuilder.SelectAll()
+                                                  .Where(BuildSPOPattern)
+                                                  .OrderByDescending(expr => expr.Str(expr.Variable("s")))
+                                                  .BuildQuery();
+
+            // then
+            Assert.NotNull(sparqlQuery.OrderBy);
+            Assert.Null(sparqlQuery.OrderBy.Child);
+            Assert.True(sparqlQuery.OrderBy is OrderByExpression);
+            Assert.True(sparqlQuery.OrderBy.Descending);
+            Assert.True((sparqlQuery.OrderBy as OrderByExpression).Expression is StrFunction);
+        }
+
+        [Fact]
+        public void ShouldAllowChainingMultipleVariableAndExpressionOrderings()
+        {
+            // when
+            SparqlQuery sparqlQuery = QueryBuilder.SelectAll()
+                                                  .Where(BuildSPOPattern)
+                                                  .OrderBy("s")
+                                                  .OrderByDescending("p")
+                                                  .OrderBy("o")
+                                                  .OrderByDescending(expr => expr.Str(expr.Variable("s")))
+                                                  .OrderBy(expr => expr.Str(expr.Variable("p")))
+                                                  .OrderByDescending(expr => expr.Str(expr.Variable("o")))
+                                                  .BuildQuery();
+
+            // then
+            ISparqlOrderBy currentOrdering = sparqlQuery.OrderBy;
+
+            for (int i = 0; i < 6; i++)
+            {
+                Assert.NotNull(currentOrdering);
+                currentOrdering = currentOrdering.Child;
+            }
+            Assert.Null(currentOrdering);
+        }
+
+        [Fact]
+        public void CanBuildUnionOfChildPattern()
+        {
+            // when
+            var query = QueryBuilder.SelectAll()
+                .Union(first => first.Where(BuildSPOPattern),
+                       second => second.Where(BuildSPOPattern),
+                       third => third.Where(BuildSPOPattern))
+                .BuildQuery();
+
+            // then
+            var union = query.RootGraphPattern.ChildGraphPatterns.Single();
+            Assert.True(union.IsUnion);
+            Assert.Equal(3, union.ChildGraphPatterns.Count);
+        }
+
+        [Fact]
+        public void CanBuildUnionOfMixedPatterns()
+        {
+            // when
+            var query = QueryBuilder.SelectAll()
+                .Union(
+                    first => first.Service(new Uri("http://example.com"), service => service.Where(BuildSPOPattern)),
+                    second => second.Graph("s", graph => graph.Where(BuildSPOPattern)))
+                .BuildQuery();
+
+            // then
+            var union = query.RootGraphPattern.ChildGraphPatterns.Single();
+            Assert.True(union.IsUnion);
+            Assert.Equal(2, union.ChildGraphPatterns.Count);
+            Assert.True(union.ChildGraphPatterns[0].ChildGraphPatterns[0].IsService);
+            Assert.True(union.ChildGraphPatterns[1].ChildGraphPatterns[0].IsGraph);
+        }
+
+        [Fact]
+        public void SingleGraphPatternInUnionBehavesLikeChildPattern()
+        {
+            // when
+            var query = QueryBuilder.SelectAll()
+                .Union(graph => graph.Where(BuildSPOPattern))
+                .BuildQuery();
+
+            // then
+            var union = query.RootGraphPattern.ChildGraphPatterns.Single();
+            Assert.False(union.IsUnion);
+            Assert.Equal(1, union.TriplePatterns.Count);
+        }
+
+        [Fact]
+        public void CanBuildSelectSumWithGrouping()
+        {
+            // given
+            var o = new VariableTerm("o");
+
+            // when
+            var query = QueryBuilder.Select(ex => ex.Sum(o)).As("sum")
+                .Where(BuildSPOPattern)
+                .GroupBy("s")
+                .BuildQuery();
+
+            // then
+            Assert.Equal("sum", query.Variables.Single().Name);
+            Assert.Equal("s", query.GroupBy.Variables.Single());
+        }
+
+        [Fact]
+        public void CanBuildGroupingWithExpression()
+        {
+            // when
+            var query = QueryBuilder.SelectAll()
+                .Where(BuildSPOPattern)
+                .GroupBy(eb => eb.Datatype(eb.Variable("s")))
+                .BuildQuery();
+
+            // then
+            Assert.Equal("DATATYPE(?s)", query.GroupBy.Expression.ToString());
+        }
+
+        [Fact]
+        public void CanBuildSelectSumWithHaving()
+        {
+            // given
+            var o = new VariableTerm("o");
+
+            // when
+            var query = QueryBuilder.Select(ex => ex.Sum(o)).As("sum")
+                .Where(BuildSPOPattern)
+                .Having(ex => ex.Variable("sum") > 10)
+                .BuildQuery();
+
+            // then
+            Assert.Equal("?sum > 10", query.Having.Expression.ToString().Trim());
+        }
+
+        [Fact]
+        public void WithoutCallingHavingItIsNullOnBuiltQuery()
+        {
+            // when
+            var query = QueryBuilder.Select("o")
+                .Where(BuildSPOPattern)
+                .BuildQuery();
+
+            // then
+            Assert.Null(query.Having);
+        }
+    }
+}