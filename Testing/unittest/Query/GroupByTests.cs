--- conflicted
+++ resolved
@@ -1,620 +1,608 @@
-/*
-dotNetRDF is free and open source software licensed under the MIT License
-
------------------------------------------------------------------------------
-
-Copyright (c) 2009-2012 dotNetRDF Project (dotnetrdf-developer@lists.sf.net)
-
-Permission is hereby granted, free of charge, to any person obtaining a copy
-of this software and associated documentation files (the "Software"), to deal
-in the Software without restriction, including without limitation the rights
-to use, copy, modify, merge, publish, distribute, sublicense, and/or sell
-copies of the Software, and to permit persons to whom the Software is furnished
-to do so, subject to the following conditions:
-
-The above copyright notice and this permission notice shall be included in all
-copies or substantial portions of the Software.
-
-THE SOFTWARE IS PROVIDED "AS IS", WITHOUT WARRANTY OF ANY KIND, EXPRESS OR 
-IMPLIED, INCLUDING BUT NOT LIMITED TO THE WARRANTIES OF MERCHANTABILITY, 
-FITNESS FOR A PARTICULAR PURPOSE AND NONINFRINGEMENT. IN NO EVENT SHALL THE
-AUTHORS OR COPYRIGHT HOLDERS BE LIABLE FOR ANY CLAIM, DAMAGES OR OTHER LIABILITY,
-WHETHER IN AN ACTION OF CONTRACT, TORT OR OTHERWISE, ARISING FROM, OUT OF OR IN
-CONNECTION WITH THE SOFTWARE OR THE USE OR OTHER DEALINGS IN THE SOFTWARE.
-*/
-
-using System;
-using System.Collections.Generic;
-using System.Linq;
-using System.Text;
-using NUnit.Framework;
-using VDS.RDF.Nodes;
-using VDS.RDF.Parsing;
-using VDS.RDF.Query;
-using VDS.RDF.Query.Datasets;
-using VDS.RDF.Writing.Formatting;
-
-namespace VDS.RDF.Query
-{
-    [TestFixture]
-    public class GroupByTests
-    {
-        [Test]
-        public void SparqlGroupByInSubQuery()
-        {
-            String query = "SELECT ?s WHERE {{SELECT ?s WHERE {?s ?p ?o} GROUP BY ?s}} GROUP BY ?s";
-            SparqlQueryParser parser = new SparqlQueryParser();
-            SparqlQuery q = parser.ParseFromString(query);
-        }
-
-        [Test]
-        public void SparqlGroupByAssignmentSimple()
-        {
-            String query = "SELECT ?x WHERE { ?s ?p ?o } GROUP BY ?s AS ?x";
-            SparqlQueryParser parser = new SparqlQueryParser();
-            SparqlQuery q = parser.ParseFromString(query);
-
-            SparqlFormatter formatter = new SparqlFormatter();
-            Console.WriteLine(formatter.Format(q));
-            Console.WriteLine();
-
-            QueryableGraph g = new QueryableGraph();
-<<<<<<< HEAD
-            g.LoadFromFile("InferenceTest.ttl");
-=======
-            FileLoader.Load(g, "resources\\InferenceTest.ttl");
->>>>>>> 2e44fb87
-
-            Object results = g.ExecuteQuery(q);
-            if (results is SparqlResultSet)
-            {
-                SparqlResultSet rset = (SparqlResultSet)results;
-                TestTools.ShowResults(rset);
-
-                Assert.IsTrue(rset.All(r => r.HasValue("x") && !r.HasValue("s")), "All Results should have a ?x variable and no ?s variable");
-            }
-            else
-            {
-                Assert.Fail("Didn't get a Result Set as expected");
-            }
-        }
-
-        [Test]
-        public void SparqlGroupByAssignmentSimple2()
-        {
-            String query = "SELECT ?x (COUNT(?p) AS ?predicates) WHERE { ?s ?p ?o } GROUP BY ?s AS ?x";
-            SparqlQueryParser parser = new SparqlQueryParser();
-            SparqlQuery q = parser.ParseFromString(query);
-
-            SparqlFormatter formatter = new SparqlFormatter();
-            Console.WriteLine(formatter.Format(q));
-            Console.WriteLine();
-
-            QueryableGraph g = new QueryableGraph();
-<<<<<<< HEAD
-            g.LoadFromFile("InferenceTest.ttl");
-=======
-            FileLoader.Load(g, "resources\\InferenceTest.ttl");
->>>>>>> 2e44fb87
-
-            Object results = g.ExecuteQuery(q);
-            if (results is SparqlResultSet)
-            {
-                SparqlResultSet rset = (SparqlResultSet)results;
-                TestTools.ShowResults(rset);
-
-                Assert.IsTrue(rset.All(r => r.HasValue("x") && !r.HasValue("s") && r.HasValue("predicates")), "All Results should have a ?x and ?predicates variables and no ?s variable");
-            }
-            else
-            {
-                Assert.Fail("Didn't get a Result Set as expected");
-            }
-        }
-
-        [Test]
-        public void SparqlGroupByAssignmentExpression()
-        {
-            String query = "SELECT ?s ?sum WHERE { ?s ?p ?o } GROUP BY ?s (1 + 2 AS ?sum)";
-            SparqlQueryParser parser = new SparqlQueryParser();
-            SparqlQuery q = parser.ParseFromString(query);
-
-            SparqlFormatter formatter = new SparqlFormatter();
-            Console.WriteLine(formatter.Format(q));
-            Console.WriteLine();
-
-            QueryableGraph g = new QueryableGraph();
-<<<<<<< HEAD
-            g.LoadFromFile("InferenceTest.ttl");
-=======
-            FileLoader.Load(g, "resources\\InferenceTest.ttl");
->>>>>>> 2e44fb87
-
-            Object results = g.ExecuteQuery(q);
-            if (results is SparqlResultSet)
-            {
-                SparqlResultSet rset = (SparqlResultSet)results;
-                TestTools.ShowResults(rset);
-
-                Assert.IsTrue(rset.All(r => r.HasValue("s") && r.HasValue("sum")), "All Results should have a ?s and a ?sum variable");
-            }
-            else
-            {
-                Assert.Fail("Didn't get a Result Set as expected");
-            }
-        }
-
-        [Test]
-        public void SparqlGroupByAssignmentExpression2()
-        {
-            String query = "SELECT ?lang (SAMPLE(?o) AS ?example) WHERE { ?s ?p ?o . FILTER(ISLITERAL(?o)) } GROUP BY (LANG(?o) AS ?lang)";
-            SparqlQueryParser parser = new SparqlQueryParser();
-            SparqlQuery q = parser.ParseFromString(query);
-
-            SparqlFormatter formatter = new SparqlFormatter();
-            Console.WriteLine(formatter.Format(q));
-            Console.WriteLine();
-
-            QueryableGraph g = new QueryableGraph();
-            UriLoader.Load(g, new Uri("http://dbpedia.org/resource/Southampton"));
-
-            Object results = g.ExecuteQuery(q);
-            if (results is SparqlResultSet)
-            {
-                SparqlResultSet rset = (SparqlResultSet)results;
-                TestTools.ShowResults(rset);
-
-                Assert.IsTrue(rset.All(r => r.HasValue("lang") && r.HasValue("example")), "All Results should have a ?lang and a ?example variable");
-            }
-            else
-            {
-                Assert.Fail("Didn't get a Result Set as expected");
-            }
-        }
-
-        [Test]
-        public void SparqlGroupByAssignmentExpression3()
-        {
-            String query = "SELECT ?lang (SAMPLE(?o) AS ?example) WHERE { ?s ?p ?o . FILTER(ISLITERAL(?o)) } GROUP BY (LANG(?o) AS ?lang) HAVING LANGMATCHES(?lang, \"*\")";
-            SparqlQueryParser parser = new SparqlQueryParser();
-            SparqlQuery q = parser.ParseFromString(query);
-
-            SparqlFormatter formatter = new SparqlFormatter();
-            Console.WriteLine(formatter.Format(q));
-            Console.WriteLine();
-
-            QueryableGraph g = new QueryableGraph();
-            UriLoader.Load(g, new Uri("http://dbpedia.org/resource/Southampton"));
-
-            Object results = g.ExecuteQuery(q);
-            if (results is SparqlResultSet)
-            {
-                SparqlResultSet rset = (SparqlResultSet)results;
-                TestTools.ShowResults(rset);
-
-                Assert.IsTrue(rset.All(r => r.HasValue("lang") && r.HasValue("example")), "All Results should have a ?lang and a ?example variable");
-            }
-            else
-            {
-                Assert.Fail("Didn't get a Result Set as expected");
-            }
-        }
-
-        [Test]
-        public void SparqlGroupBySample()
-        {
-            String query = "SELECT ?s (SAMPLE(?o) AS ?object) WHERE {?s ?p ?o} GROUP BY ?s";
-            SparqlQueryParser parser = new SparqlQueryParser();
-            SparqlQuery q = parser.ParseFromString(query);
-        }
-
-        [Test]
-        public void SparqlGroupByAggregateEmptyGroup1()
-        {
-            String query = @"PREFIX ex: <http://example.com/>
-SELECT (MAX(?value) AS ?max)
-WHERE {
-	?x ex:p ?value
-}";
-
-            SparqlQuery q = new SparqlQueryParser().ParseFromString(query);
-            LeviathanQueryProcessor processor = new LeviathanQueryProcessor(new TripleStore());
-            Console.WriteLine(q.ToAlgebra().ToString());
-
-            SparqlResultSet results = processor.ProcessQuery(q) as SparqlResultSet;
-            if (results == null) Assert.Fail("Null results");
-
-            Assert.IsFalse(results.IsEmpty, "Results should not be empty");
-            Assert.AreEqual(1, results.Count, "Should be a single result");
-            Assert.IsTrue(results.First().All(kvp => kvp.Value == null), "Should be no bound values");
-        }
-
-        [Test]
-        public void SparqlGroupByAggregateEmptyGroup2()
-        {
-            String query = @"PREFIX ex: <http://example.com/>
-SELECT (MAX(?value) AS ?max)
-WHERE {
-	?x ex:p ?value
-} GROUP BY ?x";
-
-            SparqlQuery q = new SparqlQueryParser().ParseFromString(query);
-            LeviathanQueryProcessor processor = new LeviathanQueryProcessor(new TripleStore());
-            Console.WriteLine(q.ToAlgebra().ToString());
-
-            SparqlResultSet results = processor.ProcessQuery(q) as SparqlResultSet;
-            if (results == null) Assert.Fail("Null results");
-
-            Assert.IsFalse(results.IsEmpty, "Results should not be empty");
-        }
-
-        [Test]
-        public void SparqlGroupByRefactor1()
-        {
-            String query = @"BASE <http://www.w3.org/2001/sw/DataAccess/tests/data-r2/dataset/manifest#>
-PREFIX : <http://example/>
-
-SELECT * FROM <http://data-g3-dup.ttl>
-FROM NAMED <http://data-g3.ttl>
-WHERE 
-{ 
-  ?s ?p ?o . 
-  GRAPH ?g { ?s ?q ?v . } 
-}";
-
-            String data = @"_:x <http://example/p> ""1""^^<http://www.w3.org/2001/XMLSchema#integer> <http://data-g3-dup.ttl> .
-_:a <http://example/p> ""9""^^<http://www.w3.org/2001/XMLSchema#integer> <http://data-g3-dup.ttl> .
-_:x <http://example/p> ""1""^^<http://www.w3.org/2001/XMLSchema#integer> <http://data-g3.ttl> .
-_:a <http://example/p> ""9""^^<http://www.w3.org/2001/XMLSchema#integer> <http://data-g3.ttl> .";
-
-            TripleStore store = new TripleStore();
-            StringParser.ParseDataset(store, data, new NQuadsParser());
-
-            SparqlResultSet results = store.ExecuteQuery(query) as SparqlResultSet;
-            Assert.IsNotNull(results);
-            TestTools.ShowResults(results);
-            Assert.AreEqual(6, results.Variables.Count());
-        }
-
-        [Test]
-        public void SparqlGroupByRefactor2()
-        {
-            String query = @"BASE <http://www.w3.org/2001/sw/DataAccess/tests/data-r2/algebra/manifest#>
-PREFIX : <http://example/>
-
-SELECT * FROM <http://two-nested-opt.ttl>
-WHERE 
-{ 
-  :x1 :p ?v . 
-  OPTIONAL { 
-    :x3 :q ?w . 
-    OPTIONAL { :x2 :p ?v . } 
-  }
-}";
-
-            String data = @"<http://example/x1> <http://example/p> ""1""^^<http://www.w3.org/2001/XMLSchema#integer> <http://two-nested-opt.ttl> .
-<http://example/x2> <http://example/p> ""2""^^<http://www.w3.org/2001/XMLSchema#integer> <http://two-nested-opt.ttl> .
-<http://example/x3> <http://example/q> ""3""^^<http://www.w3.org/2001/XMLSchema#integer> <http://two-nested-opt.ttl> .
-<http://example/x3> <http://example/q> ""4""^^<http://www.w3.org/2001/XMLSchema#integer> <http://two-nested-opt.ttl> .";
-
-            TripleStore store = new TripleStore();
-            StringParser.ParseDataset(store, data, new NQuadsParser());
-
-            SparqlResultSet results = store.ExecuteQuery(query) as SparqlResultSet;
-            Assert.IsNotNull(results);
-            TestTools.ShowResults(results);
-            Assert.AreEqual(1, results.Count);
-            Assert.AreEqual(2, results.Variables.Count());
-        }
-
-        [Test]
-        public void SparqlGroupByRefactor3()
-        {
-            String query = @"BASE <http://www.w3.org/2001/sw/DataAccess/tests/data-r2/algebra/manifest#>
-PREFIX : <http://example/>
-
-SELECT ?x ?y ?z FROM <http://join-combo-graph-2.ttl>
-FROM NAMED <http://join-combo-graph-1.ttl>
-WHERE
-{ 
-  GRAPH ?g { ?x ?p 1  . } 
-  { ?x :p ?y . } UNION { ?p a ?z . } 
-}";
-
-            String data = @"<http://example/x1> <http://example/p> ""1""^^<http://www.w3.org/2001/XMLSchema#integer> <http://join-combo-graph-2.ttl> .
-<http://example/x1> <http://example/r> ""4""^^<http://www.w3.org/2001/XMLSchema#integer> <http://join-combo-graph-2.ttl> .
-<http://example/x2> <http://example/p> ""2""^^<http://www.w3.org/2001/XMLSchema#integer> <http://join-combo-graph-2.ttl> .
-<http://example/x2> <http://example/r> ""10""^^<http://www.w3.org/2001/XMLSchema#integer> <http://join-combo-graph-2.ttl> .
-<http://example/x2> <http://example/x> ""1""^^<http://www.w3.org/2001/XMLSchema#integer> <http://join-combo-graph-2.ttl> .
-<http://example/x3> <http://example/q> ""3""^^<http://www.w3.org/2001/XMLSchema#integer> <http://join-combo-graph-2.ttl> .
-<http://example/x3> <http://example/q> ""4""^^<http://www.w3.org/2001/XMLSchema#integer> <http://join-combo-graph-2.ttl> .
-<http://example/x3> <http://example/s> ""1""^^<http://www.w3.org/2001/XMLSchema#integer> <http://join-combo-graph-2.ttl> .
-<http://example/x3> <http://example/t> <http://example/s> <http://join-combo-graph-2.ttl> .
-<http://example/p> <http://www.w3.org/1999/02/22-rdf-syntax-ns#type> <http://www.w3.org/1999/02/22-rdf-syntax-ns#Property> <http://join-combo-graph-2.ttl> .
-<http://example/x1> <http://example/z> <http://example/p> <http://join-combo-graph-2.ttl> .
-<http://example/b> <http://example/p> ""1""^^<http://www.w3.org/2001/XMLSchema#integer> <http://join-combo-graph-1.ttl> .
-_:a <http://example/p> ""9""^^<http://www.w3.org/2001/XMLSchema#integer> <http://join-combo-graph-1.ttl> .";
-
-            TripleStore store = new TripleStore();
-            StringParser.ParseDataset(store, data, new NQuadsParser());
-
-            SparqlResultSet results = store.ExecuteQuery(query) as SparqlResultSet;
-            Assert.IsNotNull(results);
-            TestTools.ShowResults(results);
-            Assert.AreEqual(1, results.Count);
-            Assert.AreEqual(3, results.Variables.Count());
-        }
-
-        [Test]
-        public void SparqlGroupByRefactor4()
-        {
-            String query = @"PREFIX : <http://example/>
-
-SELECT ?s ?w
-FROM <http://group-data-2.ttl>
-WHERE
-{
-  ?s :p ?v .
-  OPTIONAL { ?s :q ?w . }
-}
-GROUP BY ?s ?w";
-
-            String data = @"<http://example/s1> <http://example/p> ""1""^^<http://www.w3.org/2001/XMLSchema#integer> <http://group-data-2.ttl> .
-<http://example/s3> <http://example/p> ""1""^^<http://www.w3.org/2001/XMLSchema#integer> <http://group-data-2.ttl> .
-<http://example/s1> <http://example/q> ""9""^^<http://www.w3.org/2001/XMLSchema#integer> <http://group-data-2.ttl> .
-<http://example/s2> <http://example/p> ""2""^^<http://www.w3.org/2001/XMLSchema#integer> <http://group-data-2.ttl> .";
-
-            TripleStore store = new TripleStore();
-            StringParser.ParseDataset(store, data, new NQuadsParser());
-
-            SparqlResultSet results = store.ExecuteQuery(query) as SparqlResultSet;
-            Assert.IsNotNull(results);
-            TestTools.ShowResults(results);
-            Assert.AreEqual(3, results.Count);
-            Assert.AreEqual(2, results.Variables.Count());
-            Assert.IsTrue(results.All(r => r.Count > 0), "One or more rows were empty");
-            Assert.IsTrue(results.All(r => r.HasBoundValue("s")), "One or more rows were empty or failed to have a value for ?s");
-        }
-
-        [Test]
-        public void SparqlGroupByRefactor5()
-        {
-            String query = "SELECT ?s WHERE { ?s ?p ?o } GROUP BY ?s";
-
-            SparqlQueryParser parser = new SparqlQueryParser();
-            SparqlQuery q = parser.ParseFromString(query);
-
-            String queryStr = q.ToString();
-            Console.WriteLine("Raw ToString()");
-            Console.WriteLine(queryStr);
-            Console.WriteLine();
-            Assert.IsTrue(queryStr.Contains("GROUP BY ?s"));
-
-            String queryStrFmt = new SparqlFormatter().Format(q);
-            Console.WriteLine("Formatted String");
-            Console.WriteLine(queryStrFmt);
-            Assert.IsTrue(queryStrFmt.Contains("GROUP BY ?s"));
-        }
-
-        [Test]
-        public void SparqlGroupByRefactor6()
-        {
-            String query = "SELECT ?s ?p WHERE { ?s ?p ?o } GROUP BY ?s ?p";
-
-            SparqlQueryParser parser = new SparqlQueryParser();
-            SparqlQuery q = parser.ParseFromString(query);
-
-            String queryStr = q.ToString();
-            Console.WriteLine("Raw ToString()");
-            Console.WriteLine(queryStr);
-            Console.WriteLine();
-            Assert.IsTrue(queryStr.Contains("GROUP BY ?s ?p"));
-
-            String queryStrFmt = new SparqlFormatter().Format(q);
-            Console.WriteLine("Formatted String");
-            Console.WriteLine(queryStrFmt);
-            Assert.IsTrue(queryStrFmt.Contains("GROUP BY ?s ?p"));
-        }
-
-        [Test]
-        public void SparqlGroupByRefactor7()
-        {
-            String query = "SELECT ?s WHERE { ?s ?p ?o } GROUP BY (?s)";
-
-            SparqlQueryParser parser = new SparqlQueryParser();
-            SparqlQuery q = parser.ParseFromString(query);
-
-            String queryStr = q.ToString();
-            Console.WriteLine("Raw ToString()");
-            Console.WriteLine(queryStr);
-            Console.WriteLine();
-            Assert.IsTrue(queryStr.Contains("GROUP BY ?s"));
-
-            String queryStrFmt = new SparqlFormatter().Format(q);
-            Console.WriteLine("Formatted String");
-            Console.WriteLine(queryStrFmt);
-            Assert.IsTrue(queryStrFmt.Contains("GROUP BY ?s"));
-        }
-
-        [Test]
-        public void SparqlGroupByRefactor8()
-        {
-            String query = @"PREFIX : <http://example.org/>
-PREFIX xsd: <http://www.w3.org/2001/XMLSchema#>
-
-SELECT ?o ?x (COALESCE(?o / ?x, -2 ) AS ?div)
-FROM <http://data-coalesce.ttl>
-WHERE
-{
-  ?s :p ?o .
-  OPTIONAL { ?s :q ?x . }
-}";
-
-            String data = @"<http://example.org/n0> <http://example.org/p> ""1""^^<http://www.w3.org/2001/XMLSchema#integer> <http://data-coalesce.ttl> .
-<http://example.org/n1> <http://example.org/p> ""0""^^<http://www.w3.org/2001/XMLSchema#integer> <http://data-coalesce.ttl> .
-<http://example.org/n1> <http://example.org/q> ""0""^^<http://www.w3.org/2001/XMLSchema#integer> <http://data-coalesce.ttl> .
-<http://example.org/n2> <http://example.org/p> ""0""^^<http://www.w3.org/2001/XMLSchema#integer> <http://data-coalesce.ttl> .
-<http://example.org/n2> <http://example.org/q> ""2""^^<http://www.w3.org/2001/XMLSchema#integer> <http://data-coalesce.ttl> .
-<http://example.org/n3> <http://example.org/p> ""4""^^<http://www.w3.org/2001/XMLSchema#integer> <http://data-coalesce.ttl> .
-<http://example.org/n3> <http://example.org/q> ""2""^^<http://www.w3.org/2001/XMLSchema#integer> <http://data-coalesce.ttl> .";
-
-            TripleStore store = new TripleStore();
-            StringParser.ParseDataset(store, data, new NQuadsParser());
-
-            SparqlResultSet results = store.ExecuteQuery(query) as SparqlResultSet;
-            Assert.IsNotNull(results);
-            TestTools.ShowResults(results);
-            Assert.AreEqual(4, results.Count);
-            Assert.AreEqual(3, results.Variables.Count());
-
-            foreach (SparqlResult r in results)
-            {
-                if (r.HasBoundValue("x"))
-                {
-                    long xVal = r["x"].AsValuedNode().AsInteger();
-                    if (xVal == 0)
-                    {
-                        Assert.AreEqual(-2, r["div"].AsValuedNode().AsInteger(), "Divide by zero did not get coalesced to -2 as expected");
-                    }
-                    else
-                    {
-                        Assert.AreEqual(r["o"].AsValuedNode().AsInteger() / xVal, r["div"].AsValuedNode().AsInteger(), "Division yielded incorrect result");
-                    }
-                }
-                else
-                {
-                    Assert.AreEqual(-2, r["div"].AsValuedNode().AsInteger(), "Divide by null did not get coalesced to -2 as expected");
-                }
-            }            
-        }
-
-        [Test]
-        public void SparqlGroupByRefactor9()
-        {
-            try
-            {
-                //Options.UsePLinqEvaluation = false;
-
-                String query = @"PREFIX : <http://example.org/>
-PREFIX xsd: <http://www.w3.org/2001/XMLSchema#>
-
-SELECT (COALESCE(?x, -1 ) AS ?cx) (COALESCE(?o / ?x, -2 ) AS ?div)
-(COALESCE(?z, -3 ) AS ?def)
-(COALESCE(?z) AS ?err)
-FROM <http://data-coalesce.ttl>
-WHERE
-{
-  ?s :p ?o .
-  OPTIONAL { ?s :q ?x . }
-}";
-
-                String data = @"<http://example.org/n0> <http://example.org/p> ""1""^^<http://www.w3.org/2001/XMLSchema#integer> <http://data-coalesce.ttl> .
-<http://example.org/n1> <http://example.org/p> ""0""^^<http://www.w3.org/2001/XMLSchema#integer> <http://data-coalesce.ttl> .
-<http://example.org/n1> <http://example.org/q> ""0""^^<http://www.w3.org/2001/XMLSchema#integer> <http://data-coalesce.ttl> .
-<http://example.org/n2> <http://example.org/p> ""0""^^<http://www.w3.org/2001/XMLSchema#integer> <http://data-coalesce.ttl> .
-<http://example.org/n2> <http://example.org/q> ""2""^^<http://www.w3.org/2001/XMLSchema#integer> <http://data-coalesce.ttl> .
-<http://example.org/n3> <http://example.org/p> ""4""^^<http://www.w3.org/2001/XMLSchema#integer> <http://data-coalesce.ttl> .
-<http://example.org/n3> <http://example.org/q> ""2""^^<http://www.w3.org/2001/XMLSchema#integer> <http://data-coalesce.ttl> .";
-
-                TripleStore store = new TripleStore();
-                StringParser.ParseDataset(store, data, new NQuadsParser());
-
-                SparqlResultSet results = store.ExecuteQuery(query) as SparqlResultSet;
-                Assert.IsNotNull(results);
-                TestTools.ShowResults(results);
-                Assert.AreEqual(4, results.Count);
-                Assert.AreEqual(4, results.Variables.Count());
-
-                foreach (SparqlResult r in results)
-                {
-                    long cxVal = r["cx"].AsValuedNode().AsInteger();
-                    if (cxVal == -1) Assert.AreEqual(-2, r["div"].AsValuedNode().AsInteger(), "?div value is incorrect");
-                }
-            }
-            finally
-            {
-                //Options.UsePLinqEvaluation = true;
-            }
-        }
-
-        [Test]
-        public void SparqlGroupByComplex1()
-        {
-            String data = @"PREFIX : <http://test/> INSERT DATA { :x :p 1 , 2 . :y :p 5 }";
-            String query = @"SELECT ?s (CONCAT('$', STR(SUM(?o))) AS ?Total) WHERE { ?s ?p ?o } GROUP BY ?s";
-
-            TripleStore store = new TripleStore();
-            store.ExecuteUpdate(data);
-            Assert.AreEqual(1, store.Graphs.Count);
-            Assert.AreEqual(3, store.Triples.Count());
-
-            //Aggregates may occur in project expressions and should evaluate correctly
-            SparqlResultSet results = store.ExecuteQuery(query) as SparqlResultSet;
-            Assert.IsNotNull(results);
-            Assert.IsTrue(results.All(r => r.HasBoundValue("Total")));
-
-            SparqlResult x = results.Where(r => ((IUriNode)r["s"]).Uri.Equals(new Uri("http://test/x"))).FirstOrDefault();
-            Assert.IsNotNull(x);
-            Assert.AreEqual("$3", x["Total"].AsValuedNode().AsString());
-
-            SparqlResult y = results.Where(r => ((IUriNode)r["s"]).Uri.Equals(new Uri("http://test/y"))).FirstOrDefault();
-            Assert.IsNotNull(y);
-            Assert.AreEqual("$5", y["Total"].AsValuedNode().AsString());
-        }
-
-        [Test,ExpectedException(typeof(RdfParseException))]
-        public void SparqlGroupByComplex2()
-        {
-            //Nested aggregates are a parser error
-            String query = @"SELECT ?s (SUM(MIN(?o)) AS ?Total) WHERE { ?s ?p ?o } GROUP BY ?s";
-            SparqlQueryParser parser = new SparqlQueryParser();
-            parser.ParseFromString(query);
-        }
-
-        [Test]
-        public void SparqlGroupByWithValues1()
-        {
-            String query = @"SELECT ?a WHERE { VALUES ( ?a ) { ( 1 ) ( 2 ) } } GROUP BY ?a";
-
-            QueryableGraph g = new QueryableGraph();
-            SparqlResultSet results = g.ExecuteQuery(query) as SparqlResultSet;
-            Assert.IsNotNull(results);
-            Assert.IsFalse(results.IsEmpty);
-            Assert.AreEqual(2, results.Count);
-        }
-
-        [Test]
-        public void SparqlGroupByWithValues2()
-        {
-            String query = @"SELECT ?a ?b WHERE { VALUES ( ?a ?b ) { ( 1 2 ) ( 1 UNDEF ) ( UNDEF 2 ) } } GROUP BY ?a ?b";
-
-            QueryableGraph g = new QueryableGraph();
-            SparqlResultSet results = g.ExecuteQuery(query) as SparqlResultSet;
-            Assert.IsNotNull(results);
-            Assert.IsFalse(results.IsEmpty);
-            Assert.AreEqual(3, results.Count);
-        }
-
-        [Test]
-        public void SparqlGroupByWithGraph1()
-        {
-            String query = @"SELECT ?g WHERE { GRAPH ?g { } } GROUP BY ?g";
-
-            TripleStore store = new TripleStore();
-            IGraph def = new Graph();
-            store.Add(def);
-            IGraph named = new Graph();
-            named.BaseUri = new Uri("http://name");
-            store.Add(named);
-
-            Assert.AreEqual(2, store.Graphs.Count);
-
-            SparqlQuery q = new SparqlQueryParser().ParseFromString(query);
-            SparqlResultSet results = store.ExecuteQuery(q) as SparqlResultSet;
-            Assert.IsNotNull(results);
-            Assert.IsFalse(results.IsEmpty);
-
-            //Count only covers named graphs
-            Assert.AreEqual(1, results.Count);
-        }
-    }
-}
+/*
+dotNetRDF is free and open source software licensed under the MIT License
+
+-----------------------------------------------------------------------------
+
+Copyright (c) 2009-2012 dotNetRDF Project (dotnetrdf-developer@lists.sf.net)
+
+Permission is hereby granted, free of charge, to any person obtaining a copy
+of this software and associated documentation files (the "Software"), to deal
+in the Software without restriction, including without limitation the rights
+to use, copy, modify, merge, publish, distribute, sublicense, and/or sell
+copies of the Software, and to permit persons to whom the Software is furnished
+to do so, subject to the following conditions:
+
+The above copyright notice and this permission notice shall be included in all
+copies or substantial portions of the Software.
+
+THE SOFTWARE IS PROVIDED "AS IS", WITHOUT WARRANTY OF ANY KIND, EXPRESS OR 
+IMPLIED, INCLUDING BUT NOT LIMITED TO THE WARRANTIES OF MERCHANTABILITY, 
+FITNESS FOR A PARTICULAR PURPOSE AND NONINFRINGEMENT. IN NO EVENT SHALL THE
+AUTHORS OR COPYRIGHT HOLDERS BE LIABLE FOR ANY CLAIM, DAMAGES OR OTHER LIABILITY,
+WHETHER IN AN ACTION OF CONTRACT, TORT OR OTHERWISE, ARISING FROM, OUT OF OR IN
+CONNECTION WITH THE SOFTWARE OR THE USE OR OTHER DEALINGS IN THE SOFTWARE.
+*/
+
+using System;
+using System.Collections.Generic;
+using System.Linq;
+using System.Text;
+using NUnit.Framework;
+using VDS.RDF.Nodes;
+using VDS.RDF.Parsing;
+using VDS.RDF.Query;
+using VDS.RDF.Query.Datasets;
+using VDS.RDF.Writing.Formatting;
+
+namespace VDS.RDF.Query
+{
+    [TestFixture]
+    public class GroupByTests
+    {
+        [Test]
+        public void SparqlGroupByInSubQuery()
+        {
+            String query = "SELECT ?s WHERE {{SELECT ?s WHERE {?s ?p ?o} GROUP BY ?s}} GROUP BY ?s";
+            SparqlQueryParser parser = new SparqlQueryParser();
+            SparqlQuery q = parser.ParseFromString(query);
+        }
+
+        [Test]
+        public void SparqlGroupByAssignmentSimple()
+        {
+            String query = "SELECT ?x WHERE { ?s ?p ?o } GROUP BY ?s AS ?x";
+            SparqlQueryParser parser = new SparqlQueryParser();
+            SparqlQuery q = parser.ParseFromString(query);
+
+            SparqlFormatter formatter = new SparqlFormatter();
+            Console.WriteLine(formatter.Format(q));
+            Console.WriteLine();
+
+            QueryableGraph g = new QueryableGraph();
+            FileLoader.Load(g, "resources\\InferenceTest.ttl");
+
+            Object results = g.ExecuteQuery(q);
+            if (results is SparqlResultSet)
+            {
+                SparqlResultSet rset = (SparqlResultSet)results;
+                TestTools.ShowResults(rset);
+
+                Assert.IsTrue(rset.All(r => r.HasValue("x") && !r.HasValue("s")), "All Results should have a ?x variable and no ?s variable");
+            }
+            else
+            {
+                Assert.Fail("Didn't get a Result Set as expected");
+            }
+        }
+
+        [Test]
+        public void SparqlGroupByAssignmentSimple2()
+        {
+            String query = "SELECT ?x (COUNT(?p) AS ?predicates) WHERE { ?s ?p ?o } GROUP BY ?s AS ?x";
+            SparqlQueryParser parser = new SparqlQueryParser();
+            SparqlQuery q = parser.ParseFromString(query);
+
+            SparqlFormatter formatter = new SparqlFormatter();
+            Console.WriteLine(formatter.Format(q));
+            Console.WriteLine();
+
+            QueryableGraph g = new QueryableGraph();
+            FileLoader.Load(g, "resources\\InferenceTest.ttl");
+
+            Object results = g.ExecuteQuery(q);
+            if (results is SparqlResultSet)
+            {
+                SparqlResultSet rset = (SparqlResultSet)results;
+                TestTools.ShowResults(rset);
+
+                Assert.IsTrue(rset.All(r => r.HasValue("x") && !r.HasValue("s") && r.HasValue("predicates")), "All Results should have a ?x and ?predicates variables and no ?s variable");
+            }
+            else
+            {
+                Assert.Fail("Didn't get a Result Set as expected");
+            }
+        }
+
+        [Test]
+        public void SparqlGroupByAssignmentExpression()
+        {
+            String query = "SELECT ?s ?sum WHERE { ?s ?p ?o } GROUP BY ?s (1 + 2 AS ?sum)";
+            SparqlQueryParser parser = new SparqlQueryParser();
+            SparqlQuery q = parser.ParseFromString(query);
+
+            SparqlFormatter formatter = new SparqlFormatter();
+            Console.WriteLine(formatter.Format(q));
+            Console.WriteLine();
+
+            QueryableGraph g = new QueryableGraph();
+            FileLoader.Load(g, "resources\\InferenceTest.ttl");
+
+            Object results = g.ExecuteQuery(q);
+            if (results is SparqlResultSet)
+            {
+                SparqlResultSet rset = (SparqlResultSet)results;
+                TestTools.ShowResults(rset);
+
+                Assert.IsTrue(rset.All(r => r.HasValue("s") && r.HasValue("sum")), "All Results should have a ?s and a ?sum variable");
+            }
+            else
+            {
+                Assert.Fail("Didn't get a Result Set as expected");
+            }
+        }
+
+        [Test]
+        public void SparqlGroupByAssignmentExpression2()
+        {
+            String query = "SELECT ?lang (SAMPLE(?o) AS ?example) WHERE { ?s ?p ?o . FILTER(ISLITERAL(?o)) } GROUP BY (LANG(?o) AS ?lang)";
+            SparqlQueryParser parser = new SparqlQueryParser();
+            SparqlQuery q = parser.ParseFromString(query);
+
+            SparqlFormatter formatter = new SparqlFormatter();
+            Console.WriteLine(formatter.Format(q));
+            Console.WriteLine();
+
+            QueryableGraph g = new QueryableGraph();
+            UriLoader.Load(g, new Uri("http://dbpedia.org/resource/Southampton"));
+
+            Object results = g.ExecuteQuery(q);
+            if (results is SparqlResultSet)
+            {
+                SparqlResultSet rset = (SparqlResultSet)results;
+                TestTools.ShowResults(rset);
+
+                Assert.IsTrue(rset.All(r => r.HasValue("lang") && r.HasValue("example")), "All Results should have a ?lang and a ?example variable");
+            }
+            else
+            {
+                Assert.Fail("Didn't get a Result Set as expected");
+            }
+        }
+
+        [Test]
+        public void SparqlGroupByAssignmentExpression3()
+        {
+            String query = "SELECT ?lang (SAMPLE(?o) AS ?example) WHERE { ?s ?p ?o . FILTER(ISLITERAL(?o)) } GROUP BY (LANG(?o) AS ?lang) HAVING LANGMATCHES(?lang, \"*\")";
+            SparqlQueryParser parser = new SparqlQueryParser();
+            SparqlQuery q = parser.ParseFromString(query);
+
+            SparqlFormatter formatter = new SparqlFormatter();
+            Console.WriteLine(formatter.Format(q));
+            Console.WriteLine();
+
+            QueryableGraph g = new QueryableGraph();
+            UriLoader.Load(g, new Uri("http://dbpedia.org/resource/Southampton"));
+
+            Object results = g.ExecuteQuery(q);
+            if (results is SparqlResultSet)
+            {
+                SparqlResultSet rset = (SparqlResultSet)results;
+                TestTools.ShowResults(rset);
+
+                Assert.IsTrue(rset.All(r => r.HasValue("lang") && r.HasValue("example")), "All Results should have a ?lang and a ?example variable");
+            }
+            else
+            {
+                Assert.Fail("Didn't get a Result Set as expected");
+            }
+        }
+
+        [Test]
+        public void SparqlGroupBySample()
+        {
+            String query = "SELECT ?s (SAMPLE(?o) AS ?object) WHERE {?s ?p ?o} GROUP BY ?s";
+            SparqlQueryParser parser = new SparqlQueryParser();
+            SparqlQuery q = parser.ParseFromString(query);
+        }
+
+        [Test]
+        public void SparqlGroupByAggregateEmptyGroup1()
+        {
+            String query = @"PREFIX ex: <http://example.com/>
+SELECT (MAX(?value) AS ?max)
+WHERE {
+	?x ex:p ?value
+}";
+
+            SparqlQuery q = new SparqlQueryParser().ParseFromString(query);
+            LeviathanQueryProcessor processor = new LeviathanQueryProcessor(new TripleStore());
+            Console.WriteLine(q.ToAlgebra().ToString());
+
+            SparqlResultSet results = processor.ProcessQuery(q) as SparqlResultSet;
+            if (results == null) Assert.Fail("Null results");
+
+            Assert.IsFalse(results.IsEmpty, "Results should not be empty");
+            Assert.AreEqual(1, results.Count, "Should be a single result");
+            Assert.IsTrue(results.First().All(kvp => kvp.Value == null), "Should be no bound values");
+        }
+
+        [Test]
+        public void SparqlGroupByAggregateEmptyGroup2()
+        {
+            String query = @"PREFIX ex: <http://example.com/>
+SELECT (MAX(?value) AS ?max)
+WHERE {
+	?x ex:p ?value
+} GROUP BY ?x";
+
+            SparqlQuery q = new SparqlQueryParser().ParseFromString(query);
+            LeviathanQueryProcessor processor = new LeviathanQueryProcessor(new TripleStore());
+            Console.WriteLine(q.ToAlgebra().ToString());
+
+            SparqlResultSet results = processor.ProcessQuery(q) as SparqlResultSet;
+            if (results == null) Assert.Fail("Null results");
+
+            Assert.IsFalse(results.IsEmpty, "Results should not be empty");
+        }
+
+        [Test]
+        public void SparqlGroupByRefactor1()
+        {
+            String query = @"BASE <http://www.w3.org/2001/sw/DataAccess/tests/data-r2/dataset/manifest#>
+PREFIX : <http://example/>
+
+SELECT * FROM <http://data-g3-dup.ttl>
+FROM NAMED <http://data-g3.ttl>
+WHERE 
+{ 
+  ?s ?p ?o . 
+  GRAPH ?g { ?s ?q ?v . } 
+}";
+
+            String data = @"_:x <http://example/p> ""1""^^<http://www.w3.org/2001/XMLSchema#integer> <http://data-g3-dup.ttl> .
+_:a <http://example/p> ""9""^^<http://www.w3.org/2001/XMLSchema#integer> <http://data-g3-dup.ttl> .
+_:x <http://example/p> ""1""^^<http://www.w3.org/2001/XMLSchema#integer> <http://data-g3.ttl> .
+_:a <http://example/p> ""9""^^<http://www.w3.org/2001/XMLSchema#integer> <http://data-g3.ttl> .";
+
+            TripleStore store = new TripleStore();
+            StringParser.ParseDataset(store, data, new NQuadsParser());
+
+            SparqlResultSet results = store.ExecuteQuery(query) as SparqlResultSet;
+            Assert.IsNotNull(results);
+            TestTools.ShowResults(results);
+            Assert.AreEqual(6, results.Variables.Count());
+        }
+
+        [Test]
+        public void SparqlGroupByRefactor2()
+        {
+            String query = @"BASE <http://www.w3.org/2001/sw/DataAccess/tests/data-r2/algebra/manifest#>
+PREFIX : <http://example/>
+
+SELECT * FROM <http://two-nested-opt.ttl>
+WHERE 
+{ 
+  :x1 :p ?v . 
+  OPTIONAL { 
+    :x3 :q ?w . 
+    OPTIONAL { :x2 :p ?v . } 
+  }
+}";
+
+            String data = @"<http://example/x1> <http://example/p> ""1""^^<http://www.w3.org/2001/XMLSchema#integer> <http://two-nested-opt.ttl> .
+<http://example/x2> <http://example/p> ""2""^^<http://www.w3.org/2001/XMLSchema#integer> <http://two-nested-opt.ttl> .
+<http://example/x3> <http://example/q> ""3""^^<http://www.w3.org/2001/XMLSchema#integer> <http://two-nested-opt.ttl> .
+<http://example/x3> <http://example/q> ""4""^^<http://www.w3.org/2001/XMLSchema#integer> <http://two-nested-opt.ttl> .";
+
+            TripleStore store = new TripleStore();
+            StringParser.ParseDataset(store, data, new NQuadsParser());
+
+            SparqlResultSet results = store.ExecuteQuery(query) as SparqlResultSet;
+            Assert.IsNotNull(results);
+            TestTools.ShowResults(results);
+            Assert.AreEqual(1, results.Count);
+            Assert.AreEqual(2, results.Variables.Count());
+        }
+
+        [Test]
+        public void SparqlGroupByRefactor3()
+        {
+            String query = @"BASE <http://www.w3.org/2001/sw/DataAccess/tests/data-r2/algebra/manifest#>
+PREFIX : <http://example/>
+
+SELECT ?x ?y ?z FROM <http://join-combo-graph-2.ttl>
+FROM NAMED <http://join-combo-graph-1.ttl>
+WHERE
+{ 
+  GRAPH ?g { ?x ?p 1  . } 
+  { ?x :p ?y . } UNION { ?p a ?z . } 
+}";
+
+            String data = @"<http://example/x1> <http://example/p> ""1""^^<http://www.w3.org/2001/XMLSchema#integer> <http://join-combo-graph-2.ttl> .
+<http://example/x1> <http://example/r> ""4""^^<http://www.w3.org/2001/XMLSchema#integer> <http://join-combo-graph-2.ttl> .
+<http://example/x2> <http://example/p> ""2""^^<http://www.w3.org/2001/XMLSchema#integer> <http://join-combo-graph-2.ttl> .
+<http://example/x2> <http://example/r> ""10""^^<http://www.w3.org/2001/XMLSchema#integer> <http://join-combo-graph-2.ttl> .
+<http://example/x2> <http://example/x> ""1""^^<http://www.w3.org/2001/XMLSchema#integer> <http://join-combo-graph-2.ttl> .
+<http://example/x3> <http://example/q> ""3""^^<http://www.w3.org/2001/XMLSchema#integer> <http://join-combo-graph-2.ttl> .
+<http://example/x3> <http://example/q> ""4""^^<http://www.w3.org/2001/XMLSchema#integer> <http://join-combo-graph-2.ttl> .
+<http://example/x3> <http://example/s> ""1""^^<http://www.w3.org/2001/XMLSchema#integer> <http://join-combo-graph-2.ttl> .
+<http://example/x3> <http://example/t> <http://example/s> <http://join-combo-graph-2.ttl> .
+<http://example/p> <http://www.w3.org/1999/02/22-rdf-syntax-ns#type> <http://www.w3.org/1999/02/22-rdf-syntax-ns#Property> <http://join-combo-graph-2.ttl> .
+<http://example/x1> <http://example/z> <http://example/p> <http://join-combo-graph-2.ttl> .
+<http://example/b> <http://example/p> ""1""^^<http://www.w3.org/2001/XMLSchema#integer> <http://join-combo-graph-1.ttl> .
+_:a <http://example/p> ""9""^^<http://www.w3.org/2001/XMLSchema#integer> <http://join-combo-graph-1.ttl> .";
+
+            TripleStore store = new TripleStore();
+            StringParser.ParseDataset(store, data, new NQuadsParser());
+
+            SparqlResultSet results = store.ExecuteQuery(query) as SparqlResultSet;
+            Assert.IsNotNull(results);
+            TestTools.ShowResults(results);
+            Assert.AreEqual(1, results.Count);
+            Assert.AreEqual(3, results.Variables.Count());
+        }
+
+        [Test]
+        public void SparqlGroupByRefactor4()
+        {
+            String query = @"PREFIX : <http://example/>
+
+SELECT ?s ?w
+FROM <http://group-data-2.ttl>
+WHERE
+{
+  ?s :p ?v .
+  OPTIONAL { ?s :q ?w . }
+}
+GROUP BY ?s ?w";
+
+            String data = @"<http://example/s1> <http://example/p> ""1""^^<http://www.w3.org/2001/XMLSchema#integer> <http://group-data-2.ttl> .
+<http://example/s3> <http://example/p> ""1""^^<http://www.w3.org/2001/XMLSchema#integer> <http://group-data-2.ttl> .
+<http://example/s1> <http://example/q> ""9""^^<http://www.w3.org/2001/XMLSchema#integer> <http://group-data-2.ttl> .
+<http://example/s2> <http://example/p> ""2""^^<http://www.w3.org/2001/XMLSchema#integer> <http://group-data-2.ttl> .";
+
+            TripleStore store = new TripleStore();
+            StringParser.ParseDataset(store, data, new NQuadsParser());
+
+            SparqlResultSet results = store.ExecuteQuery(query) as SparqlResultSet;
+            Assert.IsNotNull(results);
+            TestTools.ShowResults(results);
+            Assert.AreEqual(3, results.Count);
+            Assert.AreEqual(2, results.Variables.Count());
+            Assert.IsTrue(results.All(r => r.Count > 0), "One or more rows were empty");
+            Assert.IsTrue(results.All(r => r.HasBoundValue("s")), "One or more rows were empty or failed to have a value for ?s");
+        }
+
+        [Test]
+        public void SparqlGroupByRefactor5()
+        {
+            String query = "SELECT ?s WHERE { ?s ?p ?o } GROUP BY ?s";
+
+            SparqlQueryParser parser = new SparqlQueryParser();
+            SparqlQuery q = parser.ParseFromString(query);
+
+            String queryStr = q.ToString();
+            Console.WriteLine("Raw ToString()");
+            Console.WriteLine(queryStr);
+            Console.WriteLine();
+            Assert.IsTrue(queryStr.Contains("GROUP BY ?s"));
+
+            String queryStrFmt = new SparqlFormatter().Format(q);
+            Console.WriteLine("Formatted String");
+            Console.WriteLine(queryStrFmt);
+            Assert.IsTrue(queryStrFmt.Contains("GROUP BY ?s"));
+        }
+
+        [Test]
+        public void SparqlGroupByRefactor6()
+        {
+            String query = "SELECT ?s ?p WHERE { ?s ?p ?o } GROUP BY ?s ?p";
+
+            SparqlQueryParser parser = new SparqlQueryParser();
+            SparqlQuery q = parser.ParseFromString(query);
+
+            String queryStr = q.ToString();
+            Console.WriteLine("Raw ToString()");
+            Console.WriteLine(queryStr);
+            Console.WriteLine();
+            Assert.IsTrue(queryStr.Contains("GROUP BY ?s ?p"));
+
+            String queryStrFmt = new SparqlFormatter().Format(q);
+            Console.WriteLine("Formatted String");
+            Console.WriteLine(queryStrFmt);
+            Assert.IsTrue(queryStrFmt.Contains("GROUP BY ?s ?p"));
+        }
+
+        [Test]
+        public void SparqlGroupByRefactor7()
+        {
+            String query = "SELECT ?s WHERE { ?s ?p ?o } GROUP BY (?s)";
+
+            SparqlQueryParser parser = new SparqlQueryParser();
+            SparqlQuery q = parser.ParseFromString(query);
+
+            String queryStr = q.ToString();
+            Console.WriteLine("Raw ToString()");
+            Console.WriteLine(queryStr);
+            Console.WriteLine();
+            Assert.IsTrue(queryStr.Contains("GROUP BY ?s"));
+
+            String queryStrFmt = new SparqlFormatter().Format(q);
+            Console.WriteLine("Formatted String");
+            Console.WriteLine(queryStrFmt);
+            Assert.IsTrue(queryStrFmt.Contains("GROUP BY ?s"));
+        }
+
+        [Test]
+        public void SparqlGroupByRefactor8()
+        {
+            String query = @"PREFIX : <http://example.org/>
+PREFIX xsd: <http://www.w3.org/2001/XMLSchema#>
+
+SELECT ?o ?x (COALESCE(?o / ?x, -2 ) AS ?div)
+FROM <http://data-coalesce.ttl>
+WHERE
+{
+  ?s :p ?o .
+  OPTIONAL { ?s :q ?x . }
+}";
+
+            String data = @"<http://example.org/n0> <http://example.org/p> ""1""^^<http://www.w3.org/2001/XMLSchema#integer> <http://data-coalesce.ttl> .
+<http://example.org/n1> <http://example.org/p> ""0""^^<http://www.w3.org/2001/XMLSchema#integer> <http://data-coalesce.ttl> .
+<http://example.org/n1> <http://example.org/q> ""0""^^<http://www.w3.org/2001/XMLSchema#integer> <http://data-coalesce.ttl> .
+<http://example.org/n2> <http://example.org/p> ""0""^^<http://www.w3.org/2001/XMLSchema#integer> <http://data-coalesce.ttl> .
+<http://example.org/n2> <http://example.org/q> ""2""^^<http://www.w3.org/2001/XMLSchema#integer> <http://data-coalesce.ttl> .
+<http://example.org/n3> <http://example.org/p> ""4""^^<http://www.w3.org/2001/XMLSchema#integer> <http://data-coalesce.ttl> .
+<http://example.org/n3> <http://example.org/q> ""2""^^<http://www.w3.org/2001/XMLSchema#integer> <http://data-coalesce.ttl> .";
+
+            TripleStore store = new TripleStore();
+            StringParser.ParseDataset(store, data, new NQuadsParser());
+
+            SparqlResultSet results = store.ExecuteQuery(query) as SparqlResultSet;
+            Assert.IsNotNull(results);
+            TestTools.ShowResults(results);
+            Assert.AreEqual(4, results.Count);
+            Assert.AreEqual(3, results.Variables.Count());
+
+            foreach (SparqlResult r in results)
+            {
+                if (r.HasBoundValue("x"))
+                {
+                    long xVal = r["x"].AsValuedNode().AsInteger();
+                    if (xVal == 0)
+                    {
+                        Assert.AreEqual(-2, r["div"].AsValuedNode().AsInteger(), "Divide by zero did not get coalesced to -2 as expected");
+                    }
+                    else
+                    {
+                        Assert.AreEqual(r["o"].AsValuedNode().AsInteger() / xVal, r["div"].AsValuedNode().AsInteger(), "Division yielded incorrect result");
+                    }
+                }
+                else
+                {
+                    Assert.AreEqual(-2, r["div"].AsValuedNode().AsInteger(), "Divide by null did not get coalesced to -2 as expected");
+                }
+            }            
+        }
+
+        [Test]
+        public void SparqlGroupByRefactor9()
+        {
+            try
+            {
+                //Options.UsePLinqEvaluation = false;
+
+                String query = @"PREFIX : <http://example.org/>
+PREFIX xsd: <http://www.w3.org/2001/XMLSchema#>
+
+SELECT (COALESCE(?x, -1 ) AS ?cx) (COALESCE(?o / ?x, -2 ) AS ?div)
+(COALESCE(?z, -3 ) AS ?def)
+(COALESCE(?z) AS ?err)
+FROM <http://data-coalesce.ttl>
+WHERE
+{
+  ?s :p ?o .
+  OPTIONAL { ?s :q ?x . }
+}";
+
+                String data = @"<http://example.org/n0> <http://example.org/p> ""1""^^<http://www.w3.org/2001/XMLSchema#integer> <http://data-coalesce.ttl> .
+<http://example.org/n1> <http://example.org/p> ""0""^^<http://www.w3.org/2001/XMLSchema#integer> <http://data-coalesce.ttl> .
+<http://example.org/n1> <http://example.org/q> ""0""^^<http://www.w3.org/2001/XMLSchema#integer> <http://data-coalesce.ttl> .
+<http://example.org/n2> <http://example.org/p> ""0""^^<http://www.w3.org/2001/XMLSchema#integer> <http://data-coalesce.ttl> .
+<http://example.org/n2> <http://example.org/q> ""2""^^<http://www.w3.org/2001/XMLSchema#integer> <http://data-coalesce.ttl> .
+<http://example.org/n3> <http://example.org/p> ""4""^^<http://www.w3.org/2001/XMLSchema#integer> <http://data-coalesce.ttl> .
+<http://example.org/n3> <http://example.org/q> ""2""^^<http://www.w3.org/2001/XMLSchema#integer> <http://data-coalesce.ttl> .";
+
+                TripleStore store = new TripleStore();
+                StringParser.ParseDataset(store, data, new NQuadsParser());
+
+                SparqlResultSet results = store.ExecuteQuery(query) as SparqlResultSet;
+                Assert.IsNotNull(results);
+                TestTools.ShowResults(results);
+                Assert.AreEqual(4, results.Count);
+                Assert.AreEqual(4, results.Variables.Count());
+
+                foreach (SparqlResult r in results)
+                {
+                    long cxVal = r["cx"].AsValuedNode().AsInteger();
+                    if (cxVal == -1) Assert.AreEqual(-2, r["div"].AsValuedNode().AsInteger(), "?div value is incorrect");
+                }
+            }
+            finally
+            {
+                //Options.UsePLinqEvaluation = true;
+            }
+        }
+
+        [Test]
+        public void SparqlGroupByComplex1()
+        {
+            String data = @"PREFIX : <http://test/> INSERT DATA { :x :p 1 , 2 . :y :p 5 }";
+            String query = @"SELECT ?s (CONCAT('$', STR(SUM(?o))) AS ?Total) WHERE { ?s ?p ?o } GROUP BY ?s";
+
+            TripleStore store = new TripleStore();
+            store.ExecuteUpdate(data);
+            Assert.AreEqual(1, store.Graphs.Count);
+            Assert.AreEqual(3, store.Triples.Count());
+
+            //Aggregates may occur in project expressions and should evaluate correctly
+            SparqlResultSet results = store.ExecuteQuery(query) as SparqlResultSet;
+            Assert.IsNotNull(results);
+            Assert.IsTrue(results.All(r => r.HasBoundValue("Total")));
+
+            SparqlResult x = results.Where(r => ((IUriNode)r["s"]).Uri.Equals(new Uri("http://test/x"))).FirstOrDefault();
+            Assert.IsNotNull(x);
+            Assert.AreEqual("$3", x["Total"].AsValuedNode().AsString());
+
+            SparqlResult y = results.Where(r => ((IUriNode)r["s"]).Uri.Equals(new Uri("http://test/y"))).FirstOrDefault();
+            Assert.IsNotNull(y);
+            Assert.AreEqual("$5", y["Total"].AsValuedNode().AsString());
+        }
+
+        [Test,ExpectedException(typeof(RdfParseException))]
+        public void SparqlGroupByComplex2()
+        {
+            //Nested aggregates are a parser error
+            String query = @"SELECT ?s (SUM(MIN(?o)) AS ?Total) WHERE { ?s ?p ?o } GROUP BY ?s";
+            SparqlQueryParser parser = new SparqlQueryParser();
+            parser.ParseFromString(query);
+        }
+
+        [Test]
+        public void SparqlGroupByWithValues1()
+        {
+            String query = @"SELECT ?a WHERE { VALUES ( ?a ) { ( 1 ) ( 2 ) } } GROUP BY ?a";
+
+            QueryableGraph g = new QueryableGraph();
+            SparqlResultSet results = g.ExecuteQuery(query) as SparqlResultSet;
+            Assert.IsNotNull(results);
+            Assert.IsFalse(results.IsEmpty);
+            Assert.AreEqual(2, results.Count);
+        }
+
+        [Test]
+        public void SparqlGroupByWithValues2()
+        {
+            String query = @"SELECT ?a ?b WHERE { VALUES ( ?a ?b ) { ( 1 2 ) ( 1 UNDEF ) ( UNDEF 2 ) } } GROUP BY ?a ?b";
+
+            QueryableGraph g = new QueryableGraph();
+            SparqlResultSet results = g.ExecuteQuery(query) as SparqlResultSet;
+            Assert.IsNotNull(results);
+            Assert.IsFalse(results.IsEmpty);
+            Assert.AreEqual(3, results.Count);
+        }
+
+        [Test]
+        public void SparqlGroupByWithGraph1()
+        {
+            String query = @"SELECT ?g WHERE { GRAPH ?g { } } GROUP BY ?g";
+
+            TripleStore store = new TripleStore();
+            IGraph def = new Graph();
+            store.Add(def);
+            IGraph named = new Graph();
+            named.BaseUri = new Uri("http://name");
+            store.Add(named);
+
+            Assert.AreEqual(2, store.Graphs.Count);
+
+            SparqlQuery q = new SparqlQueryParser().ParseFromString(query);
+            SparqlResultSet results = store.ExecuteQuery(q) as SparqlResultSet;
+            Assert.IsNotNull(results);
+            Assert.IsFalse(results.IsEmpty);
+
+            //Count only covers named graphs
+            Assert.AreEqual(1, results.Count);
+        }
+    }
+}