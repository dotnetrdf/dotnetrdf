﻿/*
dotNetRDF is free and open source software licensed under the MIT License

-----------------------------------------------------------------------------

Copyright (c) 2009-2012 dotNetRDF Project (dotnetrdf-developer@lists.sf.net)

Permission is hereby granted, free of charge, to any person obtaining a copy
of this software and associated documentation files (the "Software"), to deal
in the Software without restriction, including without limitation the rights
to use, copy, modify, merge, publish, distribute, sublicense, and/or sell
copies of the Software, and to permit persons to whom the Software is furnished
to do so, subject to the following conditions:

The above copyright notice and this permission notice shall be included in all
copies or substantial portions of the Software.

THE SOFTWARE IS PROVIDED "AS IS", WITHOUT WARRANTY OF ANY KIND, EXPRESS OR 
IMPLIED, INCLUDING BUT NOT LIMITED TO THE WARRANTIES OF MERCHANTABILITY, 
FITNESS FOR A PARTICULAR PURPOSE AND NONINFRINGEMENT. IN NO EVENT SHALL THE
AUTHORS OR COPYRIGHT HOLDERS BE LIABLE FOR ANY CLAIM, DAMAGES OR OTHER LIABILITY,
WHETHER IN AN ACTION OF CONTRACT, TORT OR OTHERWISE, ARISING FROM, OUT OF OR IN
CONNECTION WITH THE SOFTWARE OR THE USE OR OTHER DEALINGS IN THE SOFTWARE.
*/

using System;
using System.Collections.Generic;
using System.Linq;
<<<<<<< HEAD
using NUnit.Framework;
=======
using Microsoft.VisualStudio.TestTools.UnitTesting;
using VDS.RDF.Nodes;
using VDS.RDF.Parsing;
>>>>>>> ecf9d084
using VDS.RDF.Query.Ordering;
using VDS.RDF.Writing.Formatting;

namespace VDS.RDF.Query
{
    [TestFixture]
    public class SparqlOrderByTests
    {
        [Test]
        public void SparqlOrderByWithRawVariableName()
        {
            // when
            var ordering = new OrderByVariable("name");

            // then
            Assert.AreEqual("name", ordering.Variables.Single());
        }

        [Test]
        public void SparqlOrderByWithVariableNameWithDollarSign()
        {
            // when
            var ordering = new OrderByVariable("$name");

            // then
            Assert.AreEqual("name", ordering.Variables.Single());
        }

        [Test]
        public void SparqlOrderByWithVariableNameWithQuestionMark()
        {
            // when
            var ordering = new OrderByVariable("?name");

            // then
            Assert.AreEqual("name", ordering.Variables.Single());
        }

        [TestMethod]
        public void SparqlOrderByDescendingScope1()
        {
            //Test Case for CORE-350
            //DESC() on a condition causes subsequent condition to act as DESC even if it was an ASC condition

            IGraph g = new Graph();
            g.NamespaceMap.AddNamespace(String.Empty, UriFactory.Create("http://example/"));
            INode a = g.CreateUriNode(":a");
            INode b = g.CreateUriNode(":b");
            INode c = g.CreateUriNode(":c");

            List<INode> nodes = new List<INode>() { a, b, c };
            List<Triple> ts = new List<Triple>();
            foreach (INode s in nodes)
            {
                foreach (INode p in nodes.OrderByDescending(x => x))
                {
                    foreach (INode o in nodes)
                    {
                        ts.Add(new Triple(s, p, o));
                    }
                }
            }
            g.Assert(ts);
            Assert.AreEqual(27, g.Triples.Count);

            String query = @"SELECT * WHERE { ?s ?p ?o } ORDER BY ?s DESC(?p) ?o";
            SparqlQuery q = new SparqlQueryParser().ParseFromString(query);

            SparqlResultSet results = g.ExecuteQuery(q) as SparqlResultSet;
            Assert.IsNotNull(results);
            Assert.AreEqual(27, results.Count);

            for (int i = 0; i < ts.Count; i++)
            {
                Triple t = new Triple(results[i]["s"], results[i]["p"], results[i]["o"]);
                Assert.AreEqual(ts[i], t, "Element at position " + i + " is not as expected");
            }
        }

        [TestMethod]
        public void SparqlOrderByDescendingScope2()
        {
            //Test Case for CORE-350
            //DESC() on a condition causes subsequent condition to act as DESC even if it was an ASC condition

            IGraph g = new Graph();
            g.NamespaceMap.AddNamespace(String.Empty, UriFactory.Create("http://example/"));
            INode a = g.CreateUriNode(":a");
            INode b = g.CreateUriNode(":b");
            INode c = g.CreateUriNode(":c");

            List<INode> nodes = new List<INode>() { a, b, c };
            List<Triple> ts = new List<Triple>();
            foreach (INode s in nodes)
            {
                foreach (INode p in nodes.OrderByDescending(x => x))
                {
                    foreach (INode o in nodes)
                    {
                        ts.Add(new Triple(s, p, o));
                    }
                }
            }
            g.Assert(ts);
            Assert.AreEqual(27, g.Triples.Count);

            String query = @"SELECT * WHERE { ?s ?p ?o } ORDER BY STR(?s) DESC(STR(?p)) STR(?o)";
            SparqlQuery q = new SparqlQueryParser().ParseFromString(query);

            SparqlResultSet results = g.ExecuteQuery(q) as SparqlResultSet;
            Assert.IsNotNull(results);
            Assert.AreEqual(27, results.Count);

            for (int i = 0; i < ts.Count; i++)
            {
                Triple t = new Triple(results[i]["s"], results[i]["p"], results[i]["o"]);
                Assert.AreEqual(ts[i], t, "Element at position " + i + " is not as expected");
            }
        }

        [TestMethod]
        public void SparqlOrderByNullInFirstCondition1()
        {
            //Test Case for CORE-350
            //If first condition has a null in it subsequent conditions are not applied

            String query = @"SELECT * WHERE
{
  VALUES ( ?a ?b )
  {
    (UNDEF 2)
    (UNDEF 1)
    (UNDEF 3)
    ('a' 3)
    ('a' 2)
    ('a' 1)
  }
} ORDER BY ?a ?b";

            Graph g = new Graph();
            SparqlQuery q = new SparqlQueryParser().ParseFromString(query);

            SparqlResultSet results = g.ExecuteQuery(q) as SparqlResultSet;
            Assert.IsNotNull(results);
            Assert.AreEqual(6, results.Count);

            for (int i = 0; i < results.Count; i++)
            {
                if (i < 3)
                {
                    Assert.IsFalse(results[i].HasBoundValue("a"));
                }
                else
                {
                    Assert.IsTrue(results[i].HasBoundValue("a"));
                }
                int expected = (i % 3) + 1;
                Assert.AreEqual(expected, results[i]["b"].AsValuedNode().AsInteger());
            }
        }

        [TestMethod]
        public void SparqlOrderByNullInFirstCondition2()
        {
            //Test Case for CORE-350
            //If first condition has a null in it subsequent conditions are not applied

            String query = @"SELECT * WHERE
{
  VALUES ( ?a ?b )
  {
    (UNDEF 2)
    (UNDEF 1)
    (UNDEF 3)
    ('a' 3)
    ('a' 2)
    ('a' 1)
  }
} ORDER BY STR(?a) STR(?b)";

            Graph g = new Graph();
            SparqlQuery q = new SparqlQueryParser().ParseFromString(query);

            SparqlResultSet results = g.ExecuteQuery(q) as SparqlResultSet;
            Assert.IsNotNull(results);
            Assert.AreEqual(6, results.Count);

            for (int i = 0; i < results.Count; i++)
            {
                if (i < 3)
                {
                    Assert.IsFalse(results[i].HasBoundValue("a"));
                }
                else
                {
                    Assert.IsTrue(results[i].HasBoundValue("a"));
                }
                int expected = (i % 3) + 1;
                Assert.AreEqual(expected, results[i]["b"].AsValuedNode().AsInteger());
            }
        }
    }
}<|MERGE_RESOLUTION|>--- conflicted
+++ resolved
@@ -1,238 +1,234 @@
-﻿/*
-dotNetRDF is free and open source software licensed under the MIT License
-
------------------------------------------------------------------------------
-
-Copyright (c) 2009-2012 dotNetRDF Project (dotnetrdf-developer@lists.sf.net)
-
-Permission is hereby granted, free of charge, to any person obtaining a copy
-of this software and associated documentation files (the "Software"), to deal
-in the Software without restriction, including without limitation the rights
-to use, copy, modify, merge, publish, distribute, sublicense, and/or sell
-copies of the Software, and to permit persons to whom the Software is furnished
-to do so, subject to the following conditions:
-
-The above copyright notice and this permission notice shall be included in all
-copies or substantial portions of the Software.
-
-THE SOFTWARE IS PROVIDED "AS IS", WITHOUT WARRANTY OF ANY KIND, EXPRESS OR 
-IMPLIED, INCLUDING BUT NOT LIMITED TO THE WARRANTIES OF MERCHANTABILITY, 
-FITNESS FOR A PARTICULAR PURPOSE AND NONINFRINGEMENT. IN NO EVENT SHALL THE
-AUTHORS OR COPYRIGHT HOLDERS BE LIABLE FOR ANY CLAIM, DAMAGES OR OTHER LIABILITY,
-WHETHER IN AN ACTION OF CONTRACT, TORT OR OTHERWISE, ARISING FROM, OUT OF OR IN
-CONNECTION WITH THE SOFTWARE OR THE USE OR OTHER DEALINGS IN THE SOFTWARE.
-*/
-
-using System;
-using System.Collections.Generic;
-using System.Linq;
-<<<<<<< HEAD
-using NUnit.Framework;
-=======
-using Microsoft.VisualStudio.TestTools.UnitTesting;
-using VDS.RDF.Nodes;
-using VDS.RDF.Parsing;
->>>>>>> ecf9d084
-using VDS.RDF.Query.Ordering;
-using VDS.RDF.Writing.Formatting;
-
-namespace VDS.RDF.Query
-{
-    [TestFixture]
-    public class SparqlOrderByTests
-    {
-        [Test]
-        public void SparqlOrderByWithRawVariableName()
-        {
-            // when
-            var ordering = new OrderByVariable("name");
-
-            // then
-            Assert.AreEqual("name", ordering.Variables.Single());
-        }
-
-        [Test]
-        public void SparqlOrderByWithVariableNameWithDollarSign()
-        {
-            // when
-            var ordering = new OrderByVariable("$name");
-
-            // then
-            Assert.AreEqual("name", ordering.Variables.Single());
-        }
-
-        [Test]
-        public void SparqlOrderByWithVariableNameWithQuestionMark()
-        {
-            // when
-            var ordering = new OrderByVariable("?name");
-
-            // then
-            Assert.AreEqual("name", ordering.Variables.Single());
-        }
-
-        [TestMethod]
-        public void SparqlOrderByDescendingScope1()
-        {
-            //Test Case for CORE-350
-            //DESC() on a condition causes subsequent condition to act as DESC even if it was an ASC condition
-
-            IGraph g = new Graph();
-            g.NamespaceMap.AddNamespace(String.Empty, UriFactory.Create("http://example/"));
-            INode a = g.CreateUriNode(":a");
-            INode b = g.CreateUriNode(":b");
-            INode c = g.CreateUriNode(":c");
-
-            List<INode> nodes = new List<INode>() { a, b, c };
-            List<Triple> ts = new List<Triple>();
-            foreach (INode s in nodes)
-            {
-                foreach (INode p in nodes.OrderByDescending(x => x))
-                {
-                    foreach (INode o in nodes)
-                    {
-                        ts.Add(new Triple(s, p, o));
-                    }
-                }
-            }
-            g.Assert(ts);
-            Assert.AreEqual(27, g.Triples.Count);
-
-            String query = @"SELECT * WHERE { ?s ?p ?o } ORDER BY ?s DESC(?p) ?o";
-            SparqlQuery q = new SparqlQueryParser().ParseFromString(query);
-
-            SparqlResultSet results = g.ExecuteQuery(q) as SparqlResultSet;
-            Assert.IsNotNull(results);
-            Assert.AreEqual(27, results.Count);
-
-            for (int i = 0; i < ts.Count; i++)
-            {
-                Triple t = new Triple(results[i]["s"], results[i]["p"], results[i]["o"]);
-                Assert.AreEqual(ts[i], t, "Element at position " + i + " is not as expected");
-            }
-        }
-
-        [TestMethod]
-        public void SparqlOrderByDescendingScope2()
-        {
-            //Test Case for CORE-350
-            //DESC() on a condition causes subsequent condition to act as DESC even if it was an ASC condition
-
-            IGraph g = new Graph();
-            g.NamespaceMap.AddNamespace(String.Empty, UriFactory.Create("http://example/"));
-            INode a = g.CreateUriNode(":a");
-            INode b = g.CreateUriNode(":b");
-            INode c = g.CreateUriNode(":c");
-
-            List<INode> nodes = new List<INode>() { a, b, c };
-            List<Triple> ts = new List<Triple>();
-            foreach (INode s in nodes)
-            {
-                foreach (INode p in nodes.OrderByDescending(x => x))
-                {
-                    foreach (INode o in nodes)
-                    {
-                        ts.Add(new Triple(s, p, o));
-                    }
-                }
-            }
-            g.Assert(ts);
-            Assert.AreEqual(27, g.Triples.Count);
-
-            String query = @"SELECT * WHERE { ?s ?p ?o } ORDER BY STR(?s) DESC(STR(?p)) STR(?o)";
-            SparqlQuery q = new SparqlQueryParser().ParseFromString(query);
-
-            SparqlResultSet results = g.ExecuteQuery(q) as SparqlResultSet;
-            Assert.IsNotNull(results);
-            Assert.AreEqual(27, results.Count);
-
-            for (int i = 0; i < ts.Count; i++)
-            {
-                Triple t = new Triple(results[i]["s"], results[i]["p"], results[i]["o"]);
-                Assert.AreEqual(ts[i], t, "Element at position " + i + " is not as expected");
-            }
-        }
-
-        [TestMethod]
-        public void SparqlOrderByNullInFirstCondition1()
-        {
-            //Test Case for CORE-350
-            //If first condition has a null in it subsequent conditions are not applied
-
-            String query = @"SELECT * WHERE
-{
-  VALUES ( ?a ?b )
-  {
-    (UNDEF 2)
-    (UNDEF 1)
-    (UNDEF 3)
-    ('a' 3)
-    ('a' 2)
-    ('a' 1)
-  }
-} ORDER BY ?a ?b";
-
-            Graph g = new Graph();
-            SparqlQuery q = new SparqlQueryParser().ParseFromString(query);
-
-            SparqlResultSet results = g.ExecuteQuery(q) as SparqlResultSet;
-            Assert.IsNotNull(results);
-            Assert.AreEqual(6, results.Count);
-
-            for (int i = 0; i < results.Count; i++)
-            {
-                if (i < 3)
-                {
-                    Assert.IsFalse(results[i].HasBoundValue("a"));
-                }
-                else
-                {
-                    Assert.IsTrue(results[i].HasBoundValue("a"));
-                }
-                int expected = (i % 3) + 1;
-                Assert.AreEqual(expected, results[i]["b"].AsValuedNode().AsInteger());
-            }
-        }
-
-        [TestMethod]
-        public void SparqlOrderByNullInFirstCondition2()
-        {
-            //Test Case for CORE-350
-            //If first condition has a null in it subsequent conditions are not applied
-
-            String query = @"SELECT * WHERE
-{
-  VALUES ( ?a ?b )
-  {
-    (UNDEF 2)
-    (UNDEF 1)
-    (UNDEF 3)
-    ('a' 3)
-    ('a' 2)
-    ('a' 1)
-  }
-} ORDER BY STR(?a) STR(?b)";
-
-            Graph g = new Graph();
-            SparqlQuery q = new SparqlQueryParser().ParseFromString(query);
-
-            SparqlResultSet results = g.ExecuteQuery(q) as SparqlResultSet;
-            Assert.IsNotNull(results);
-            Assert.AreEqual(6, results.Count);
-
-            for (int i = 0; i < results.Count; i++)
-            {
-                if (i < 3)
-                {
-                    Assert.IsFalse(results[i].HasBoundValue("a"));
-                }
-                else
-                {
-                    Assert.IsTrue(results[i].HasBoundValue("a"));
-                }
-                int expected = (i % 3) + 1;
-                Assert.AreEqual(expected, results[i]["b"].AsValuedNode().AsInteger());
-            }
-        }
-    }
+﻿/*
+dotNetRDF is free and open source software licensed under the MIT License
+
+-----------------------------------------------------------------------------
+
+Copyright (c) 2009-2012 dotNetRDF Project (dotnetrdf-developer@lists.sf.net)
+
+Permission is hereby granted, free of charge, to any person obtaining a copy
+of this software and associated documentation files (the "Software"), to deal
+in the Software without restriction, including without limitation the rights
+to use, copy, modify, merge, publish, distribute, sublicense, and/or sell
+copies of the Software, and to permit persons to whom the Software is furnished
+to do so, subject to the following conditions:
+
+The above copyright notice and this permission notice shall be included in all
+copies or substantial portions of the Software.
+
+THE SOFTWARE IS PROVIDED "AS IS", WITHOUT WARRANTY OF ANY KIND, EXPRESS OR 
+IMPLIED, INCLUDING BUT NOT LIMITED TO THE WARRANTIES OF MERCHANTABILITY, 
+FITNESS FOR A PARTICULAR PURPOSE AND NONINFRINGEMENT. IN NO EVENT SHALL THE
+AUTHORS OR COPYRIGHT HOLDERS BE LIABLE FOR ANY CLAIM, DAMAGES OR OTHER LIABILITY,
+WHETHER IN AN ACTION OF CONTRACT, TORT OR OTHERWISE, ARISING FROM, OUT OF OR IN
+CONNECTION WITH THE SOFTWARE OR THE USE OR OTHER DEALINGS IN THE SOFTWARE.
+*/
+
+using System;
+using System.Collections.Generic;
+using System.Linq;
+using NUnit.Framework;
+using VDS.RDF.Nodes;
+using VDS.RDF.Parsing;
+using VDS.RDF.Query.Ordering;
+using VDS.RDF.Writing.Formatting;
+
+namespace VDS.RDF.Query
+{
+    [TestFixture]
+    public class SparqlOrderByTests
+    {
+        [Test]
+        public void SparqlOrderByWithRawVariableName()
+        {
+            // when
+            var ordering = new OrderByVariable("name");
+
+            // then
+            Assert.AreEqual("name", ordering.Variables.Single());
+        }
+
+        [Test]
+        public void SparqlOrderByWithVariableNameWithDollarSign()
+        {
+            // when
+            var ordering = new OrderByVariable("$name");
+
+            // then
+            Assert.AreEqual("name", ordering.Variables.Single());
+        }
+
+        [Test]
+        public void SparqlOrderByWithVariableNameWithQuestionMark()
+        {
+            // when
+            var ordering = new OrderByVariable("?name");
+
+            // then
+            Assert.AreEqual("name", ordering.Variables.Single());
+        }
+
+        [TestMethod]
+        public void SparqlOrderByDescendingScope1()
+        {
+            //Test Case for CORE-350
+            //DESC() on a condition causes subsequent condition to act as DESC even if it was an ASC condition
+
+            IGraph g = new Graph();
+            g.NamespaceMap.AddNamespace(String.Empty, UriFactory.Create("http://example/"));
+            INode a = g.CreateUriNode(":a");
+            INode b = g.CreateUriNode(":b");
+            INode c = g.CreateUriNode(":c");
+
+            List<INode> nodes = new List<INode>() { a, b, c };
+            List<Triple> ts = new List<Triple>();
+            foreach (INode s in nodes)
+            {
+                foreach (INode p in nodes.OrderByDescending(x => x))
+                {
+                    foreach (INode o in nodes)
+                    {
+                        ts.Add(new Triple(s, p, o));
+                    }
+                }
+            }
+            g.Assert(ts);
+            Assert.AreEqual(27, g.Triples.Count);
+
+            String query = @"SELECT * WHERE { ?s ?p ?o } ORDER BY ?s DESC(?p) ?o";
+            SparqlQuery q = new SparqlQueryParser().ParseFromString(query);
+
+            SparqlResultSet results = g.ExecuteQuery(q) as SparqlResultSet;
+            Assert.IsNotNull(results);
+            Assert.AreEqual(27, results.Count);
+
+            for (int i = 0; i < ts.Count; i++)
+            {
+                Triple t = new Triple(results[i]["s"], results[i]["p"], results[i]["o"]);
+                Assert.AreEqual(ts[i], t, "Element at position " + i + " is not as expected");
+            }
+        }
+
+        [TestMethod]
+        public void SparqlOrderByDescendingScope2()
+        {
+            //Test Case for CORE-350
+            //DESC() on a condition causes subsequent condition to act as DESC even if it was an ASC condition
+
+            IGraph g = new Graph();
+            g.NamespaceMap.AddNamespace(String.Empty, UriFactory.Create("http://example/"));
+            INode a = g.CreateUriNode(":a");
+            INode b = g.CreateUriNode(":b");
+            INode c = g.CreateUriNode(":c");
+
+            List<INode> nodes = new List<INode>() { a, b, c };
+            List<Triple> ts = new List<Triple>();
+            foreach (INode s in nodes)
+            {
+                foreach (INode p in nodes.OrderByDescending(x => x))
+                {
+                    foreach (INode o in nodes)
+                    {
+                        ts.Add(new Triple(s, p, o));
+                    }
+                }
+            }
+            g.Assert(ts);
+            Assert.AreEqual(27, g.Triples.Count);
+
+            String query = @"SELECT * WHERE { ?s ?p ?o } ORDER BY STR(?s) DESC(STR(?p)) STR(?o)";
+            SparqlQuery q = new SparqlQueryParser().ParseFromString(query);
+
+            SparqlResultSet results = g.ExecuteQuery(q) as SparqlResultSet;
+            Assert.IsNotNull(results);
+            Assert.AreEqual(27, results.Count);
+
+            for (int i = 0; i < ts.Count; i++)
+            {
+                Triple t = new Triple(results[i]["s"], results[i]["p"], results[i]["o"]);
+                Assert.AreEqual(ts[i], t, "Element at position " + i + " is not as expected");
+            }
+        }
+
+        [TestMethod]
+        public void SparqlOrderByNullInFirstCondition1()
+        {
+            //Test Case for CORE-350
+            //If first condition has a null in it subsequent conditions are not applied
+
+            String query = @"SELECT * WHERE
+{
+  VALUES ( ?a ?b )
+  {
+    (UNDEF 2)
+    (UNDEF 1)
+    (UNDEF 3)
+    ('a' 3)
+    ('a' 2)
+    ('a' 1)
+  }
+} ORDER BY ?a ?b";
+
+            Graph g = new Graph();
+            SparqlQuery q = new SparqlQueryParser().ParseFromString(query);
+
+            SparqlResultSet results = g.ExecuteQuery(q) as SparqlResultSet;
+            Assert.IsNotNull(results);
+            Assert.AreEqual(6, results.Count);
+
+            for (int i = 0; i < results.Count; i++)
+            {
+                if (i < 3)
+                {
+                    Assert.IsFalse(results[i].HasBoundValue("a"));
+                }
+                else
+                {
+                    Assert.IsTrue(results[i].HasBoundValue("a"));
+                }
+                int expected = (i % 3) + 1;
+                Assert.AreEqual(expected, results[i]["b"].AsValuedNode().AsInteger());
+            }
+        }
+
+        [TestMethod]
+        public void SparqlOrderByNullInFirstCondition2()
+        {
+            //Test Case for CORE-350
+            //If first condition has a null in it subsequent conditions are not applied
+
+            String query = @"SELECT * WHERE
+{
+  VALUES ( ?a ?b )
+  {
+    (UNDEF 2)
+    (UNDEF 1)
+    (UNDEF 3)
+    ('a' 3)
+    ('a' 2)
+    ('a' 1)
+  }
+} ORDER BY STR(?a) STR(?b)";
+
+            Graph g = new Graph();
+            SparqlQuery q = new SparqlQueryParser().ParseFromString(query);
+
+            SparqlResultSet results = g.ExecuteQuery(q) as SparqlResultSet;
+            Assert.IsNotNull(results);
+            Assert.AreEqual(6, results.Count);
+
+            for (int i = 0; i < results.Count; i++)
+            {
+                if (i < 3)
+                {
+                    Assert.IsFalse(results[i].HasBoundValue("a"));
+                }
+                else
+                {
+                    Assert.IsTrue(results[i].HasBoundValue("a"));
+                }
+                int expected = (i % 3) + 1;
+                Assert.AreEqual(expected, results[i]["b"].AsValuedNode().AsInteger());
+            }
+        }
+    }
 }