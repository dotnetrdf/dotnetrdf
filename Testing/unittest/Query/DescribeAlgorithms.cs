--- conflicted
+++ resolved
@@ -1,96 +1,92 @@
-/*
-dotNetRDF is free and open source software licensed under the MIT License
-
------------------------------------------------------------------------------
-
-Copyright (c) 2009-2012 dotNetRDF Project (dotnetrdf-developer@lists.sf.net)
-
-Permission is hereby granted, free of charge, to any person obtaining a copy
-of this software and associated documentation files (the "Software"), to deal
-in the Software without restriction, including without limitation the rights
-to use, copy, modify, merge, publish, distribute, sublicense, and/or sell
-copies of the Software, and to permit persons to whom the Software is furnished
-to do so, subject to the following conditions:
-
-The above copyright notice and this permission notice shall be included in all
-copies or substantial portions of the Software.
-
-THE SOFTWARE IS PROVIDED "AS IS", WITHOUT WARRANTY OF ANY KIND, EXPRESS OR 
-IMPLIED, INCLUDING BUT NOT LIMITED TO THE WARRANTIES OF MERCHANTABILITY, 
-FITNESS FOR A PARTICULAR PURPOSE AND NONINFRINGEMENT. IN NO EVENT SHALL THE
-AUTHORS OR COPYRIGHT HOLDERS BE LIABLE FOR ANY CLAIM, DAMAGES OR OTHER LIABILITY,
-WHETHER IN AN ACTION OF CONTRACT, TORT OR OTHERWISE, ARISING FROM, OUT OF OR IN
-CONNECTION WITH THE SOFTWARE OR THE USE OR OTHER DEALINGS IN THE SOFTWARE.
-*/
-
-using System;
-using System.Collections.Generic;
-using System.Linq;
-using System.Text;
-using NUnit.Framework;
-using VDS.RDF.Parsing;
-using VDS.RDF.Query;
-using VDS.RDF.Query.Datasets;
-using VDS.RDF.Query.Describe;
-
-namespace VDS.RDF.Query
-{
-    [TestFixture]
-    public class DescribeAlgorithms
-    {
-        private const String DescribeQuery = "PREFIX foaf: <http://xmlns.com/foaf/0.1/> DESCRIBE ?x WHERE {?x foaf:name \"Dave\" }";
-
-        private SparqlQueryParser _parser;
-        private InMemoryDataset _data;
-        private LeviathanQueryProcessor _processor;
-
-        [SetUp]
-        public void Setup()
-        {
-            this._parser = new SparqlQueryParser();
-            TripleStore store = new TripleStore();
-            Graph g = new Graph();
-<<<<<<< HEAD
-            g.LoadFromFile("describe-algos.ttl");
-=======
-            FileLoader.Load(g, "resources\\describe-algos.ttl");
->>>>>>> 2e44fb87
-            store.Add(g);
-            this._data = new InMemoryDataset(store);
-            this._processor = new LeviathanQueryProcessor(this._data);
-        }
-
-        [TearDown]
-        public void Cleanup()
-        {
-            this._parser = null;
-            this._data = null;
-        }
-
-        private SparqlQuery GetQuery()
-        {
-            return this._parser.ParseFromString(DescribeQuery);
-        }
-
-        [TestCase(typeof(ConciseBoundedDescription))]
-        [TestCase(typeof(SymmetricConciseBoundedDescription))]
-        [TestCase(typeof(SimpleSubjectDescription))]
-        [TestCase(typeof(SimpleSubjectObjectDescription))]
-        [TestCase(typeof(MinimalSpanningGraph))]
-        [TestCase(typeof(LabelledDescription))]
-        public void ShouldSucceedDescribingWithSpecificAlgorithm(Type describerType)
-        {
-            SparqlQuery q = this.GetQuery();
-            q.Describer = (ISparqlDescribe) Activator.CreateInstance(describerType);
-            Object results = this._processor.ProcessQuery(q);
-            if (results is Graph)
-            {
-                TestTools.ShowResults(results);
-            }
-            else
-            {
-                Assert.Fail("Expected a Graph as the Result");
-            }
-        }
-    }
-}
+/*
+dotNetRDF is free and open source software licensed under the MIT License
+
+-----------------------------------------------------------------------------
+
+Copyright (c) 2009-2012 dotNetRDF Project (dotnetrdf-developer@lists.sf.net)
+
+Permission is hereby granted, free of charge, to any person obtaining a copy
+of this software and associated documentation files (the "Software"), to deal
+in the Software without restriction, including without limitation the rights
+to use, copy, modify, merge, publish, distribute, sublicense, and/or sell
+copies of the Software, and to permit persons to whom the Software is furnished
+to do so, subject to the following conditions:
+
+The above copyright notice and this permission notice shall be included in all
+copies or substantial portions of the Software.
+
+THE SOFTWARE IS PROVIDED "AS IS", WITHOUT WARRANTY OF ANY KIND, EXPRESS OR 
+IMPLIED, INCLUDING BUT NOT LIMITED TO THE WARRANTIES OF MERCHANTABILITY, 
+FITNESS FOR A PARTICULAR PURPOSE AND NONINFRINGEMENT. IN NO EVENT SHALL THE
+AUTHORS OR COPYRIGHT HOLDERS BE LIABLE FOR ANY CLAIM, DAMAGES OR OTHER LIABILITY,
+WHETHER IN AN ACTION OF CONTRACT, TORT OR OTHERWISE, ARISING FROM, OUT OF OR IN
+CONNECTION WITH THE SOFTWARE OR THE USE OR OTHER DEALINGS IN THE SOFTWARE.
+*/
+
+using System;
+using System.Collections.Generic;
+using System.Linq;
+using System.Text;
+using NUnit.Framework;
+using VDS.RDF.Parsing;
+using VDS.RDF.Query;
+using VDS.RDF.Query.Datasets;
+using VDS.RDF.Query.Describe;
+
+namespace VDS.RDF.Query
+{
+    [TestFixture]
+    public class DescribeAlgorithms
+    {
+        private const String DescribeQuery = "PREFIX foaf: <http://xmlns.com/foaf/0.1/> DESCRIBE ?x WHERE {?x foaf:name \"Dave\" }";
+
+        private SparqlQueryParser _parser;
+        private InMemoryDataset _data;
+        private LeviathanQueryProcessor _processor;
+
+        [SetUp]
+        public void Setup()
+        {
+            this._parser = new SparqlQueryParser();
+            TripleStore store = new TripleStore();
+            Graph g = new Graph();
+            g.LoadFromFile("resources\\describe-algos.ttl");
+            store.Add(g);
+            this._data = new InMemoryDataset(store);
+            this._processor = new LeviathanQueryProcessor(this._data);
+        }
+
+        [TearDown]
+        public void Cleanup()
+        {
+            this._parser = null;
+            this._data = null;
+        }
+
+        private SparqlQuery GetQuery()
+        {
+            return this._parser.ParseFromString(DescribeQuery);
+        }
+
+        [TestCase(typeof(ConciseBoundedDescription))]
+        [TestCase(typeof(SymmetricConciseBoundedDescription))]
+        [TestCase(typeof(SimpleSubjectDescription))]
+        [TestCase(typeof(SimpleSubjectObjectDescription))]
+        [TestCase(typeof(MinimalSpanningGraph))]
+        [TestCase(typeof(LabelledDescription))]
+        public void ShouldSucceedDescribingWithSpecificAlgorithm(Type describerType)
+        {
+            SparqlQuery q = this.GetQuery();
+            q.Describer = (ISparqlDescribe) Activator.CreateInstance(describerType);
+            Object results = this._processor.ProcessQuery(q);
+            if (results is Graph)
+            {
+                TestTools.ShowResults(results);
+            }
+            else
+            {
+                Assert.Fail("Expected a Graph as the Result");
+            }
+        }
+    }
+}