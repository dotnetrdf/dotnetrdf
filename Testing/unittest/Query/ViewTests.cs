/*
dotNetRDF is free and open source software licensed under the MIT License

-----------------------------------------------------------------------------

Copyright (c) 2009-2012 dotNetRDF Project (dotnetrdf-developer@lists.sf.net)

Permission is hereby granted, free of charge, to any person obtaining a copy
of this software and associated documentation files (the "Software"), to deal
in the Software without restriction, including without limitation the rights
to use, copy, modify, merge, publish, distribute, sublicense, and/or sell
copies of the Software, and to permit persons to whom the Software is furnished
to do so, subject to the following conditions:

The above copyright notice and this permission notice shall be included in all
copies or substantial portions of the Software.

THE SOFTWARE IS PROVIDED "AS IS", WITHOUT WARRANTY OF ANY KIND, EXPRESS OR 
IMPLIED, INCLUDING BUT NOT LIMITED TO THE WARRANTIES OF MERCHANTABILITY, 
FITNESS FOR A PARTICULAR PURPOSE AND NONINFRINGEMENT. IN NO EVENT SHALL THE
AUTHORS OR COPYRIGHT HOLDERS BE LIABLE FOR ANY CLAIM, DAMAGES OR OTHER LIABILITY,
WHETHER IN AN ACTION OF CONTRACT, TORT OR OTHERWISE, ARISING FROM, OUT OF OR IN
CONNECTION WITH THE SOFTWARE OR THE USE OR OTHER DEALINGS IN THE SOFTWARE.
*/

using System;
using System.Collections.Generic;
using System.Linq;
using System.Text;
using System.Threading;
using NUnit.Framework;
using VDS.RDF.Parsing;
using VDS.RDF.Query;
using VDS.RDF.Query.Inference;
using VDS.RDF.Storage;
using VDS.RDF.Storage;

namespace VDS.RDF.Query
{
    [TestFixture]
    public class ViewTests
    {
        [Test]
        public void SparqlViewConstruct1()
        {
                TripleStore store = new TripleStore();
                SparqlView view = new SparqlView("CONSTRUCT { ?s ?p ?o } WHERE { GRAPH ?g { ?s ?p ?o . FILTER(IsLiteral(?o)) } }", store);
                view.BaseUri = new Uri("http://example.org/view");
                store.Add(view);

                Console.WriteLine("SPARQL View Empty");
                TestTools.ShowGraph(view);
                Console.WriteLine();

                //Load a Graph into the Store to cause the SPARQL View to update
                Graph g = new Graph();
<<<<<<< HEAD
                g.LoadFromFile( "InferenceTest.ttl");
=======
                FileLoader.Load(g, "resources\\InferenceTest.ttl");
>>>>>>> 2e44fb87
                g.BaseUri = new Uri("http://example.org/data");
                store.Add(g);

                Thread.Sleep(1000);
                if (view.Triples.Count == 0) view.UpdateView();

                Console.WriteLine("SPARQL View Populated");
                TestTools.ShowGraph(view);

                Assert.IsTrue(view.Triples.Count > 0, "View should have updated to contain some Triples");
        }

        [Test]
        public void SparqlViewConstruct2()
        {
            //Since the test has failed intermittently in the past run it a whole bunch of times to be on the safe side
            for (int i = 1; i <= 50; i++)
            {
                this.SparqlViewConstruct1();
            }
        }

        [Test]
        public void SparqlViewDescribe1()
        {
                TripleStore store = new TripleStore();
                SparqlView view = new SparqlView("DESCRIBE <http://example.org/vehicles/FordFiesta>", store);
                view.BaseUri = new Uri("http://example.org/view");
                store.Add(view);

                Console.WriteLine("SPARQL View Empty");
                TestTools.ShowGraph(view);
                Console.WriteLine();

                //Load a Graph into the Store to cause the SPARQL View to update
                Graph g = new Graph();
<<<<<<< HEAD
                g.LoadFromFile( "InferenceTest.ttl");
=======
                FileLoader.Load(g, "resources\\InferenceTest.ttl");
>>>>>>> 2e44fb87
                g.BaseUri = null;
                store.Add(g, true);

                Thread.Sleep(500);
                if (view.Triples.Count == 0) view.UpdateView();

                Console.WriteLine("SPARQL View Populated");
                TestTools.ShowGraph(view);

                Assert.IsTrue(view.Triples.Count > 0, "View should have updated to contain some Triples");
        }

        [Test]
        public void SparqlViewDescribe2()
        {
            //Since the test has failed intermittently in the past run it a whole bunch of times to be on the safe side
            for (int i = 1; i <= 50; i++)
            {
                this.SparqlViewDescribe1();
            }
        }

        [Test]
        public void SparqlViewSelect1()
        {
                TripleStore store = new TripleStore();
                SparqlView view = new SparqlView("SELECT ?s (<http://example.org/vehicles/TurbochargedSpeed>) AS ?p (?speed * 1.25) AS ?o  WHERE { GRAPH ?g { ?s <http://example.org/vehicles/Speed> ?speed } }", store);
                view.BaseUri = new Uri("http://example.org/view");
                store.Add(view);

                Console.WriteLine("SPARQL View Empty");
                TestTools.ShowGraph(view);
                Console.WriteLine();

                //Load a Graph into the Store to cause the SPARQL View to update
                Graph g = new Graph();
<<<<<<< HEAD
                g.LoadFromFile( "InferenceTest.ttl");
=======
                FileLoader.Load(g, "resources\\InferenceTest.ttl");
>>>>>>> 2e44fb87
                g.BaseUri = new Uri("http://example.org/data");
                store.Add(g);

                Thread.Sleep(500);
                if (view.Triples.Count == 0) view.UpdateView();

                Console.WriteLine("SPARQL View Populated");
                TestTools.ShowGraph(view);

                Assert.IsTrue(view.Triples.Count > 0, "View should have updated to contain some Triples");
        }

        [Test]
        public void SparqlViewSelect2()
        {
            //Since the test has failed intermittently in the past run it a whole bunch of times to be on the safe side
            for (int i = 1; i <= 50; i++)
            {
                this.SparqlViewSelect1();
            }
        }

        [Test]
        public void SparqlViewAndReasonerInteraction1()
        {
                TripleStore store = new TripleStore();
                SparqlView view = new SparqlView("CONSTRUCT { ?s a ?type } WHERE { GRAPH ?g { ?s a ?type } }", store);
                view.BaseUri = new Uri("http://example.org/view");
                store.Add(view);

                Console.WriteLine("SPARQL View Empty");
                TestTools.ShowGraph(view);
                Console.WriteLine();

                //Load a Graph into the Store to cause the SPARQL View to update
                Graph g = new Graph();
<<<<<<< HEAD
                g.LoadFromFile( "InferenceTest.ttl");
=======
                FileLoader.Load(g, "resources\\InferenceTest.ttl");
>>>>>>> 2e44fb87
                g.BaseUri = new Uri("http://example.org/data");
                store.Add(g);

                Thread.Sleep(500);
                if (view.Triples.Count == 0) view.UpdateView();

                Console.WriteLine("SPARQL View Populated");
                TestTools.ShowGraph(view);
                Console.WriteLine();

                Assert.IsTrue(view.Triples.Count > 0, "View should have updated to contain some Triples");
                int lastCount = view.Triples.Count;

                //Apply an RDFS reasoner
                StaticRdfsReasoner reasoner = new StaticRdfsReasoner();
                reasoner.Initialise(g);
                store.AddInferenceEngine(reasoner);

                Thread.Sleep(200);
                if (view.Triples.Count == lastCount) view.UpdateView();
                Console.WriteLine("SPARQL View Populated after Reasoner added");
                TestTools.ShowGraph(view);
        }

<<<<<<< HEAD
#if !NO_SYNC_HTTP // AllegroGraphConnector does  not implement IStorageProvider
        [TestMethod]
=======
        [Test]
        public void SparqlViewAndReasonerInteraction2()
        {
            //Since the test has failed intermittently in the past run it a whole bunch of times to be on the safe side
            for (int i = 1; i <= 50; i++)
            {
                this.SparqlViewAndReasonerInteraction1();
            }
        }

        [Test]
>>>>>>> 2e44fb87
        public void SparqlViewNativeAllegroGraph()
        {
                AllegroGraphConnector agraph = AllegroGraphTests.GetConnection();
                PersistentTripleStore store = new PersistentTripleStore(agraph);

                //Load a Graph into the Store to ensure there is some data for the view to retrieve
                Graph g = new Graph();
                FileLoader.Load(g, "resources\\InferenceTest.ttl");
                agraph.SaveGraph(g);

                //Create the SPARQL View
                NativeSparqlView view = new NativeSparqlView("CONSTRUCT { ?s ?p ?o } WHERE { GRAPH ?g { ?s ?p ?o . FILTER(IsLiteral(?o)) } }", store);

                Console.WriteLine("SPARQL View Populated");
                TestTools.ShowGraph(view);
                Console.WriteLine();
        }
#endif

        [Test]
        public void SparqlViewGraphScope1()
        {
                TripleStore store = new TripleStore();
                SparqlView view = new SparqlView("CONSTRUCT { ?s ?p ?o } FROM <http://example.org/data> WHERE { ?s ?p ?o . FILTER(IsLiteral(?o)) }", store);
                view.BaseUri = new Uri("http://example.org/view");
                store.Add(view);

                Console.WriteLine("SPARQL View Empty");
                TestTools.ShowGraph(view);
                Console.WriteLine();

                //Load a Graph into the Store to cause the SPARQL View to update
                Graph g = new Graph();
<<<<<<< HEAD
                g.LoadFromFile("InferenceTest.ttl");
=======
                FileLoader.Load(g, "resources\\InferenceTest.ttl");
>>>>>>> 2e44fb87
                g.BaseUri = new Uri("http://example.org/data");
                store.Add(g);

                Thread.Sleep(500);
                if (view.Triples.Count == 0) view.UpdateView();
                int lastCount = view.Triples.Count;

                Console.WriteLine("SPARQL View Populated");
                TestTools.ShowGraph(view);

                Assert.IsTrue(view.Triples.Count > 0, "View should have updated to contain some Triples");

                //Load another Graph with a different URI into the Store
                Graph h = new Graph();
                h.BaseUri = new Uri("http://example.org/2");
<<<<<<< HEAD
                h.LoadFromFile("Turtle.ttl");
=======
                FileLoader.Load(h, "resources\\Turtle.ttl");
>>>>>>> 2e44fb87
                store.Add(h);

                Thread.Sleep(500);
                view.UpdateView();

                Assert.IsTrue(view.Triples.Count == lastCount, "View should not have changed since the added Graph is not in the set of Graphs over which the query operates");

                //Remove this Graph and check the View still doesn't change
                store.Remove(h.BaseUri);

                Thread.Sleep(500);
                view.UpdateView();

                Assert.IsTrue(view.Triples.Count == lastCount, "View should not have changed since the removed Graph is not in the set of Graphs over which the query operates");
        }

        [Test]
        public void SparqlViewGraphScope2()
        {
            //Since the test has failed intermittently in the past run it a whole bunch of times to be on the safe side
            for (int i = 1; i <= 50; i++)
            {
                this.SparqlViewGraphScope1();
            }
        }
    }
}
<|MERGE_RESOLUTION|>--- conflicted
+++ resolved
@@ -1,309 +1,279 @@
-/*
-dotNetRDF is free and open source software licensed under the MIT License
-
------------------------------------------------------------------------------
-
-Copyright (c) 2009-2012 dotNetRDF Project (dotnetrdf-developer@lists.sf.net)
-
-Permission is hereby granted, free of charge, to any person obtaining a copy
-of this software and associated documentation files (the "Software"), to deal
-in the Software without restriction, including without limitation the rights
-to use, copy, modify, merge, publish, distribute, sublicense, and/or sell
-copies of the Software, and to permit persons to whom the Software is furnished
-to do so, subject to the following conditions:
-
-The above copyright notice and this permission notice shall be included in all
-copies or substantial portions of the Software.
-
-THE SOFTWARE IS PROVIDED "AS IS", WITHOUT WARRANTY OF ANY KIND, EXPRESS OR 
-IMPLIED, INCLUDING BUT NOT LIMITED TO THE WARRANTIES OF MERCHANTABILITY, 
-FITNESS FOR A PARTICULAR PURPOSE AND NONINFRINGEMENT. IN NO EVENT SHALL THE
-AUTHORS OR COPYRIGHT HOLDERS BE LIABLE FOR ANY CLAIM, DAMAGES OR OTHER LIABILITY,
-WHETHER IN AN ACTION OF CONTRACT, TORT OR OTHERWISE, ARISING FROM, OUT OF OR IN
-CONNECTION WITH THE SOFTWARE OR THE USE OR OTHER DEALINGS IN THE SOFTWARE.
-*/
-
-using System;
-using System.Collections.Generic;
-using System.Linq;
-using System.Text;
-using System.Threading;
-using NUnit.Framework;
-using VDS.RDF.Parsing;
-using VDS.RDF.Query;
-using VDS.RDF.Query.Inference;
-using VDS.RDF.Storage;
-using VDS.RDF.Storage;
-
-namespace VDS.RDF.Query
-{
-    [TestFixture]
-    public class ViewTests
-    {
-        [Test]
-        public void SparqlViewConstruct1()
-        {
-                TripleStore store = new TripleStore();
-                SparqlView view = new SparqlView("CONSTRUCT { ?s ?p ?o } WHERE { GRAPH ?g { ?s ?p ?o . FILTER(IsLiteral(?o)) } }", store);
-                view.BaseUri = new Uri("http://example.org/view");
-                store.Add(view);
-
-                Console.WriteLine("SPARQL View Empty");
-                TestTools.ShowGraph(view);
-                Console.WriteLine();
-
-                //Load a Graph into the Store to cause the SPARQL View to update
-                Graph g = new Graph();
-<<<<<<< HEAD
-                g.LoadFromFile( "InferenceTest.ttl");
-=======
-                FileLoader.Load(g, "resources\\InferenceTest.ttl");
->>>>>>> 2e44fb87
-                g.BaseUri = new Uri("http://example.org/data");
-                store.Add(g);
-
-                Thread.Sleep(1000);
-                if (view.Triples.Count == 0) view.UpdateView();
-
-                Console.WriteLine("SPARQL View Populated");
-                TestTools.ShowGraph(view);
-
-                Assert.IsTrue(view.Triples.Count > 0, "View should have updated to contain some Triples");
-        }
-
-        [Test]
-        public void SparqlViewConstruct2()
-        {
-            //Since the test has failed intermittently in the past run it a whole bunch of times to be on the safe side
-            for (int i = 1; i <= 50; i++)
-            {
-                this.SparqlViewConstruct1();
-            }
-        }
-
-        [Test]
-        public void SparqlViewDescribe1()
-        {
-                TripleStore store = new TripleStore();
-                SparqlView view = new SparqlView("DESCRIBE <http://example.org/vehicles/FordFiesta>", store);
-                view.BaseUri = new Uri("http://example.org/view");
-                store.Add(view);
-
-                Console.WriteLine("SPARQL View Empty");
-                TestTools.ShowGraph(view);
-                Console.WriteLine();
-
-                //Load a Graph into the Store to cause the SPARQL View to update
-                Graph g = new Graph();
-<<<<<<< HEAD
-                g.LoadFromFile( "InferenceTest.ttl");
-=======
-                FileLoader.Load(g, "resources\\InferenceTest.ttl");
->>>>>>> 2e44fb87
-                g.BaseUri = null;
-                store.Add(g, true);
-
-                Thread.Sleep(500);
-                if (view.Triples.Count == 0) view.UpdateView();
-
-                Console.WriteLine("SPARQL View Populated");
-                TestTools.ShowGraph(view);
-
-                Assert.IsTrue(view.Triples.Count > 0, "View should have updated to contain some Triples");
-        }
-
-        [Test]
-        public void SparqlViewDescribe2()
-        {
-            //Since the test has failed intermittently in the past run it a whole bunch of times to be on the safe side
-            for (int i = 1; i <= 50; i++)
-            {
-                this.SparqlViewDescribe1();
-            }
-        }
-
-        [Test]
-        public void SparqlViewSelect1()
-        {
-                TripleStore store = new TripleStore();
-                SparqlView view = new SparqlView("SELECT ?s (<http://example.org/vehicles/TurbochargedSpeed>) AS ?p (?speed * 1.25) AS ?o  WHERE { GRAPH ?g { ?s <http://example.org/vehicles/Speed> ?speed } }", store);
-                view.BaseUri = new Uri("http://example.org/view");
-                store.Add(view);
-
-                Console.WriteLine("SPARQL View Empty");
-                TestTools.ShowGraph(view);
-                Console.WriteLine();
-
-                //Load a Graph into the Store to cause the SPARQL View to update
-                Graph g = new Graph();
-<<<<<<< HEAD
-                g.LoadFromFile( "InferenceTest.ttl");
-=======
-                FileLoader.Load(g, "resources\\InferenceTest.ttl");
->>>>>>> 2e44fb87
-                g.BaseUri = new Uri("http://example.org/data");
-                store.Add(g);
-
-                Thread.Sleep(500);
-                if (view.Triples.Count == 0) view.UpdateView();
-
-                Console.WriteLine("SPARQL View Populated");
-                TestTools.ShowGraph(view);
-
-                Assert.IsTrue(view.Triples.Count > 0, "View should have updated to contain some Triples");
-        }
-
-        [Test]
-        public void SparqlViewSelect2()
-        {
-            //Since the test has failed intermittently in the past run it a whole bunch of times to be on the safe side
-            for (int i = 1; i <= 50; i++)
-            {
-                this.SparqlViewSelect1();
-            }
-        }
-
-        [Test]
-        public void SparqlViewAndReasonerInteraction1()
-        {
-                TripleStore store = new TripleStore();
-                SparqlView view = new SparqlView("CONSTRUCT { ?s a ?type } WHERE { GRAPH ?g { ?s a ?type } }", store);
-                view.BaseUri = new Uri("http://example.org/view");
-                store.Add(view);
-
-                Console.WriteLine("SPARQL View Empty");
-                TestTools.ShowGraph(view);
-                Console.WriteLine();
-
-                //Load a Graph into the Store to cause the SPARQL View to update
-                Graph g = new Graph();
-<<<<<<< HEAD
-                g.LoadFromFile( "InferenceTest.ttl");
-=======
-                FileLoader.Load(g, "resources\\InferenceTest.ttl");
->>>>>>> 2e44fb87
-                g.BaseUri = new Uri("http://example.org/data");
-                store.Add(g);
-
-                Thread.Sleep(500);
-                if (view.Triples.Count == 0) view.UpdateView();
-
-                Console.WriteLine("SPARQL View Populated");
-                TestTools.ShowGraph(view);
-                Console.WriteLine();
-
-                Assert.IsTrue(view.Triples.Count > 0, "View should have updated to contain some Triples");
-                int lastCount = view.Triples.Count;
-
-                //Apply an RDFS reasoner
-                StaticRdfsReasoner reasoner = new StaticRdfsReasoner();
-                reasoner.Initialise(g);
-                store.AddInferenceEngine(reasoner);
-
-                Thread.Sleep(200);
-                if (view.Triples.Count == lastCount) view.UpdateView();
-                Console.WriteLine("SPARQL View Populated after Reasoner added");
-                TestTools.ShowGraph(view);
-        }
-
-<<<<<<< HEAD
-#if !NO_SYNC_HTTP // AllegroGraphConnector does  not implement IStorageProvider
-        [TestMethod]
-=======
-        [Test]
-        public void SparqlViewAndReasonerInteraction2()
-        {
-            //Since the test has failed intermittently in the past run it a whole bunch of times to be on the safe side
-            for (int i = 1; i <= 50; i++)
-            {
-                this.SparqlViewAndReasonerInteraction1();
-            }
-        }
-
-        [Test]
->>>>>>> 2e44fb87
-        public void SparqlViewNativeAllegroGraph()
-        {
-                AllegroGraphConnector agraph = AllegroGraphTests.GetConnection();
-                PersistentTripleStore store = new PersistentTripleStore(agraph);
-
-                //Load a Graph into the Store to ensure there is some data for the view to retrieve
-                Graph g = new Graph();
-                FileLoader.Load(g, "resources\\InferenceTest.ttl");
-                agraph.SaveGraph(g);
-
-                //Create the SPARQL View
-                NativeSparqlView view = new NativeSparqlView("CONSTRUCT { ?s ?p ?o } WHERE { GRAPH ?g { ?s ?p ?o . FILTER(IsLiteral(?o)) } }", store);
-
-                Console.WriteLine("SPARQL View Populated");
-                TestTools.ShowGraph(view);
-                Console.WriteLine();
-        }
-#endif
-
-        [Test]
-        public void SparqlViewGraphScope1()
-        {
-                TripleStore store = new TripleStore();
-                SparqlView view = new SparqlView("CONSTRUCT { ?s ?p ?o } FROM <http://example.org/data> WHERE { ?s ?p ?o . FILTER(IsLiteral(?o)) }", store);
-                view.BaseUri = new Uri("http://example.org/view");
-                store.Add(view);
-
-                Console.WriteLine("SPARQL View Empty");
-                TestTools.ShowGraph(view);
-                Console.WriteLine();
-
-                //Load a Graph into the Store to cause the SPARQL View to update
-                Graph g = new Graph();
-<<<<<<< HEAD
-                g.LoadFromFile("InferenceTest.ttl");
-=======
-                FileLoader.Load(g, "resources\\InferenceTest.ttl");
->>>>>>> 2e44fb87
-                g.BaseUri = new Uri("http://example.org/data");
-                store.Add(g);
-
-                Thread.Sleep(500);
-                if (view.Triples.Count == 0) view.UpdateView();
-                int lastCount = view.Triples.Count;
-
-                Console.WriteLine("SPARQL View Populated");
-                TestTools.ShowGraph(view);
-
-                Assert.IsTrue(view.Triples.Count > 0, "View should have updated to contain some Triples");
-
-                //Load another Graph with a different URI into the Store
-                Graph h = new Graph();
-                h.BaseUri = new Uri("http://example.org/2");
-<<<<<<< HEAD
-                h.LoadFromFile("Turtle.ttl");
-=======
-                FileLoader.Load(h, "resources\\Turtle.ttl");
->>>>>>> 2e44fb87
-                store.Add(h);
-
-                Thread.Sleep(500);
-                view.UpdateView();
-
-                Assert.IsTrue(view.Triples.Count == lastCount, "View should not have changed since the added Graph is not in the set of Graphs over which the query operates");
-
-                //Remove this Graph and check the View still doesn't change
-                store.Remove(h.BaseUri);
-
-                Thread.Sleep(500);
-                view.UpdateView();
-
-                Assert.IsTrue(view.Triples.Count == lastCount, "View should not have changed since the removed Graph is not in the set of Graphs over which the query operates");
-        }
-
-        [Test]
-        public void SparqlViewGraphScope2()
-        {
-            //Since the test has failed intermittently in the past run it a whole bunch of times to be on the safe side
-            for (int i = 1; i <= 50; i++)
-            {
-                this.SparqlViewGraphScope1();
-            }
-        }
-    }
-}
+/*
+dotNetRDF is free and open source software licensed under the MIT License
+
+-----------------------------------------------------------------------------
+
+Copyright (c) 2009-2012 dotNetRDF Project (dotnetrdf-developer@lists.sf.net)
+
+Permission is hereby granted, free of charge, to any person obtaining a copy
+of this software and associated documentation files (the "Software"), to deal
+in the Software without restriction, including without limitation the rights
+to use, copy, modify, merge, publish, distribute, sublicense, and/or sell
+copies of the Software, and to permit persons to whom the Software is furnished
+to do so, subject to the following conditions:
+
+The above copyright notice and this permission notice shall be included in all
+copies or substantial portions of the Software.
+
+THE SOFTWARE IS PROVIDED "AS IS", WITHOUT WARRANTY OF ANY KIND, EXPRESS OR 
+IMPLIED, INCLUDING BUT NOT LIMITED TO THE WARRANTIES OF MERCHANTABILITY, 
+FITNESS FOR A PARTICULAR PURPOSE AND NONINFRINGEMENT. IN NO EVENT SHALL THE
+AUTHORS OR COPYRIGHT HOLDERS BE LIABLE FOR ANY CLAIM, DAMAGES OR OTHER LIABILITY,
+WHETHER IN AN ACTION OF CONTRACT, TORT OR OTHERWISE, ARISING FROM, OUT OF OR IN
+CONNECTION WITH THE SOFTWARE OR THE USE OR OTHER DEALINGS IN THE SOFTWARE.
+*/
+
+using System;
+using System.Collections.Generic;
+using System.Linq;
+using System.Text;
+using System.Threading;
+using NUnit.Framework;
+using VDS.RDF.Parsing;
+using VDS.RDF.Query;
+using VDS.RDF.Query.Inference;
+using VDS.RDF.Storage;
+
+namespace VDS.RDF.Query
+{
+    [TestFixture]
+    public class ViewTests
+    {
+        [Test]
+        public void SparqlViewConstruct1()
+        {
+                TripleStore store = new TripleStore();
+                SparqlView view = new SparqlView("CONSTRUCT { ?s ?p ?o } WHERE { GRAPH ?g { ?s ?p ?o . FILTER(IsLiteral(?o)) } }", store);
+                view.BaseUri = new Uri("http://example.org/view");
+                store.Add(view);
+
+                Console.WriteLine("SPARQL View Empty");
+                TestTools.ShowGraph(view);
+                Console.WriteLine();
+
+                //Load a Graph into the Store to cause the SPARQL View to update
+                Graph g = new Graph();
+                FileLoader.Load(g, "resources\\InferenceTest.ttl");
+                g.BaseUri = new Uri("http://example.org/data");
+                store.Add(g);
+
+                Thread.Sleep(1000);
+                if (view.Triples.Count == 0) view.UpdateView();
+
+                Console.WriteLine("SPARQL View Populated");
+                TestTools.ShowGraph(view);
+
+                Assert.IsTrue(view.Triples.Count > 0, "View should have updated to contain some Triples");
+        }
+
+        [Test]
+        public void SparqlViewConstruct2()
+        {
+            //Since the test has failed intermittently in the past run it a whole bunch of times to be on the safe side
+            for (int i = 1; i <= 50; i++)
+            {
+                this.SparqlViewConstruct1();
+            }
+        }
+
+        [Test]
+        public void SparqlViewDescribe1()
+        {
+                TripleStore store = new TripleStore();
+                SparqlView view = new SparqlView("DESCRIBE <http://example.org/vehicles/FordFiesta>", store);
+                view.BaseUri = new Uri("http://example.org/view");
+                store.Add(view);
+
+                Console.WriteLine("SPARQL View Empty");
+                TestTools.ShowGraph(view);
+                Console.WriteLine();
+
+                //Load a Graph into the Store to cause the SPARQL View to update
+                Graph g = new Graph();
+                FileLoader.Load(g, "resources\\InferenceTest.ttl");
+                g.BaseUri = null;
+                store.Add(g, true);
+
+                Thread.Sleep(500);
+                if (view.Triples.Count == 0) view.UpdateView();
+
+                Console.WriteLine("SPARQL View Populated");
+                TestTools.ShowGraph(view);
+
+                Assert.IsTrue(view.Triples.Count > 0, "View should have updated to contain some Triples");
+        }
+
+        [Test]
+        public void SparqlViewDescribe2()
+        {
+            //Since the test has failed intermittently in the past run it a whole bunch of times to be on the safe side
+            for (int i = 1; i <= 50; i++)
+            {
+                this.SparqlViewDescribe1();
+            }
+        }
+
+        [Test]
+        public void SparqlViewSelect1()
+        {
+                TripleStore store = new TripleStore();
+                SparqlView view = new SparqlView("SELECT ?s (<http://example.org/vehicles/TurbochargedSpeed>) AS ?p (?speed * 1.25) AS ?o  WHERE { GRAPH ?g { ?s <http://example.org/vehicles/Speed> ?speed } }", store);
+                view.BaseUri = new Uri("http://example.org/view");
+                store.Add(view);
+
+                Console.WriteLine("SPARQL View Empty");
+                TestTools.ShowGraph(view);
+                Console.WriteLine();
+
+                //Load a Graph into the Store to cause the SPARQL View to update
+                Graph g = new Graph();
+                FileLoader.Load(g, "resources\\InferenceTest.ttl");
+                g.BaseUri = new Uri("http://example.org/data");
+                store.Add(g);
+
+                Thread.Sleep(500);
+                if (view.Triples.Count == 0) view.UpdateView();
+
+                Console.WriteLine("SPARQL View Populated");
+                TestTools.ShowGraph(view);
+
+                Assert.IsTrue(view.Triples.Count > 0, "View should have updated to contain some Triples");
+        }
+
+        [Test]
+        public void SparqlViewSelect2()
+        {
+            //Since the test has failed intermittently in the past run it a whole bunch of times to be on the safe side
+            for (int i = 1; i <= 50; i++)
+            {
+                this.SparqlViewSelect1();
+            }
+        }
+
+        [Test]
+        public void SparqlViewAndReasonerInteraction1()
+        {
+                TripleStore store = new TripleStore();
+                SparqlView view = new SparqlView("CONSTRUCT { ?s a ?type } WHERE { GRAPH ?g { ?s a ?type } }", store);
+                view.BaseUri = new Uri("http://example.org/view");
+                store.Add(view);
+
+                Console.WriteLine("SPARQL View Empty");
+                TestTools.ShowGraph(view);
+                Console.WriteLine();
+
+                //Load a Graph into the Store to cause the SPARQL View to update
+                Graph g = new Graph();
+                FileLoader.Load(g, "resources\\InferenceTest.ttl");
+                g.BaseUri = new Uri("http://example.org/data");
+                store.Add(g);
+
+                Thread.Sleep(500);
+                if (view.Triples.Count == 0) view.UpdateView();
+
+                Console.WriteLine("SPARQL View Populated");
+                TestTools.ShowGraph(view);
+                Console.WriteLine();
+
+                Assert.IsTrue(view.Triples.Count > 0, "View should have updated to contain some Triples");
+                int lastCount = view.Triples.Count;
+
+                //Apply an RDFS reasoner
+                StaticRdfsReasoner reasoner = new StaticRdfsReasoner();
+                reasoner.Initialise(g);
+                store.AddInferenceEngine(reasoner);
+
+                Thread.Sleep(200);
+                if (view.Triples.Count == lastCount) view.UpdateView();
+                Console.WriteLine("SPARQL View Populated after Reasoner added");
+                TestTools.ShowGraph(view);
+        }
+
+#if !NO_SYNC_HTTP // AllegroGraphConnector does  not implement IStorageProvider
+        public void SparqlViewAndReasonerInteraction2()
+        {
+            //Since the test has failed intermittently in the past run it a whole bunch of times to be on the safe side
+            for (int i = 1; i <= 50; i++)
+            {
+                this.SparqlViewAndReasonerInteraction1();
+            }
+        }
+
+        [Test]
+        public void SparqlViewNativeAllegroGraph()
+        {
+                AllegroGraphConnector agraph = AllegroGraphTests.GetConnection();
+                PersistentTripleStore store = new PersistentTripleStore(agraph);
+
+                //Load a Graph into the Store to ensure there is some data for the view to retrieve
+                Graph g = new Graph();
+                FileLoader.Load(g, "resources\\InferenceTest.ttl");
+                agraph.SaveGraph(g);
+
+                //Create the SPARQL View
+                NativeSparqlView view = new NativeSparqlView("CONSTRUCT { ?s ?p ?o } WHERE { GRAPH ?g { ?s ?p ?o . FILTER(IsLiteral(?o)) } }", store);
+
+                Console.WriteLine("SPARQL View Populated");
+                TestTools.ShowGraph(view);
+                Console.WriteLine();
+        }
+#endif
+
+        [Test]
+        public void SparqlViewGraphScope1()
+        {
+                TripleStore store = new TripleStore();
+                SparqlView view = new SparqlView("CONSTRUCT { ?s ?p ?o } FROM <http://example.org/data> WHERE { ?s ?p ?o . FILTER(IsLiteral(?o)) }", store);
+                view.BaseUri = new Uri("http://example.org/view");
+                store.Add(view);
+
+                Console.WriteLine("SPARQL View Empty");
+                TestTools.ShowGraph(view);
+                Console.WriteLine();
+
+                //Load a Graph into the Store to cause the SPARQL View to update
+                Graph g = new Graph();
+                FileLoader.Load(g, "resources\\InferenceTest.ttl");
+                g.BaseUri = new Uri("http://example.org/data");
+                store.Add(g);
+
+                Thread.Sleep(500);
+                if (view.Triples.Count == 0) view.UpdateView();
+                int lastCount = view.Triples.Count;
+
+                Console.WriteLine("SPARQL View Populated");
+                TestTools.ShowGraph(view);
+
+                Assert.IsTrue(view.Triples.Count > 0, "View should have updated to contain some Triples");
+
+                //Load another Graph with a different URI into the Store
+                Graph h = new Graph();
+                h.BaseUri = new Uri("http://example.org/2");
+                FileLoader.Load(h, "resources\\Turtle.ttl");
+                store.Add(h);
+
+                Thread.Sleep(500);
+                view.UpdateView();
+
+                Assert.IsTrue(view.Triples.Count == lastCount, "View should not have changed since the added Graph is not in the set of Graphs over which the query operates");
+
+                //Remove this Graph and check the View still doesn't change
+                store.Remove(h.BaseUri);
+
+                Thread.Sleep(500);
+                view.UpdateView();
+
+                Assert.IsTrue(view.Triples.Count == lastCount, "View should not have changed since the removed Graph is not in the set of Graphs over which the query operates");
+        }
+
+        [Test]
+        public void SparqlViewGraphScope2()
+        {
+            //Since the test has failed intermittently in the past run it a whole bunch of times to be on the safe side
+            for (int i = 1; i <= 50; i++)
+            {
+                this.SparqlViewGraphScope1();
+            }
+        }
+    }
+}