--- conflicted
+++ resolved
@@ -2,12 +2,7 @@
 
   <PropertyGroup>
     <AssemblyTitle>dotNetRDF.Test</AssemblyTitle>
-<<<<<<< HEAD
-    <VersionPrefix>1.0.13-pre6</VersionPrefix>
     <TargetFrameworks>net472;netcoreapp3.1</TargetFrameworks>
-=======
-    <TargetFrameworks>net452;netcoreapp3.1</TargetFrameworks>
->>>>>>> b57ac2fd
     <AssemblyName>dotNetRDF.Test</AssemblyName>
     <AssemblyOriginatorKeyFile>../../Build/dotNetRDF.snk</AssemblyOriginatorKeyFile>
     <SignAssembly>true</SignAssembly>
@@ -40,14 +35,9 @@
   
   <ItemGroup>
     <PackageReference Include="FluentAssertions" Version="5.10.3" />
-<<<<<<< HEAD
-    <PackageReference Include="Microsoft.NET.Test.Sdk" Version="16.8.3" />
-    <PackageReference Include="Moq" Version="4.15.2" />
-    <PackageReference Include="WireMock.Net" Version="1.3.9" />
-=======
     <PackageReference Include="Microsoft.NET.Test.Sdk" Version="16.9.1" />
     <PackageReference Include="Moq" Version="4.16.1" />
->>>>>>> b57ac2fd
+    <PackageReference Include="WireMock.Net" Version="1.4.9" />
     <PackageReference Include="xunit" Version="2.4.1" />
     <PackageReference Include="xunit.extensibility.execution" Version="2.4.1" />
     <PackageReference Include="xunit.runner.visualstudio" Version="2.4.3">
@@ -74,11 +64,8 @@
   
   <ItemGroup Condition=" '$(TargetFramework)' == 'netcoreapp3.1' ">
     <ProjectReference Include="..\..\Libraries\dotNetRDF.Data.DataTables\dotNetRDF.Data.DataTables.csproj" />
-<<<<<<< HEAD
-=======
     <PackageReference Include="System.Data.Common" Version="4.3.0" />
     <PackageReference Include="System.Configuration.ConfigurationManager" Version="5.0.0" />
->>>>>>> b57ac2fd
   </ItemGroup>
 
   <PropertyGroup Condition=" '$(TargetFramework)' == 'net472' ">
