--- conflicted
+++ resolved
@@ -39,21 +39,12 @@
     <PackageReference Include="Microsoft.NET.Test.Sdk" Version="15.7.2" />
     <PackageReference Include="Moq" Version="4.8.2" />
     <PackageReference Include="xunit" Version="2.4.1" />
-<<<<<<< HEAD
-    <PackageReference Include="xunit.extensibility.core" Version="2.4.1" />
-    <PackageReference Include="xunit.extensibility.execution" Version="2.4.1" />
-    <PackageReference Include="xunit.runner.visualstudio" Version="2.4.1">
-      <PrivateAssets>all</PrivateAssets>
-      <IncludeAssets>runtime; build; native; contentfiles; analyzers; buildtransitive</IncludeAssets>
-    </PackageReference>
-=======
     <PackageReference Include="xunit.extensibility.execution" Version="2.4.1" />
     <PackageReference Include="xunit.runner.visualstudio" Version="2.4.1">
       <PrivateAssets>all</PrivateAssets>
       <IncludeAssets>runtime; build; native; contentfiles; analyzers</IncludeAssets>
     </PackageReference>
     <PackageReference Include="Xunit.SkippableFact" Version="1.3.12" />
->>>>>>> b84742ca
     <DotNetCliToolReference Include="dotnet-xunit" Version="2.3.0-beta1-build3642" />
  </ItemGroup>
 
