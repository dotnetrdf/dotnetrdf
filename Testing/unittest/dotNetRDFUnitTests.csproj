﻿<?xml version="1.0" encoding="utf-8"?>
<Project ToolsVersion="4.0" DefaultTargets="Build" xmlns="http://schemas.microsoft.com/developer/msbuild/2003">
  <PropertyGroup>
    <Configuration Condition=" '$(Configuration)' == '' ">Debug</Configuration>
    <Platform Condition=" '$(Platform)' == '' ">AnyCPU</Platform>
    <ProductVersion>9.0.30729</ProductVersion>
    <SchemaVersion>2.0</SchemaVersion>
    <ProjectGuid>{BD80F826-56A3-4A88-B466-DDFA0691FFB8}</ProjectGuid>
    <OutputType>Library</OutputType>
    <AppDesignerFolder>Properties</AppDesignerFolder>
    <RootNamespace>VDS.RDF.Test</RootNamespace>
    <AssemblyName>dotNetRDF.Test</AssemblyName>
    <TargetFrameworkVersion>v4.0</TargetFrameworkVersion>
    <FileAlignment>512</FileAlignment>
    <ProjectTypeGuids>{3AC096D0-A1C2-E12C-1390-A8335801FDAB};{FAE04EC0-301F-11D3-BF4B-00C04F79EFBC}</ProjectTypeGuids>
    <FileUpgradeFlags>
    </FileUpgradeFlags>
    <OldToolsVersion>3.5</OldToolsVersion>
    <UpgradeBackupLocation />
    <PublishUrl>publish\</PublishUrl>
    <Install>true</Install>
    <InstallFrom>Disk</InstallFrom>
    <UpdateEnabled>false</UpdateEnabled>
    <UpdateMode>Foreground</UpdateMode>
    <UpdateInterval>7</UpdateInterval>
    <UpdateIntervalUnits>Days</UpdateIntervalUnits>
    <UpdatePeriodically>false</UpdatePeriodically>
    <UpdateRequired>false</UpdateRequired>
    <MapFileExtensions>true</MapFileExtensions>
    <ApplicationRevision>0</ApplicationRevision>
    <ApplicationVersion>1.0.0.%2a</ApplicationVersion>
    <IsWebBootstrapper>false</IsWebBootstrapper>
    <UseApplicationTrust>false</UseApplicationTrust>
    <BootstrapperEnabled>true</BootstrapperEnabled>
    <SolutionDir Condition="$(SolutionDir) == '' Or $(SolutionDir) == '*Undefined*'">..\..\..\</SolutionDir>
    <RestorePackages>true</RestorePackages>
  </PropertyGroup>
  <PropertyGroup Condition=" '$(Configuration)|$(Platform)' == 'Debug|AnyCPU' ">
    <DebugSymbols>true</DebugSymbols>
    <DebugType>full</DebugType>
    <Optimize>false</Optimize>
    <OutputPath>bin\Debug\</OutputPath>
    <DefineConstants>DEBUG;TRACE</DefineConstants>
    <ErrorReport>prompt</ErrorReport>
    <WarningLevel>4</WarningLevel>
    <CodeAnalysisRuleSet>AllRules.ruleset</CodeAnalysisRuleSet>
  </PropertyGroup>
  <PropertyGroup Condition=" '$(Configuration)|$(Platform)' == 'Release|AnyCPU' ">
    <DebugType>pdbonly</DebugType>
    <Optimize>true</Optimize>
    <OutputPath>bin\Release\</OutputPath>
    <DefineConstants>TRACE</DefineConstants>
    <ErrorReport>prompt</ErrorReport>
    <WarningLevel>4</WarningLevel>
    <CodeAnalysisRuleSet>AllRules.ruleset</CodeAnalysisRuleSet>
  </PropertyGroup>
  <ItemGroup>
    <Reference Include="Lucene.Net, Version=2.9.2.2, Culture=neutral, processorArchitecture=MSIL">
      <SpecificVersion>False</SpecificVersion>
      <HintPath>..\..\Dependencies\net40\Lucene.Net.dll</HintPath>
    </Reference>
    <Reference Include="Microsoft.CSharp" />
    <Reference Include="Microsoft.VisualStudio.QualityTools.UnitTestFramework, Version=10.0.0.0, Culture=neutral, PublicKeyToken=b03f5f7f11d50a3a, processorArchitecture=MSIL" />
    <Reference Include="Moq, Version=4.0.10827.0, Culture=neutral, PublicKeyToken=69f491c39445e920, processorArchitecture=MSIL">
      <HintPath>..\..\packages\Moq.4.0.10827\lib\NET40\Moq.dll</HintPath>
    </Reference>
    <Reference Include="Newtonsoft.Json, Version=4.0.7.0, Culture=neutral, PublicKeyToken=30ad4fe6b2a6aeed, processorArchitecture=MSIL">
      <SpecificVersion>False</SpecificVersion>
      <HintPath>..\..\Dependencies\net35\Newtonsoft.Json.dll</HintPath>
    </Reference>
    <Reference Include="System" />
    <Reference Include="System.configuration" />
    <Reference Include="System.Core">
      <RequiredTargetFramework>3.5</RequiredTargetFramework>
    </Reference>
    <Reference Include="System.Data" />
    <Reference Include="System.Runtime.Serialization">
      <RequiredTargetFramework>3.0</RequiredTargetFramework>
    </Reference>
    <Reference Include="System.Web" />
    <Reference Include="System.Xml" />
  </ItemGroup>
  <ItemGroup>
    <Compile Include="..\..\Libraries\Data\Virtuoso\net40\DataExtensions.cs">
      <Link>DataExtensions.cs</Link>
    </Compile>
    <Compile Include="..\..\Libraries\Query\FullText\net40\FullTextExtensions.cs">
      <Link>Query\FullText\FullTextExtensions.cs</Link>
    </Compile>
    <Compile Include="BaseTest.cs" />
    <Compile Include="Common\BinaryTreeDeleteTests.cs" />
    <Compile Include="Common\BinaryTreeTools.cs" />
    <Compile Include="Configuration\AutoConfigTests.cs" />
    <Compile Include="Configuration\ConfigLookupTests.cs" />
    <Compile Include="Configuration\ConfigSerializationTests.cs" />
    <Compile Include="Configuration\DefaultTypeTests.cs" />
    <Compile Include="Configuration\LoadObjectTests.cs" />
    <Compile Include="Core\BasicTests1.cs" />
    <Compile Include="Core\BasicTests2.cs" />
    <Compile Include="Common\BinaryTreeTests.cs" />
    <Compile Include="Core\GraphCollectionTests.cs" />
    <Compile Include="Core\MimeTypesTests.cs" />
    <Compile Include="Core\UriTests.cs" />
    <Compile Include="Core\ValuedNodeTests.cs" />
    <Compile Include="Parsing\CachingTests.cs" />
    <Compile Include="Parsing\GZipTests.cs" />
    <Compile Include="Parsing\LangSpecTests.cs" />
    <Compile Include="Parsing\RelativeUriTests.cs" />
    <Compile Include="Parsing\TriGTests.cs" />
    <Compile Include="Parsing\Turtle11.cs" />
    <Compile Include="Query\Aggregates\CountDistinctAggregateTests.cs" />
    <Compile Include="Sparql\FormattingTests.cs" />
    <Compile Include="Sparql\LeviathanTests.cs" />
    <Compile Include="Parsing\LoaderTests.cs" />
    <Compile Include="Core\NamespaceMapperTest.cs" />
    <Compile Include="Sparql\OperatorTests.cs" />
    <Compile Include="Sparql\DatasetTests.cs" />
    <Compile Include="Sparql\QueryBuilderTests.cs" />
    <Compile Include="Sparql\SetTests.cs" />
<<<<<<< HEAD
    <Compile Include="Sparql\TriplePatternBuilderTests.cs" />
=======
    <Compile Include="Sparql\SparqlQueryTests.cs" />
>>>>>>> de1292fd
    <Compile Include="Storage\NativeStoreTests.cs" />
    <Compile Include="Ontology\OntologyTests.cs" />
    <Compile Include="Parsing\ParserTests.cs" />
    <Compile Include="Properties\AssemblyInfo.cs" />
    <Compile Include="Sparql\ResultAccessTests.cs" />
    <Compile Include="Sparql\SparqlTests.cs" />
    <Compile Include="Sparql\VariableSubstitutionTests.cs" />
    <Compile Include="Storage\Async\AllegroGraphAsync.cs" />
    <Compile Include="Storage\Async\DydraAsync.cs" />
    <Compile Include="Storage\Async\FourStoreAsync.cs" />
    <Compile Include="Storage\Async\FusekiAsync.cs" />
    <Compile Include="Storage\Async\SesameAsync.cs" />
    <Compile Include="Storage\Async\SparqlGraphStoreAsync.cs" />
    <Compile Include="Storage\Async\StardogAsync.cs" />
    <Compile Include="Storage\Async\VirtuosoAsync.cs" />
    <Compile Include="TestConfigManager.cs" />
    <Compile Include="TestTools.cs" />
    <Compile Include="Update\UpdateTests.cs" />
    <Compile Include="Storage\VirtuosoTest.cs" />
    <Compile Include="Writing\WriterTests.cs" />
  </ItemGroup>
  <ItemGroup>
    <ProjectReference Include="..\..\Libraries\core\net40\dotNetRDF.csproj">
      <Project>{BFBAC159-1E60-4D03-8ACA-D34E31EB83BF}</Project>
      <Name>dotNetRDF</Name>
    </ProjectReference>
    <ProjectReference Include="..\..\Libraries\Data\Virtuoso\net40\dotNetRDF.Data.Virtuoso.csproj">
      <Project>{9088435D-24F9-4D53-BE71-9A9BFBAA34EE}</Project>
      <Name>dotNetRDF.Data.Virtuoso</Name>
    </ProjectReference>
    <ProjectReference Include="..\..\Libraries\Query\FullText\net40\dotNetRDF.Query.FullText.csproj">
      <Project>{09097771-84FD-4DC8-A259-1CB0591714EA}</Project>
      <Name>dotNetRDF.Query.FullText</Name>
    </ProjectReference>
  </ItemGroup>
  <ItemGroup>
    <Content Include="resources\bad_rdfa.html">
      <CopyToOutputDirectory>Always</CopyToOutputDirectory>
    </Content>
    <Content Include="resources\full-minuend.ttl">
      <CopyToOutputDirectory>Always</CopyToOutputDirectory>
    </Content>
    <Content Include="resources\rvesse.ttl">
      <CopyToOutputDirectory>Always</CopyToOutputDirectory>
    </Content>
    <Content Include="resources\gr1.xhtml">
      <CopyToOutputDirectory>Always</CopyToOutputDirectory>
    </Content>
    <Content Include="resources\MergePart1.ttl">
      <CopyToOutputDirectory>Always</CopyToOutputDirectory>
    </Content>
    <Content Include="resources\MergePart2.ttl">
      <CopyToOutputDirectory>Always</CopyToOutputDirectory>
    </Content>
  </ItemGroup>
  <ItemGroup>
    <Compile Include="Core\CompareToTests.cs" />
    <Compile Include="Core\GraphDiffTests.cs" />
    <Compile Include="Core\HardGraphMatching.cs" />
    <Compile Include="Core\Hypercube.cs" />
    <Compile Include="Core\IndexingTests.cs" />
    <Compile Include="Core\ListTests.cs" />
    <Compile Include="Parsing\BaseUriAssignmentTests.cs" />
    <Compile Include="Parsing\BlockingTextReaderTests.cs" />
    <Compile Include="Parsing\EmptyFileParsing.cs" />
    <Compile Include="Parsing\Handlers\ChainedHandlerTests.cs" />
    <Compile Include="Parsing\Handlers\UriLoaderHandlerTests.cs" />
    <Compile Include="Parsing\Handlers\CountHandlerTests.cs" />
    <Compile Include="Parsing\Handlers\FileLoaderHandlerTests.cs" />
    <Compile Include="Parsing\Handlers\GraphHandlerTests.cs" />
    <Compile Include="Parsing\Handlers\MultiHandlerTests.cs" />
    <Compile Include="Parsing\Handlers\PagingHandlerTests.cs" />
    <Compile Include="Parsing\Handlers\ResultSetHandlerTests.cs" />
    <Compile Include="Parsing\Handlers\StoreHandlerBlankNodeTests.cs" />
    <Compile Include="Parsing\Handlers\StoreHandlerTests.cs" />
    <Compile Include="Parsing\Handlers\WriteThroughHandlerTests.cs" />
    <Compile Include="Parsing\Handlers\WriteToStoreHandlerTests.cs" />
    <Compile Include="Parsing\ObjectParserTests.cs" />
    <Compile Include="Parsing\RdfXmlNamespaces.cs" />
    <Compile Include="Parsing\SpeedTesting.cs" />
    <Compile Include="Parsing\StringReaderEncodingTests.cs" />
    <Compile Include="Query\FullText\FullTextConfigTests.cs" />
    <Compile Include="Query\FullText\FullTextDatasetTests.cs" />
    <Compile Include="Query\FullText\FullTextHelperTests.cs" />
    <Compile Include="Query\FullText\FullTextIncrementalIndexAndSearch.cs" />
    <Compile Include="Query\FullText\FullTextOptimiserTests.cs" />
    <Compile Include="Query\FullText\FullTextSparqlTests.cs" />
    <Compile Include="Query\FullText\FullTextSparqlTests2.cs" />
    <Compile Include="Query\FullText\IndexCreationTests.cs" />
    <Compile Include="Query\FullText\IndexSearchTests.cs" />
    <Compile Include="Query\FullText\LuceneTestHarness.cs" />
    <Compile Include="Sparql\AlgebraReverseTranslation.cs" />
    <Compile Include="Sparql\BindingsTests.cs" />
    <Compile Include="Sparql\BlankNodeVariableTests.cs" />
    <Compile Include="Sparql\ConstructWithOptionalTests.cs" />
    <Compile Include="Sparql\DataTableTests.cs" />
    <Compile Include="Sparql\DefaultGraphTests2.cs" />
    <Compile Include="Sparql\ExplainProcessorTests.cs" />
    <Content Include="resources\turtle11\bad-00.ttl">
      <CopyToOutputDirectory>Always</CopyToOutputDirectory>
    </Content>
    <Content Include="resources\turtle11\bad-01.ttl">
      <CopyToOutputDirectory>Always</CopyToOutputDirectory>
    </Content>
    <Content Include="resources\turtle11\bad-02.ttl">
      <CopyToOutputDirectory>Always</CopyToOutputDirectory>
    </Content>
    <Content Include="resources\turtle11\bad-03.ttl">
      <CopyToOutputDirectory>Always</CopyToOutputDirectory>
    </Content>
    <Content Include="resources\turtle11\bad-04.ttl">
      <CopyToOutputDirectory>Always</CopyToOutputDirectory>
    </Content>
    <Content Include="resources\turtle11\bad-05.ttl">
      <CopyToOutputDirectory>Always</CopyToOutputDirectory>
    </Content>
    <Content Include="resources\turtle11\bad-06.ttl">
      <CopyToOutputDirectory>Always</CopyToOutputDirectory>
    </Content>
    <Content Include="resources\turtle11\bad-07.ttl">
      <CopyToOutputDirectory>Always</CopyToOutputDirectory>
    </Content>
    <Content Include="resources\turtle11\bad-08.ttl">
      <CopyToOutputDirectory>Always</CopyToOutputDirectory>
    </Content>
    <Content Include="resources\turtle11\bad-09.ttl">
      <CopyToOutputDirectory>Always</CopyToOutputDirectory>
    </Content>
    <Content Include="resources\turtle11\bad-10.ttl">
      <CopyToOutputDirectory>Always</CopyToOutputDirectory>
    </Content>
    <Content Include="resources\turtle11\bad-11.ttl">
      <CopyToOutputDirectory>Always</CopyToOutputDirectory>
    </Content>
    <Content Include="resources\turtle11\bad-12.ttl">
      <CopyToOutputDirectory>Always</CopyToOutputDirectory>
    </Content>
    <Content Include="resources\turtle11\bad-13.ttl">
      <CopyToOutputDirectory>Always</CopyToOutputDirectory>
    </Content>
    <Content Include="resources\turtle11\bad-14.ttl">
      <CopyToOutputDirectory>Always</CopyToOutputDirectory>
    </Content>
    <Content Include="resources\turtle11\base1.ttl">
      <CopyToOutputDirectory>Always</CopyToOutputDirectory>
    </Content>
    <Content Include="resources\turtle11\base2.ttl">
      <CopyToOutputDirectory>Always</CopyToOutputDirectory>
    </Content>
    <Content Include="resources\turtle11\default.ttl">
      <CopyToOutputDirectory>Always</CopyToOutputDirectory>
    </Content>
    <Content Include="resources\turtle11\default1.ttl">
      <CopyToOutputDirectory>Always</CopyToOutputDirectory>
    </Content>
    <Content Include="resources\turtle11\escapedNamespace1.ttl">
      <CopyToOutputDirectory>Always</CopyToOutputDirectory>
    </Content>
    <Content Include="resources\turtle11\escapedPrefix1.ttl">
      <CopyToOutputDirectory>Always</CopyToOutputDirectory>
    </Content>
    <Content Include="resources\turtle11\manifest-bad.ttl">
      <CopyToOutputDirectory>Always</CopyToOutputDirectory>
    </Content>
    <Content Include="resources\turtle11\manifest.ttl">
      <CopyToOutputDirectory>Always</CopyToOutputDirectory>
    </Content>
    <Content Include="resources\turtle11\prefix1.ttl">
      <CopyToOutputDirectory>Always</CopyToOutputDirectory>
    </Content>
    <Content Include="resources\turtle11\rdf-schema.ttl">
      <CopyToOutputDirectory>Always</CopyToOutputDirectory>
    </Content>
    <Content Include="resources\turtle11\rdfq-results.ttl">
      <CopyToOutputDirectory>Always</CopyToOutputDirectory>
    </Content>
    <Content Include="resources\turtle11\rdfs-namespace.ttl">
      <CopyToOutputDirectory>Always</CopyToOutputDirectory>
    </Content>
    <Content Include="resources\turtle11\test-00.ttl">
      <CopyToOutputDirectory>Always</CopyToOutputDirectory>
    </Content>
    <Content Include="resources\turtle11\test-01.ttl">
      <CopyToOutputDirectory>Always</CopyToOutputDirectory>
    </Content>
    <Content Include="resources\turtle11\test-02.ttl">
      <CopyToOutputDirectory>Always</CopyToOutputDirectory>
    </Content>
    <Content Include="resources\turtle11\test-03.ttl">
      <CopyToOutputDirectory>Always</CopyToOutputDirectory>
    </Content>
    <Content Include="resources\turtle11\test-04.ttl">
      <CopyToOutputDirectory>Always</CopyToOutputDirectory>
    </Content>
    <Content Include="resources\turtle11\test-05.ttl">
      <CopyToOutputDirectory>Always</CopyToOutputDirectory>
    </Content>
    <Content Include="resources\turtle11\test-06.ttl">
      <CopyToOutputDirectory>Always</CopyToOutputDirectory>
    </Content>
    <Content Include="resources\turtle11\test-07.ttl">
      <CopyToOutputDirectory>Always</CopyToOutputDirectory>
    </Content>
    <Content Include="resources\turtle11\test-08.ttl">
      <CopyToOutputDirectory>Always</CopyToOutputDirectory>
    </Content>
    <Content Include="resources\turtle11\test-09.ttl">
      <CopyToOutputDirectory>Always</CopyToOutputDirectory>
    </Content>
    <Content Include="resources\turtle11\test-10.ttl">
      <CopyToOutputDirectory>Always</CopyToOutputDirectory>
    </Content>
    <Content Include="resources\turtle11\test-11.ttl">
      <CopyToOutputDirectory>Always</CopyToOutputDirectory>
    </Content>
    <Content Include="resources\turtle11\test-12.ttl">
      <CopyToOutputDirectory>Always</CopyToOutputDirectory>
    </Content>
    <Content Include="resources\turtle11\test-13.ttl">
      <CopyToOutputDirectory>Always</CopyToOutputDirectory>
    </Content>
    <Content Include="resources\turtle11\test-14.ttl">
      <CopyToOutputDirectory>Always</CopyToOutputDirectory>
    </Content>
    <Content Include="resources\turtle11\test-15.ttl">
      <CopyToOutputDirectory>Always</CopyToOutputDirectory>
    </Content>
    <Content Include="resources\turtle11\test-16.ttl">
      <CopyToOutputDirectory>Always</CopyToOutputDirectory>
    </Content>
    <Content Include="resources\turtle11\test-17.ttl">
      <CopyToOutputDirectory>Always</CopyToOutputDirectory>
    </Content>
    <Content Include="resources\turtle11\test-18.ttl">
      <CopyToOutputDirectory>Always</CopyToOutputDirectory>
    </Content>
    <Content Include="resources\turtle11\test-19.ttl">
      <CopyToOutputDirectory>Always</CopyToOutputDirectory>
    </Content>
    <Content Include="resources\turtle11\test-20.ttl">
      <CopyToOutputDirectory>Always</CopyToOutputDirectory>
    </Content>
    <Content Include="resources\turtle11\test-21.ttl">
      <CopyToOutputDirectory>Always</CopyToOutputDirectory>
    </Content>
    <Content Include="resources\turtle11\test-22.ttl">
      <CopyToOutputDirectory>Always</CopyToOutputDirectory>
    </Content>
    <Content Include="resources\turtle11\test-23.ttl">
      <CopyToOutputDirectory>Always</CopyToOutputDirectory>
    </Content>
    <Content Include="resources\turtle11\test-24.ttl">
      <CopyToOutputDirectory>Always</CopyToOutputDirectory>
    </Content>
    <Content Include="resources\turtle11\test-25.ttl">
      <CopyToOutputDirectory>Always</CopyToOutputDirectory>
    </Content>
    <Content Include="resources\turtle11\test-26.ttl">
      <CopyToOutputDirectory>Always</CopyToOutputDirectory>
    </Content>
    <Content Include="resources\turtle11\test-27.ttl">
      <CopyToOutputDirectory>Always</CopyToOutputDirectory>
    </Content>
    <Content Include="resources\turtle11\test-28-out.ttl">
      <CopyToOutputDirectory>Always</CopyToOutputDirectory>
    </Content>
    <Content Include="resources\turtle11\test-28.ttl">
      <CopyToOutputDirectory>Always</CopyToOutputDirectory>
    </Content>
    <Content Include="resources\turtle11\test-29.ttl">
      <CopyToOutputDirectory>Always</CopyToOutputDirectory>
    </Content>
    <Content Include="resources\turtle11\test-30.ttl">
      <CopyToOutputDirectory>Always</CopyToOutputDirectory>
    </Content>
    <Content Include="resources\turtle11\type.ttl">
      <CopyToOutputDirectory>Always</CopyToOutputDirectory>
    </Content>
    <Content Include="resources\urlencodes-in-rdfxml.rdf">
      <CopyToOutputDirectory>Always</CopyToOutputDirectory>
    </Content>
    <Content Include="resources\full-minuend.rq">
      <CopyToOutputDirectory>Always</CopyToOutputDirectory>
    </Content>
    <Content Include="resources\full-minuend.srx">
      <CopyToOutputDirectory>Always</CopyToOutputDirectory>
    </Content>
    <Content Include="resources\full-minuend-rhs.rq">
      <CopyToOutputDirectory>Always</CopyToOutputDirectory>
    </Content>
    <Content Include="resources\full-minuend-lhs.rq">
      <CopyToOutputDirectory>Always</CopyToOutputDirectory>
    </Content>
    <None Include="..\..\Samples\bsbm\App_Data\dataset_50.ttl.gz">
      <Link>resources\dataset_50.ttl.gz</Link>
      <CopyToOutputDirectory>Always</CopyToOutputDirectory>
    </None>
    <Content Include="resources\rdfxml-relative-uri.rdf">
      <CopyToOutputDirectory>Always</CopyToOutputDirectory>
    </Content>
    <Content Include="resources\rdfxml-bad-property.rdf">
      <CopyToOutputDirectory>Always</CopyToOutputDirectory>
    </Content>
    <Content Include="resources\rdfxml-good-property.rdf">
      <CopyToOutputDirectory>Always</CopyToOutputDirectory>
    </Content>
    <None Include="packages.config" />
    <None Include="resources\turtle11\base1.out">
      <CopyToOutputDirectory>Always</CopyToOutputDirectory>
    </None>
    <None Include="resources\turtle11\base2.out">
      <CopyToOutputDirectory>Always</CopyToOutputDirectory>
    </None>
    <None Include="resources\turtle11\default.out">
      <CopyToOutputDirectory>Always</CopyToOutputDirectory>
    </None>
    <None Include="resources\turtle11\escapedNamespace1.out">
      <CopyToOutputDirectory>Always</CopyToOutputDirectory>
    </None>
    <None Include="resources\turtle11\escapedPrefix1.out">
      <CopyToOutputDirectory>Always</CopyToOutputDirectory>
    </None>
    <None Include="resources\turtle11\prefix1.out">
      <CopyToOutputDirectory>Always</CopyToOutputDirectory>
    </None>
    <None Include="resources\turtle11\rdf-schema.out">
      <CopyToOutputDirectory>Always</CopyToOutputDirectory>
    </None>
    <None Include="resources\turtle11\rdfq-results.out">
      <CopyToOutputDirectory>Always</CopyToOutputDirectory>
    </None>
    <None Include="resources\turtle11\rdfs-namespace.out">
      <CopyToOutputDirectory>Always</CopyToOutputDirectory>
    </None>
    <None Include="resources\turtle11\test-00.out">
      <CopyToOutputDirectory>Always</CopyToOutputDirectory>
    </None>
    <None Include="resources\turtle11\test-01.out">
      <CopyToOutputDirectory>Always</CopyToOutputDirectory>
    </None>
    <None Include="resources\turtle11\test-02.out">
      <CopyToOutputDirectory>Always</CopyToOutputDirectory>
    </None>
    <None Include="resources\turtle11\test-03.out">
      <CopyToOutputDirectory>Always</CopyToOutputDirectory>
    </None>
    <None Include="resources\turtle11\test-04.out">
      <CopyToOutputDirectory>Always</CopyToOutputDirectory>
    </None>
    <None Include="resources\turtle11\test-05.out">
      <CopyToOutputDirectory>Always</CopyToOutputDirectory>
    </None>
    <None Include="resources\turtle11\test-06.out">
      <CopyToOutputDirectory>Always</CopyToOutputDirectory>
    </None>
    <None Include="resources\turtle11\test-07.out">
      <CopyToOutputDirectory>Always</CopyToOutputDirectory>
    </None>
    <None Include="resources\turtle11\test-08.out">
      <CopyToOutputDirectory>Always</CopyToOutputDirectory>
    </None>
    <None Include="resources\turtle11\test-09.out">
      <CopyToOutputDirectory>Always</CopyToOutputDirectory>
    </None>
    <None Include="resources\turtle11\test-10.out">
      <CopyToOutputDirectory>Always</CopyToOutputDirectory>
    </None>
    <None Include="resources\turtle11\test-11.out">
      <CopyToOutputDirectory>Always</CopyToOutputDirectory>
    </None>
    <None Include="resources\turtle11\test-12.out">
      <CopyToOutputDirectory>Always</CopyToOutputDirectory>
    </None>
    <None Include="resources\turtle11\test-13.out">
      <CopyToOutputDirectory>Always</CopyToOutputDirectory>
    </None>
    <None Include="resources\turtle11\test-14.out">
      <CopyToOutputDirectory>Always</CopyToOutputDirectory>
    </None>
    <None Include="resources\turtle11\test-15.out">
      <CopyToOutputDirectory>Always</CopyToOutputDirectory>
    </None>
    <None Include="resources\turtle11\test-16.out">
      <CopyToOutputDirectory>Always</CopyToOutputDirectory>
    </None>
    <None Include="resources\turtle11\test-17.out">
      <CopyToOutputDirectory>Always</CopyToOutputDirectory>
    </None>
    <None Include="resources\turtle11\test-18.out">
      <CopyToOutputDirectory>Always</CopyToOutputDirectory>
    </None>
    <None Include="resources\turtle11\test-19.out">
      <CopyToOutputDirectory>Always</CopyToOutputDirectory>
    </None>
    <None Include="resources\turtle11\test-20.out">
      <CopyToOutputDirectory>Always</CopyToOutputDirectory>
    </None>
    <None Include="resources\turtle11\test-21.out">
      <CopyToOutputDirectory>Always</CopyToOutputDirectory>
    </None>
    <None Include="resources\turtle11\test-22.out">
      <CopyToOutputDirectory>Always</CopyToOutputDirectory>
    </None>
    <None Include="resources\turtle11\test-23.out">
      <CopyToOutputDirectory>Always</CopyToOutputDirectory>
    </None>
    <None Include="resources\turtle11\test-24.out">
      <CopyToOutputDirectory>Always</CopyToOutputDirectory>
    </None>
    <None Include="resources\turtle11\test-25.out">
      <CopyToOutputDirectory>Always</CopyToOutputDirectory>
    </None>
    <None Include="resources\turtle11\test-26.out">
      <CopyToOutputDirectory>Always</CopyToOutputDirectory>
    </None>
    <None Include="resources\turtle11\test-27.out">
      <CopyToOutputDirectory>Always</CopyToOutputDirectory>
    </None>
    <None Include="resources\turtle11\test-28.out">
      <CopyToOutputDirectory>Always</CopyToOutputDirectory>
    </None>
    <None Include="resources\turtle11\test-29.out">
      <CopyToOutputDirectory>Always</CopyToOutputDirectory>
    </None>
    <None Include="resources\turtle11\test-30.out">
      <CopyToOutputDirectory>Always</CopyToOutputDirectory>
    </None>
    <None Include="resources\turtle11\type.out">
      <CopyToOutputDirectory>Always</CopyToOutputDirectory>
    </None>
    <Content Include="resources\UnitTestConfig.properties">
      <CopyToOutputDirectory>Always</CopyToOutputDirectory>
    </Content>
    <None Include="Sparql\FastJoinTests.cs" />
    <Compile Include="Sparql\FilterPlacementTests.cs" />
    <Compile Include="Sparql\NegationTests.cs" />
    <Compile Include="Sparql\OptimiserTests.cs" />
    <Compile Include="Sparql\ParallelEvaluation.cs" />
    <Compile Include="Sparql\PropertyPathEvaluationTests.cs" />
    <Compile Include="Sparql\PropertyPathTransformationTests.cs" />
    <Compile Include="Sparql\QNameEscapingTests.cs" />
    <Compile Include="Sparql\QueryFormattingTests.cs" />
    <Compile Include="Sparql\QueryThreadSafety.cs" />
    <Compile Include="Sparql\QueryTimeouts.cs" />
    <Compile Include="Sparql\RemoteEndpoints.cs" />
    <Compile Include="Sparql\ServiceTests.cs" />
    <Compile Include="Sparql\SparqlProcessorsWithHandlersTests.cs" />
    <Compile Include="Sparql\StrictOptimiserTest.cs" />
    <Compile Include="Sparql\WeightedOptimiserTests.cs" />
    <Compile Include="Storage\Async\BaseAsyncTests.cs" />
    <Compile Include="Storage\Async\InMemoryAsync.cs" />
    <Compile Include="Storage\AllegroGraphTests.cs" />
    <Compile Include="Configuration\ConfigurationApiTests.cs" />
    <Compile Include="Storage\DydraTests.cs" />
    <Compile Include="Storage\FourStoreTest.cs" />
    <Compile Include="Storage\FusekiTest.cs" />
    <Compile Include="Storage\PersistentTripleStoreTests.cs" />
    <Compile Include="Storage\SesameTests.cs" />
    <Compile Include="Core\EventTests.cs" />
    <Compile Include="Storage\StardogTests.cs" />
    <Compile Include="Update\GenericUpdateProcessorTests.cs" />
    <Compile Include="Update\TransactionalUpdateQuadTests.cs" />
    <Compile Include="Update\TransactionalUpdateTests.cs" />
    <Compile Include="Update\UpdateTimeouts.cs" />
    <Compile Include="Web\ConnegTests.cs" />
    <Compile Include="Writing\CollectionCompressionTests.cs" />
    <Compile Include="Writing\CompressionTests.cs" />
    <Compile Include="Writing\FormattingTests.cs" />
    <Compile Include="Query\PelletTests.cs" />
    <Compile Include="Parsing\RdfATests.cs" />
    <Compile Include="Parsing\RdfXmlTests.cs" />
    <Compile Include="Sparql\DefaultGraphTests.cs" />
    <Compile Include="Sparql\GroupByTests.cs" />
    <Compile Include="Sparql\ParsingTests.cs" />
    <Compile Include="Sparql\ScalarArgumentsTests.cs" />
    <Compile Include="Sparql\SparqlNewFunctions.cs" />
    <Compile Include="Sparql\SparqlParsingComplex.cs" />
    <Compile Include="Sparql\SparqlTests2.cs" />
    <Compile Include="Sparql\DescribeAlgorithms.cs" />
    <Compile Include="Sparql\ResultSetWriterTests.cs" />
    <Compile Include="Sparql\UpdateTests.cs" />
    <Compile Include="Sparql\ViewTests.cs" />
    <Compile Include="Storage\SparqlGraphStoreProtocolTest.cs" />
    <Compile Include="Parsing\VariableNodeTests.cs" />
    <Compile Include="Web\ETagTests.cs" />
    <Compile Include="Web\ServiceDescription.cs" />
    <Compile Include="Writing\OwlOneOf.cs" />
    <Compile Include="Writing\RdfXmlWriterTests.cs" />
    <Compile Include="Writing\SchemaWriter.cs" />
    <Compile Include="Writing\Serialization\GraphSerializationTests.cs" />
    <Compile Include="Writing\Serialization\NodeSerializationTests.cs" />
    <Compile Include="Writing\Serialization\ResultSerializationTests.cs" />
    <Compile Include="Writing\Serialization\TripleSerializationTests.cs" />
    <Compile Include="Writing\SparqlTsvTests.cs" />
    <Compile Include="Writing\SparqlXmlTests.cs" />
    <Compile Include="Writing\StringEscapingTest.cs" />
    <Compile Include="Writing\StoreWriterTests.cs" />
    <Content Include="resources\bad_profile.xhtml">
      <CopyToOutputDirectory>Always</CopyToOutputDirectory>
    </Content>
    <Content Include="resources\charescaping.owl">
      <CopyToOutputDirectory>Always</CopyToOutputDirectory>
    </Content>
    <Content Include="resources\gr3b.xhtml">
      <CopyToOutputDirectory>Always</CopyToOutputDirectory>
    </Content>
    <Content Include="resources\gr3.xhtml">
      <CopyToOutputDirectory>Always</CopyToOutputDirectory>
    </Content>
    <Content Include="resources\gr2b.xhtml">
      <CopyToOutputDirectory>Always</CopyToOutputDirectory>
    </Content>
    <Content Include="resources\gr2.xhtml">
      <CopyToOutputDirectory>Always</CopyToOutputDirectory>
    </Content>
    <Content Include="resources\gr1b.xhtml">
      <CopyToOutputDirectory>Always</CopyToOutputDirectory>
    </Content>
    <Content Include="resources\example.rdf">
      <CopyToOutputDirectory>Always</CopyToOutputDirectory>
    </Content>
    <Content Include="resources\InferenceTest.ttl">
      <CopyToOutputDirectory>Always</CopyToOutputDirectory>
    </Content>
    <Content Include="resources\json.owl">
      <CopyToOutputDirectory>Always</CopyToOutputDirectory>
    </Content>
    <Content Include="resources\list-3.srx">
      <CopyToOutputDirectory>Always</CopyToOutputDirectory>
    </Content>
    <Content Include="resources\list-3.srx.out">
      <CopyToOutputDirectory>Always</CopyToOutputDirectory>
    </Content>
    <Content Include="resources\no-distinct-opt.srx">
      <CopyToOutputDirectory>Always</CopyToOutputDirectory>
    </Content>
    <Content Include="resources\no-distinct-opt.srx.out">
      <CopyToOutputDirectory>Always</CopyToOutputDirectory>
    </Content>
    <Content Include="resources\property-path-duplicates.ttl">
      <CopyToOutputDirectory>Always</CopyToOutputDirectory>
    </Content>
    <Content Include="resources\result-opt-3.ttl">
      <CopyToOutputDirectory>Always</CopyToOutputDirectory>
    </Content>
    <Content Include="resources\result-opt-3.ttl.out">
      <CopyToOutputDirectory>Always</CopyToOutputDirectory>
    </Content>
    <Content Include="resources\Turtle.ttl">
      <CopyToOutputDirectory>Always</CopyToOutputDirectory>
    </Content>
  </ItemGroup>
  <ItemGroup>
    <Content Include="resources\bnodes.srx">
      <CopyToOutputDirectory>Always</CopyToOutputDirectory>
    </Content>
  </ItemGroup>
  <ItemGroup>
    <Content Include="resources\bnodes.json">
      <CopyToOutputDirectory>Always</CopyToOutputDirectory>
    </Content>
    <Content Include="resources\noise.ttl">
      <CopyToOutputDirectory>Always</CopyToOutputDirectory>
    </Content>
  </ItemGroup>
  <ItemGroup>
    <EmbeddedResource Include="embedded.ttl" />
    <Content Include="resources\chado-in-owl.ttl">
      <CopyToOutputDirectory>Always</CopyToOutputDirectory>
    </Content>
    <Content Include="resources\complex-collections.nt">
      <CopyToOutputDirectory>Always</CopyToOutputDirectory>
    </Content>
    <Content Include="resources\cyrillic.rdf">
      <CopyToOutputDirectory>Always</CopyToOutputDirectory>
    </Content>
    <Content Include="resources\describe-algos.ttl">
      <CopyToOutputDirectory>Always</CopyToOutputDirectory>
    </Content>
    <Content Include="resources\anton.rdf">
      <CopyToOutputDirectory>Always</CopyToOutputDirectory>
    </Content>
    <Content Include="resources\anton.rq">
      <CopyToOutputDirectory>Always</CopyToOutputDirectory>
    </Content>
    <Content Include="resources\childgraphpattern.rq">
      <CopyToOutputDirectory>Always</CopyToOutputDirectory>
    </Content>
    <Content Include="resources\childgraphpattern2.rq">
      <CopyToOutputDirectory>Always</CopyToOutputDirectory>
    </Content>
    <Content Include="resources\multiple-options.trig">
      <CopyToOutputDirectory>Always</CopyToOutputDirectory>
    </Content>
    <Content Include="resources\ttl-with-bom.ttl">
      <CopyToOutputDirectory>Always</CopyToOutputDirectory>
    </Content>
    <Content Include="resources\ttl-without-bom.ttl">
      <CopyToOutputDirectory>Always</CopyToOutputDirectory>
    </Content>
    <Content Include="resources\multiple-optionals-alternate.rq">
      <CopyToOutputDirectory>Always</CopyToOutputDirectory>
    </Content>
    <Content Include="resources\bad_srx.srx">
      <CopyToOutputDirectory>Always</CopyToOutputDirectory>
    </Content>
    <Content Include="resources\dbpedia-query-time.rq">
      <CopyToOutputDirectory>Always</CopyToOutputDirectory>
    </Content>
    <Content Include="resources\sequence2.rdf">
      <CopyToOutputDirectory>Always</CopyToOutputDirectory>
    </Content>
    <None Include="resources\empty-string-rdfxml.rdf">
      <CopyToOutputDirectory>Always</CopyToOutputDirectory>
    </None>
    <Content Include="resources\sequence.rdf">
      <CopyToOutputDirectory>Always</CopyToOutputDirectory>
    </Content>
    <Content Include="resources\no-gap-prefixes.rq">
      <CopyToOutputDirectory>Always</CopyToOutputDirectory>
    </Content>
    <Content Include="resources\now01.rq">
      <CopyToOutputDirectory>Always</CopyToOutputDirectory>
    </Content>
    <Content Include="resources\rdfxml-namespaces.rdf">
      <CopyToOutputDirectory>Always</CopyToOutputDirectory>
    </Content>
    <Content Include="resources\multiple-optionals.rq">
      <CopyToOutputDirectory>Always</CopyToOutputDirectory>
    </Content>
    <None Include="resources\UnitTestConfig.template" />
    <Content Include="resources\writetostore.nq">
      <CopyToOutputDirectory>Always</CopyToOutputDirectory>
    </Content>
    <EmbeddedResource Include="Sparql\SampleWeightings.n3" />
  </ItemGroup>
  <ItemGroup>
    <BootstrapperPackage Include=".NETFramework,Version=v4.0">
      <Visible>False</Visible>
      <ProductName>Microsoft .NET Framework 4 %28x86 and x64%29</ProductName>
      <Install>true</Install>
    </BootstrapperPackage>
    <BootstrapperPackage Include="Microsoft.Net.Client.3.5">
      <Visible>False</Visible>
      <ProductName>.NET Framework 3.5 SP1 Client Profile</ProductName>
      <Install>false</Install>
    </BootstrapperPackage>
    <BootstrapperPackage Include="Microsoft.Net.Framework.3.5.SP1">
      <Visible>False</Visible>
      <ProductName>.NET Framework 3.5 SP1</ProductName>
      <Install>false</Install>
    </BootstrapperPackage>
    <BootstrapperPackage Include="Microsoft.Windows.Installer.3.1">
      <Visible>False</Visible>
      <ProductName>Windows Installer 3.1</ProductName>
      <Install>true</Install>
    </BootstrapperPackage>
  </ItemGroup>
  <ItemGroup />
  <Import Project="$(MSBuildBinPath)\Microsoft.CSharp.targets" />
  <PropertyGroup>
    <PreBuildEvent>IF not EXIST "$(ProjectDir)resources\UnitTestConfig.properties" copy "$(ProjectDir)resources\UnitTestConfig.template" "$(ProjectDir)resources\UnitTestConfig.properties"</PreBuildEvent>
  </PropertyGroup>
  <Import Project="$(SolutionDir)\.nuget\nuget.targets" />
  <!-- To modify your build process, add your task inside one of the targets below and uncomment it. 
       Other similar extension points exist, see Microsoft.Common.targets.
  <Target Name="BeforeBuild">
  </Target>
  <Target Name="AfterBuild">
  </Target>
  -->
</Project><|MERGE_RESOLUTION|>--- conflicted
+++ resolved
@@ -1,796 +1,793 @@
-﻿<?xml version="1.0" encoding="utf-8"?>
-<Project ToolsVersion="4.0" DefaultTargets="Build" xmlns="http://schemas.microsoft.com/developer/msbuild/2003">
-  <PropertyGroup>
-    <Configuration Condition=" '$(Configuration)' == '' ">Debug</Configuration>
-    <Platform Condition=" '$(Platform)' == '' ">AnyCPU</Platform>
-    <ProductVersion>9.0.30729</ProductVersion>
-    <SchemaVersion>2.0</SchemaVersion>
-    <ProjectGuid>{BD80F826-56A3-4A88-B466-DDFA0691FFB8}</ProjectGuid>
-    <OutputType>Library</OutputType>
-    <AppDesignerFolder>Properties</AppDesignerFolder>
-    <RootNamespace>VDS.RDF.Test</RootNamespace>
-    <AssemblyName>dotNetRDF.Test</AssemblyName>
-    <TargetFrameworkVersion>v4.0</TargetFrameworkVersion>
-    <FileAlignment>512</FileAlignment>
-    <ProjectTypeGuids>{3AC096D0-A1C2-E12C-1390-A8335801FDAB};{FAE04EC0-301F-11D3-BF4B-00C04F79EFBC}</ProjectTypeGuids>
-    <FileUpgradeFlags>
-    </FileUpgradeFlags>
-    <OldToolsVersion>3.5</OldToolsVersion>
-    <UpgradeBackupLocation />
-    <PublishUrl>publish\</PublishUrl>
-    <Install>true</Install>
-    <InstallFrom>Disk</InstallFrom>
-    <UpdateEnabled>false</UpdateEnabled>
-    <UpdateMode>Foreground</UpdateMode>
-    <UpdateInterval>7</UpdateInterval>
-    <UpdateIntervalUnits>Days</UpdateIntervalUnits>
-    <UpdatePeriodically>false</UpdatePeriodically>
-    <UpdateRequired>false</UpdateRequired>
-    <MapFileExtensions>true</MapFileExtensions>
-    <ApplicationRevision>0</ApplicationRevision>
-    <ApplicationVersion>1.0.0.%2a</ApplicationVersion>
-    <IsWebBootstrapper>false</IsWebBootstrapper>
-    <UseApplicationTrust>false</UseApplicationTrust>
-    <BootstrapperEnabled>true</BootstrapperEnabled>
-    <SolutionDir Condition="$(SolutionDir) == '' Or $(SolutionDir) == '*Undefined*'">..\..\..\</SolutionDir>
-    <RestorePackages>true</RestorePackages>
-  </PropertyGroup>
-  <PropertyGroup Condition=" '$(Configuration)|$(Platform)' == 'Debug|AnyCPU' ">
-    <DebugSymbols>true</DebugSymbols>
-    <DebugType>full</DebugType>
-    <Optimize>false</Optimize>
-    <OutputPath>bin\Debug\</OutputPath>
-    <DefineConstants>DEBUG;TRACE</DefineConstants>
-    <ErrorReport>prompt</ErrorReport>
-    <WarningLevel>4</WarningLevel>
-    <CodeAnalysisRuleSet>AllRules.ruleset</CodeAnalysisRuleSet>
-  </PropertyGroup>
-  <PropertyGroup Condition=" '$(Configuration)|$(Platform)' == 'Release|AnyCPU' ">
-    <DebugType>pdbonly</DebugType>
-    <Optimize>true</Optimize>
-    <OutputPath>bin\Release\</OutputPath>
-    <DefineConstants>TRACE</DefineConstants>
-    <ErrorReport>prompt</ErrorReport>
-    <WarningLevel>4</WarningLevel>
-    <CodeAnalysisRuleSet>AllRules.ruleset</CodeAnalysisRuleSet>
-  </PropertyGroup>
-  <ItemGroup>
-    <Reference Include="Lucene.Net, Version=2.9.2.2, Culture=neutral, processorArchitecture=MSIL">
-      <SpecificVersion>False</SpecificVersion>
-      <HintPath>..\..\Dependencies\net40\Lucene.Net.dll</HintPath>
-    </Reference>
-    <Reference Include="Microsoft.CSharp" />
-    <Reference Include="Microsoft.VisualStudio.QualityTools.UnitTestFramework, Version=10.0.0.0, Culture=neutral, PublicKeyToken=b03f5f7f11d50a3a, processorArchitecture=MSIL" />
-    <Reference Include="Moq, Version=4.0.10827.0, Culture=neutral, PublicKeyToken=69f491c39445e920, processorArchitecture=MSIL">
-      <HintPath>..\..\packages\Moq.4.0.10827\lib\NET40\Moq.dll</HintPath>
-    </Reference>
-    <Reference Include="Newtonsoft.Json, Version=4.0.7.0, Culture=neutral, PublicKeyToken=30ad4fe6b2a6aeed, processorArchitecture=MSIL">
-      <SpecificVersion>False</SpecificVersion>
-      <HintPath>..\..\Dependencies\net35\Newtonsoft.Json.dll</HintPath>
-    </Reference>
-    <Reference Include="System" />
-    <Reference Include="System.configuration" />
-    <Reference Include="System.Core">
-      <RequiredTargetFramework>3.5</RequiredTargetFramework>
-    </Reference>
-    <Reference Include="System.Data" />
-    <Reference Include="System.Runtime.Serialization">
-      <RequiredTargetFramework>3.0</RequiredTargetFramework>
-    </Reference>
-    <Reference Include="System.Web" />
-    <Reference Include="System.Xml" />
-  </ItemGroup>
-  <ItemGroup>
-    <Compile Include="..\..\Libraries\Data\Virtuoso\net40\DataExtensions.cs">
-      <Link>DataExtensions.cs</Link>
-    </Compile>
-    <Compile Include="..\..\Libraries\Query\FullText\net40\FullTextExtensions.cs">
-      <Link>Query\FullText\FullTextExtensions.cs</Link>
-    </Compile>
-    <Compile Include="BaseTest.cs" />
-    <Compile Include="Common\BinaryTreeDeleteTests.cs" />
-    <Compile Include="Common\BinaryTreeTools.cs" />
-    <Compile Include="Configuration\AutoConfigTests.cs" />
-    <Compile Include="Configuration\ConfigLookupTests.cs" />
-    <Compile Include="Configuration\ConfigSerializationTests.cs" />
-    <Compile Include="Configuration\DefaultTypeTests.cs" />
-    <Compile Include="Configuration\LoadObjectTests.cs" />
-    <Compile Include="Core\BasicTests1.cs" />
-    <Compile Include="Core\BasicTests2.cs" />
-    <Compile Include="Common\BinaryTreeTests.cs" />
-    <Compile Include="Core\GraphCollectionTests.cs" />
-    <Compile Include="Core\MimeTypesTests.cs" />
-    <Compile Include="Core\UriTests.cs" />
-    <Compile Include="Core\ValuedNodeTests.cs" />
-    <Compile Include="Parsing\CachingTests.cs" />
-    <Compile Include="Parsing\GZipTests.cs" />
-    <Compile Include="Parsing\LangSpecTests.cs" />
-    <Compile Include="Parsing\RelativeUriTests.cs" />
-    <Compile Include="Parsing\TriGTests.cs" />
-    <Compile Include="Parsing\Turtle11.cs" />
-    <Compile Include="Query\Aggregates\CountDistinctAggregateTests.cs" />
-    <Compile Include="Sparql\FormattingTests.cs" />
-    <Compile Include="Sparql\LeviathanTests.cs" />
-    <Compile Include="Parsing\LoaderTests.cs" />
-    <Compile Include="Core\NamespaceMapperTest.cs" />
-    <Compile Include="Sparql\OperatorTests.cs" />
-    <Compile Include="Sparql\DatasetTests.cs" />
-    <Compile Include="Sparql\QueryBuilderTests.cs" />
-    <Compile Include="Sparql\SetTests.cs" />
-<<<<<<< HEAD
-    <Compile Include="Sparql\TriplePatternBuilderTests.cs" />
-=======
-    <Compile Include="Sparql\SparqlQueryTests.cs" />
->>>>>>> de1292fd
-    <Compile Include="Storage\NativeStoreTests.cs" />
-    <Compile Include="Ontology\OntologyTests.cs" />
-    <Compile Include="Parsing\ParserTests.cs" />
-    <Compile Include="Properties\AssemblyInfo.cs" />
-    <Compile Include="Sparql\ResultAccessTests.cs" />
-    <Compile Include="Sparql\SparqlTests.cs" />
-    <Compile Include="Sparql\VariableSubstitutionTests.cs" />
-    <Compile Include="Storage\Async\AllegroGraphAsync.cs" />
-    <Compile Include="Storage\Async\DydraAsync.cs" />
-    <Compile Include="Storage\Async\FourStoreAsync.cs" />
-    <Compile Include="Storage\Async\FusekiAsync.cs" />
-    <Compile Include="Storage\Async\SesameAsync.cs" />
-    <Compile Include="Storage\Async\SparqlGraphStoreAsync.cs" />
-    <Compile Include="Storage\Async\StardogAsync.cs" />
-    <Compile Include="Storage\Async\VirtuosoAsync.cs" />
-    <Compile Include="TestConfigManager.cs" />
-    <Compile Include="TestTools.cs" />
-    <Compile Include="Update\UpdateTests.cs" />
-    <Compile Include="Storage\VirtuosoTest.cs" />
-    <Compile Include="Writing\WriterTests.cs" />
-  </ItemGroup>
-  <ItemGroup>
-    <ProjectReference Include="..\..\Libraries\core\net40\dotNetRDF.csproj">
-      <Project>{BFBAC159-1E60-4D03-8ACA-D34E31EB83BF}</Project>
-      <Name>dotNetRDF</Name>
-    </ProjectReference>
-    <ProjectReference Include="..\..\Libraries\Data\Virtuoso\net40\dotNetRDF.Data.Virtuoso.csproj">
-      <Project>{9088435D-24F9-4D53-BE71-9A9BFBAA34EE}</Project>
-      <Name>dotNetRDF.Data.Virtuoso</Name>
-    </ProjectReference>
-    <ProjectReference Include="..\..\Libraries\Query\FullText\net40\dotNetRDF.Query.FullText.csproj">
-      <Project>{09097771-84FD-4DC8-A259-1CB0591714EA}</Project>
-      <Name>dotNetRDF.Query.FullText</Name>
-    </ProjectReference>
-  </ItemGroup>
-  <ItemGroup>
-    <Content Include="resources\bad_rdfa.html">
-      <CopyToOutputDirectory>Always</CopyToOutputDirectory>
-    </Content>
-    <Content Include="resources\full-minuend.ttl">
-      <CopyToOutputDirectory>Always</CopyToOutputDirectory>
-    </Content>
-    <Content Include="resources\rvesse.ttl">
-      <CopyToOutputDirectory>Always</CopyToOutputDirectory>
-    </Content>
-    <Content Include="resources\gr1.xhtml">
-      <CopyToOutputDirectory>Always</CopyToOutputDirectory>
-    </Content>
-    <Content Include="resources\MergePart1.ttl">
-      <CopyToOutputDirectory>Always</CopyToOutputDirectory>
-    </Content>
-    <Content Include="resources\MergePart2.ttl">
-      <CopyToOutputDirectory>Always</CopyToOutputDirectory>
-    </Content>
-  </ItemGroup>
-  <ItemGroup>
-    <Compile Include="Core\CompareToTests.cs" />
-    <Compile Include="Core\GraphDiffTests.cs" />
-    <Compile Include="Core\HardGraphMatching.cs" />
-    <Compile Include="Core\Hypercube.cs" />
-    <Compile Include="Core\IndexingTests.cs" />
-    <Compile Include="Core\ListTests.cs" />
-    <Compile Include="Parsing\BaseUriAssignmentTests.cs" />
-    <Compile Include="Parsing\BlockingTextReaderTests.cs" />
-    <Compile Include="Parsing\EmptyFileParsing.cs" />
-    <Compile Include="Parsing\Handlers\ChainedHandlerTests.cs" />
-    <Compile Include="Parsing\Handlers\UriLoaderHandlerTests.cs" />
-    <Compile Include="Parsing\Handlers\CountHandlerTests.cs" />
-    <Compile Include="Parsing\Handlers\FileLoaderHandlerTests.cs" />
-    <Compile Include="Parsing\Handlers\GraphHandlerTests.cs" />
-    <Compile Include="Parsing\Handlers\MultiHandlerTests.cs" />
-    <Compile Include="Parsing\Handlers\PagingHandlerTests.cs" />
-    <Compile Include="Parsing\Handlers\ResultSetHandlerTests.cs" />
-    <Compile Include="Parsing\Handlers\StoreHandlerBlankNodeTests.cs" />
-    <Compile Include="Parsing\Handlers\StoreHandlerTests.cs" />
-    <Compile Include="Parsing\Handlers\WriteThroughHandlerTests.cs" />
-    <Compile Include="Parsing\Handlers\WriteToStoreHandlerTests.cs" />
-    <Compile Include="Parsing\ObjectParserTests.cs" />
-    <Compile Include="Parsing\RdfXmlNamespaces.cs" />
-    <Compile Include="Parsing\SpeedTesting.cs" />
-    <Compile Include="Parsing\StringReaderEncodingTests.cs" />
-    <Compile Include="Query\FullText\FullTextConfigTests.cs" />
-    <Compile Include="Query\FullText\FullTextDatasetTests.cs" />
-    <Compile Include="Query\FullText\FullTextHelperTests.cs" />
-    <Compile Include="Query\FullText\FullTextIncrementalIndexAndSearch.cs" />
-    <Compile Include="Query\FullText\FullTextOptimiserTests.cs" />
-    <Compile Include="Query\FullText\FullTextSparqlTests.cs" />
-    <Compile Include="Query\FullText\FullTextSparqlTests2.cs" />
-    <Compile Include="Query\FullText\IndexCreationTests.cs" />
-    <Compile Include="Query\FullText\IndexSearchTests.cs" />
-    <Compile Include="Query\FullText\LuceneTestHarness.cs" />
-    <Compile Include="Sparql\AlgebraReverseTranslation.cs" />
-    <Compile Include="Sparql\BindingsTests.cs" />
-    <Compile Include="Sparql\BlankNodeVariableTests.cs" />
-    <Compile Include="Sparql\ConstructWithOptionalTests.cs" />
-    <Compile Include="Sparql\DataTableTests.cs" />
-    <Compile Include="Sparql\DefaultGraphTests2.cs" />
-    <Compile Include="Sparql\ExplainProcessorTests.cs" />
-    <Content Include="resources\turtle11\bad-00.ttl">
-      <CopyToOutputDirectory>Always</CopyToOutputDirectory>
-    </Content>
-    <Content Include="resources\turtle11\bad-01.ttl">
-      <CopyToOutputDirectory>Always</CopyToOutputDirectory>
-    </Content>
-    <Content Include="resources\turtle11\bad-02.ttl">
-      <CopyToOutputDirectory>Always</CopyToOutputDirectory>
-    </Content>
-    <Content Include="resources\turtle11\bad-03.ttl">
-      <CopyToOutputDirectory>Always</CopyToOutputDirectory>
-    </Content>
-    <Content Include="resources\turtle11\bad-04.ttl">
-      <CopyToOutputDirectory>Always</CopyToOutputDirectory>
-    </Content>
-    <Content Include="resources\turtle11\bad-05.ttl">
-      <CopyToOutputDirectory>Always</CopyToOutputDirectory>
-    </Content>
-    <Content Include="resources\turtle11\bad-06.ttl">
-      <CopyToOutputDirectory>Always</CopyToOutputDirectory>
-    </Content>
-    <Content Include="resources\turtle11\bad-07.ttl">
-      <CopyToOutputDirectory>Always</CopyToOutputDirectory>
-    </Content>
-    <Content Include="resources\turtle11\bad-08.ttl">
-      <CopyToOutputDirectory>Always</CopyToOutputDirectory>
-    </Content>
-    <Content Include="resources\turtle11\bad-09.ttl">
-      <CopyToOutputDirectory>Always</CopyToOutputDirectory>
-    </Content>
-    <Content Include="resources\turtle11\bad-10.ttl">
-      <CopyToOutputDirectory>Always</CopyToOutputDirectory>
-    </Content>
-    <Content Include="resources\turtle11\bad-11.ttl">
-      <CopyToOutputDirectory>Always</CopyToOutputDirectory>
-    </Content>
-    <Content Include="resources\turtle11\bad-12.ttl">
-      <CopyToOutputDirectory>Always</CopyToOutputDirectory>
-    </Content>
-    <Content Include="resources\turtle11\bad-13.ttl">
-      <CopyToOutputDirectory>Always</CopyToOutputDirectory>
-    </Content>
-    <Content Include="resources\turtle11\bad-14.ttl">
-      <CopyToOutputDirectory>Always</CopyToOutputDirectory>
-    </Content>
-    <Content Include="resources\turtle11\base1.ttl">
-      <CopyToOutputDirectory>Always</CopyToOutputDirectory>
-    </Content>
-    <Content Include="resources\turtle11\base2.ttl">
-      <CopyToOutputDirectory>Always</CopyToOutputDirectory>
-    </Content>
-    <Content Include="resources\turtle11\default.ttl">
-      <CopyToOutputDirectory>Always</CopyToOutputDirectory>
-    </Content>
-    <Content Include="resources\turtle11\default1.ttl">
-      <CopyToOutputDirectory>Always</CopyToOutputDirectory>
-    </Content>
-    <Content Include="resources\turtle11\escapedNamespace1.ttl">
-      <CopyToOutputDirectory>Always</CopyToOutputDirectory>
-    </Content>
-    <Content Include="resources\turtle11\escapedPrefix1.ttl">
-      <CopyToOutputDirectory>Always</CopyToOutputDirectory>
-    </Content>
-    <Content Include="resources\turtle11\manifest-bad.ttl">
-      <CopyToOutputDirectory>Always</CopyToOutputDirectory>
-    </Content>
-    <Content Include="resources\turtle11\manifest.ttl">
-      <CopyToOutputDirectory>Always</CopyToOutputDirectory>
-    </Content>
-    <Content Include="resources\turtle11\prefix1.ttl">
-      <CopyToOutputDirectory>Always</CopyToOutputDirectory>
-    </Content>
-    <Content Include="resources\turtle11\rdf-schema.ttl">
-      <CopyToOutputDirectory>Always</CopyToOutputDirectory>
-    </Content>
-    <Content Include="resources\turtle11\rdfq-results.ttl">
-      <CopyToOutputDirectory>Always</CopyToOutputDirectory>
-    </Content>
-    <Content Include="resources\turtle11\rdfs-namespace.ttl">
-      <CopyToOutputDirectory>Always</CopyToOutputDirectory>
-    </Content>
-    <Content Include="resources\turtle11\test-00.ttl">
-      <CopyToOutputDirectory>Always</CopyToOutputDirectory>
-    </Content>
-    <Content Include="resources\turtle11\test-01.ttl">
-      <CopyToOutputDirectory>Always</CopyToOutputDirectory>
-    </Content>
-    <Content Include="resources\turtle11\test-02.ttl">
-      <CopyToOutputDirectory>Always</CopyToOutputDirectory>
-    </Content>
-    <Content Include="resources\turtle11\test-03.ttl">
-      <CopyToOutputDirectory>Always</CopyToOutputDirectory>
-    </Content>
-    <Content Include="resources\turtle11\test-04.ttl">
-      <CopyToOutputDirectory>Always</CopyToOutputDirectory>
-    </Content>
-    <Content Include="resources\turtle11\test-05.ttl">
-      <CopyToOutputDirectory>Always</CopyToOutputDirectory>
-    </Content>
-    <Content Include="resources\turtle11\test-06.ttl">
-      <CopyToOutputDirectory>Always</CopyToOutputDirectory>
-    </Content>
-    <Content Include="resources\turtle11\test-07.ttl">
-      <CopyToOutputDirectory>Always</CopyToOutputDirectory>
-    </Content>
-    <Content Include="resources\turtle11\test-08.ttl">
-      <CopyToOutputDirectory>Always</CopyToOutputDirectory>
-    </Content>
-    <Content Include="resources\turtle11\test-09.ttl">
-      <CopyToOutputDirectory>Always</CopyToOutputDirectory>
-    </Content>
-    <Content Include="resources\turtle11\test-10.ttl">
-      <CopyToOutputDirectory>Always</CopyToOutputDirectory>
-    </Content>
-    <Content Include="resources\turtle11\test-11.ttl">
-      <CopyToOutputDirectory>Always</CopyToOutputDirectory>
-    </Content>
-    <Content Include="resources\turtle11\test-12.ttl">
-      <CopyToOutputDirectory>Always</CopyToOutputDirectory>
-    </Content>
-    <Content Include="resources\turtle11\test-13.ttl">
-      <CopyToOutputDirectory>Always</CopyToOutputDirectory>
-    </Content>
-    <Content Include="resources\turtle11\test-14.ttl">
-      <CopyToOutputDirectory>Always</CopyToOutputDirectory>
-    </Content>
-    <Content Include="resources\turtle11\test-15.ttl">
-      <CopyToOutputDirectory>Always</CopyToOutputDirectory>
-    </Content>
-    <Content Include="resources\turtle11\test-16.ttl">
-      <CopyToOutputDirectory>Always</CopyToOutputDirectory>
-    </Content>
-    <Content Include="resources\turtle11\test-17.ttl">
-      <CopyToOutputDirectory>Always</CopyToOutputDirectory>
-    </Content>
-    <Content Include="resources\turtle11\test-18.ttl">
-      <CopyToOutputDirectory>Always</CopyToOutputDirectory>
-    </Content>
-    <Content Include="resources\turtle11\test-19.ttl">
-      <CopyToOutputDirectory>Always</CopyToOutputDirectory>
-    </Content>
-    <Content Include="resources\turtle11\test-20.ttl">
-      <CopyToOutputDirectory>Always</CopyToOutputDirectory>
-    </Content>
-    <Content Include="resources\turtle11\test-21.ttl">
-      <CopyToOutputDirectory>Always</CopyToOutputDirectory>
-    </Content>
-    <Content Include="resources\turtle11\test-22.ttl">
-      <CopyToOutputDirectory>Always</CopyToOutputDirectory>
-    </Content>
-    <Content Include="resources\turtle11\test-23.ttl">
-      <CopyToOutputDirectory>Always</CopyToOutputDirectory>
-    </Content>
-    <Content Include="resources\turtle11\test-24.ttl">
-      <CopyToOutputDirectory>Always</CopyToOutputDirectory>
-    </Content>
-    <Content Include="resources\turtle11\test-25.ttl">
-      <CopyToOutputDirectory>Always</CopyToOutputDirectory>
-    </Content>
-    <Content Include="resources\turtle11\test-26.ttl">
-      <CopyToOutputDirectory>Always</CopyToOutputDirectory>
-    </Content>
-    <Content Include="resources\turtle11\test-27.ttl">
-      <CopyToOutputDirectory>Always</CopyToOutputDirectory>
-    </Content>
-    <Content Include="resources\turtle11\test-28-out.ttl">
-      <CopyToOutputDirectory>Always</CopyToOutputDirectory>
-    </Content>
-    <Content Include="resources\turtle11\test-28.ttl">
-      <CopyToOutputDirectory>Always</CopyToOutputDirectory>
-    </Content>
-    <Content Include="resources\turtle11\test-29.ttl">
-      <CopyToOutputDirectory>Always</CopyToOutputDirectory>
-    </Content>
-    <Content Include="resources\turtle11\test-30.ttl">
-      <CopyToOutputDirectory>Always</CopyToOutputDirectory>
-    </Content>
-    <Content Include="resources\turtle11\type.ttl">
-      <CopyToOutputDirectory>Always</CopyToOutputDirectory>
-    </Content>
-    <Content Include="resources\urlencodes-in-rdfxml.rdf">
-      <CopyToOutputDirectory>Always</CopyToOutputDirectory>
-    </Content>
-    <Content Include="resources\full-minuend.rq">
-      <CopyToOutputDirectory>Always</CopyToOutputDirectory>
-    </Content>
-    <Content Include="resources\full-minuend.srx">
-      <CopyToOutputDirectory>Always</CopyToOutputDirectory>
-    </Content>
-    <Content Include="resources\full-minuend-rhs.rq">
-      <CopyToOutputDirectory>Always</CopyToOutputDirectory>
-    </Content>
-    <Content Include="resources\full-minuend-lhs.rq">
-      <CopyToOutputDirectory>Always</CopyToOutputDirectory>
-    </Content>
-    <None Include="..\..\Samples\bsbm\App_Data\dataset_50.ttl.gz">
-      <Link>resources\dataset_50.ttl.gz</Link>
-      <CopyToOutputDirectory>Always</CopyToOutputDirectory>
-    </None>
-    <Content Include="resources\rdfxml-relative-uri.rdf">
-      <CopyToOutputDirectory>Always</CopyToOutputDirectory>
-    </Content>
-    <Content Include="resources\rdfxml-bad-property.rdf">
-      <CopyToOutputDirectory>Always</CopyToOutputDirectory>
-    </Content>
-    <Content Include="resources\rdfxml-good-property.rdf">
-      <CopyToOutputDirectory>Always</CopyToOutputDirectory>
-    </Content>
-    <None Include="packages.config" />
-    <None Include="resources\turtle11\base1.out">
-      <CopyToOutputDirectory>Always</CopyToOutputDirectory>
-    </None>
-    <None Include="resources\turtle11\base2.out">
-      <CopyToOutputDirectory>Always</CopyToOutputDirectory>
-    </None>
-    <None Include="resources\turtle11\default.out">
-      <CopyToOutputDirectory>Always</CopyToOutputDirectory>
-    </None>
-    <None Include="resources\turtle11\escapedNamespace1.out">
-      <CopyToOutputDirectory>Always</CopyToOutputDirectory>
-    </None>
-    <None Include="resources\turtle11\escapedPrefix1.out">
-      <CopyToOutputDirectory>Always</CopyToOutputDirectory>
-    </None>
-    <None Include="resources\turtle11\prefix1.out">
-      <CopyToOutputDirectory>Always</CopyToOutputDirectory>
-    </None>
-    <None Include="resources\turtle11\rdf-schema.out">
-      <CopyToOutputDirectory>Always</CopyToOutputDirectory>
-    </None>
-    <None Include="resources\turtle11\rdfq-results.out">
-      <CopyToOutputDirectory>Always</CopyToOutputDirectory>
-    </None>
-    <None Include="resources\turtle11\rdfs-namespace.out">
-      <CopyToOutputDirectory>Always</CopyToOutputDirectory>
-    </None>
-    <None Include="resources\turtle11\test-00.out">
-      <CopyToOutputDirectory>Always</CopyToOutputDirectory>
-    </None>
-    <None Include="resources\turtle11\test-01.out">
-      <CopyToOutputDirectory>Always</CopyToOutputDirectory>
-    </None>
-    <None Include="resources\turtle11\test-02.out">
-      <CopyToOutputDirectory>Always</CopyToOutputDirectory>
-    </None>
-    <None Include="resources\turtle11\test-03.out">
-      <CopyToOutputDirectory>Always</CopyToOutputDirectory>
-    </None>
-    <None Include="resources\turtle11\test-04.out">
-      <CopyToOutputDirectory>Always</CopyToOutputDirectory>
-    </None>
-    <None Include="resources\turtle11\test-05.out">
-      <CopyToOutputDirectory>Always</CopyToOutputDirectory>
-    </None>
-    <None Include="resources\turtle11\test-06.out">
-      <CopyToOutputDirectory>Always</CopyToOutputDirectory>
-    </None>
-    <None Include="resources\turtle11\test-07.out">
-      <CopyToOutputDirectory>Always</CopyToOutputDirectory>
-    </None>
-    <None Include="resources\turtle11\test-08.out">
-      <CopyToOutputDirectory>Always</CopyToOutputDirectory>
-    </None>
-    <None Include="resources\turtle11\test-09.out">
-      <CopyToOutputDirectory>Always</CopyToOutputDirectory>
-    </None>
-    <None Include="resources\turtle11\test-10.out">
-      <CopyToOutputDirectory>Always</CopyToOutputDirectory>
-    </None>
-    <None Include="resources\turtle11\test-11.out">
-      <CopyToOutputDirectory>Always</CopyToOutputDirectory>
-    </None>
-    <None Include="resources\turtle11\test-12.out">
-      <CopyToOutputDirectory>Always</CopyToOutputDirectory>
-    </None>
-    <None Include="resources\turtle11\test-13.out">
-      <CopyToOutputDirectory>Always</CopyToOutputDirectory>
-    </None>
-    <None Include="resources\turtle11\test-14.out">
-      <CopyToOutputDirectory>Always</CopyToOutputDirectory>
-    </None>
-    <None Include="resources\turtle11\test-15.out">
-      <CopyToOutputDirectory>Always</CopyToOutputDirectory>
-    </None>
-    <None Include="resources\turtle11\test-16.out">
-      <CopyToOutputDirectory>Always</CopyToOutputDirectory>
-    </None>
-    <None Include="resources\turtle11\test-17.out">
-      <CopyToOutputDirectory>Always</CopyToOutputDirectory>
-    </None>
-    <None Include="resources\turtle11\test-18.out">
-      <CopyToOutputDirectory>Always</CopyToOutputDirectory>
-    </None>
-    <None Include="resources\turtle11\test-19.out">
-      <CopyToOutputDirectory>Always</CopyToOutputDirectory>
-    </None>
-    <None Include="resources\turtle11\test-20.out">
-      <CopyToOutputDirectory>Always</CopyToOutputDirectory>
-    </None>
-    <None Include="resources\turtle11\test-21.out">
-      <CopyToOutputDirectory>Always</CopyToOutputDirectory>
-    </None>
-    <None Include="resources\turtle11\test-22.out">
-      <CopyToOutputDirectory>Always</CopyToOutputDirectory>
-    </None>
-    <None Include="resources\turtle11\test-23.out">
-      <CopyToOutputDirectory>Always</CopyToOutputDirectory>
-    </None>
-    <None Include="resources\turtle11\test-24.out">
-      <CopyToOutputDirectory>Always</CopyToOutputDirectory>
-    </None>
-    <None Include="resources\turtle11\test-25.out">
-      <CopyToOutputDirectory>Always</CopyToOutputDirectory>
-    </None>
-    <None Include="resources\turtle11\test-26.out">
-      <CopyToOutputDirectory>Always</CopyToOutputDirectory>
-    </None>
-    <None Include="resources\turtle11\test-27.out">
-      <CopyToOutputDirectory>Always</CopyToOutputDirectory>
-    </None>
-    <None Include="resources\turtle11\test-28.out">
-      <CopyToOutputDirectory>Always</CopyToOutputDirectory>
-    </None>
-    <None Include="resources\turtle11\test-29.out">
-      <CopyToOutputDirectory>Always</CopyToOutputDirectory>
-    </None>
-    <None Include="resources\turtle11\test-30.out">
-      <CopyToOutputDirectory>Always</CopyToOutputDirectory>
-    </None>
-    <None Include="resources\turtle11\type.out">
-      <CopyToOutputDirectory>Always</CopyToOutputDirectory>
-    </None>
-    <Content Include="resources\UnitTestConfig.properties">
-      <CopyToOutputDirectory>Always</CopyToOutputDirectory>
-    </Content>
-    <None Include="Sparql\FastJoinTests.cs" />
-    <Compile Include="Sparql\FilterPlacementTests.cs" />
-    <Compile Include="Sparql\NegationTests.cs" />
-    <Compile Include="Sparql\OptimiserTests.cs" />
-    <Compile Include="Sparql\ParallelEvaluation.cs" />
-    <Compile Include="Sparql\PropertyPathEvaluationTests.cs" />
-    <Compile Include="Sparql\PropertyPathTransformationTests.cs" />
-    <Compile Include="Sparql\QNameEscapingTests.cs" />
-    <Compile Include="Sparql\QueryFormattingTests.cs" />
-    <Compile Include="Sparql\QueryThreadSafety.cs" />
-    <Compile Include="Sparql\QueryTimeouts.cs" />
-    <Compile Include="Sparql\RemoteEndpoints.cs" />
-    <Compile Include="Sparql\ServiceTests.cs" />
-    <Compile Include="Sparql\SparqlProcessorsWithHandlersTests.cs" />
-    <Compile Include="Sparql\StrictOptimiserTest.cs" />
-    <Compile Include="Sparql\WeightedOptimiserTests.cs" />
-    <Compile Include="Storage\Async\BaseAsyncTests.cs" />
-    <Compile Include="Storage\Async\InMemoryAsync.cs" />
-    <Compile Include="Storage\AllegroGraphTests.cs" />
-    <Compile Include="Configuration\ConfigurationApiTests.cs" />
-    <Compile Include="Storage\DydraTests.cs" />
-    <Compile Include="Storage\FourStoreTest.cs" />
-    <Compile Include="Storage\FusekiTest.cs" />
-    <Compile Include="Storage\PersistentTripleStoreTests.cs" />
-    <Compile Include="Storage\SesameTests.cs" />
-    <Compile Include="Core\EventTests.cs" />
-    <Compile Include="Storage\StardogTests.cs" />
-    <Compile Include="Update\GenericUpdateProcessorTests.cs" />
-    <Compile Include="Update\TransactionalUpdateQuadTests.cs" />
-    <Compile Include="Update\TransactionalUpdateTests.cs" />
-    <Compile Include="Update\UpdateTimeouts.cs" />
-    <Compile Include="Web\ConnegTests.cs" />
-    <Compile Include="Writing\CollectionCompressionTests.cs" />
-    <Compile Include="Writing\CompressionTests.cs" />
-    <Compile Include="Writing\FormattingTests.cs" />
-    <Compile Include="Query\PelletTests.cs" />
-    <Compile Include="Parsing\RdfATests.cs" />
-    <Compile Include="Parsing\RdfXmlTests.cs" />
-    <Compile Include="Sparql\DefaultGraphTests.cs" />
-    <Compile Include="Sparql\GroupByTests.cs" />
-    <Compile Include="Sparql\ParsingTests.cs" />
-    <Compile Include="Sparql\ScalarArgumentsTests.cs" />
-    <Compile Include="Sparql\SparqlNewFunctions.cs" />
-    <Compile Include="Sparql\SparqlParsingComplex.cs" />
-    <Compile Include="Sparql\SparqlTests2.cs" />
-    <Compile Include="Sparql\DescribeAlgorithms.cs" />
-    <Compile Include="Sparql\ResultSetWriterTests.cs" />
-    <Compile Include="Sparql\UpdateTests.cs" />
-    <Compile Include="Sparql\ViewTests.cs" />
-    <Compile Include="Storage\SparqlGraphStoreProtocolTest.cs" />
-    <Compile Include="Parsing\VariableNodeTests.cs" />
-    <Compile Include="Web\ETagTests.cs" />
-    <Compile Include="Web\ServiceDescription.cs" />
-    <Compile Include="Writing\OwlOneOf.cs" />
-    <Compile Include="Writing\RdfXmlWriterTests.cs" />
-    <Compile Include="Writing\SchemaWriter.cs" />
-    <Compile Include="Writing\Serialization\GraphSerializationTests.cs" />
-    <Compile Include="Writing\Serialization\NodeSerializationTests.cs" />
-    <Compile Include="Writing\Serialization\ResultSerializationTests.cs" />
-    <Compile Include="Writing\Serialization\TripleSerializationTests.cs" />
-    <Compile Include="Writing\SparqlTsvTests.cs" />
-    <Compile Include="Writing\SparqlXmlTests.cs" />
-    <Compile Include="Writing\StringEscapingTest.cs" />
-    <Compile Include="Writing\StoreWriterTests.cs" />
-    <Content Include="resources\bad_profile.xhtml">
-      <CopyToOutputDirectory>Always</CopyToOutputDirectory>
-    </Content>
-    <Content Include="resources\charescaping.owl">
-      <CopyToOutputDirectory>Always</CopyToOutputDirectory>
-    </Content>
-    <Content Include="resources\gr3b.xhtml">
-      <CopyToOutputDirectory>Always</CopyToOutputDirectory>
-    </Content>
-    <Content Include="resources\gr3.xhtml">
-      <CopyToOutputDirectory>Always</CopyToOutputDirectory>
-    </Content>
-    <Content Include="resources\gr2b.xhtml">
-      <CopyToOutputDirectory>Always</CopyToOutputDirectory>
-    </Content>
-    <Content Include="resources\gr2.xhtml">
-      <CopyToOutputDirectory>Always</CopyToOutputDirectory>
-    </Content>
-    <Content Include="resources\gr1b.xhtml">
-      <CopyToOutputDirectory>Always</CopyToOutputDirectory>
-    </Content>
-    <Content Include="resources\example.rdf">
-      <CopyToOutputDirectory>Always</CopyToOutputDirectory>
-    </Content>
-    <Content Include="resources\InferenceTest.ttl">
-      <CopyToOutputDirectory>Always</CopyToOutputDirectory>
-    </Content>
-    <Content Include="resources\json.owl">
-      <CopyToOutputDirectory>Always</CopyToOutputDirectory>
-    </Content>
-    <Content Include="resources\list-3.srx">
-      <CopyToOutputDirectory>Always</CopyToOutputDirectory>
-    </Content>
-    <Content Include="resources\list-3.srx.out">
-      <CopyToOutputDirectory>Always</CopyToOutputDirectory>
-    </Content>
-    <Content Include="resources\no-distinct-opt.srx">
-      <CopyToOutputDirectory>Always</CopyToOutputDirectory>
-    </Content>
-    <Content Include="resources\no-distinct-opt.srx.out">
-      <CopyToOutputDirectory>Always</CopyToOutputDirectory>
-    </Content>
-    <Content Include="resources\property-path-duplicates.ttl">
-      <CopyToOutputDirectory>Always</CopyToOutputDirectory>
-    </Content>
-    <Content Include="resources\result-opt-3.ttl">
-      <CopyToOutputDirectory>Always</CopyToOutputDirectory>
-    </Content>
-    <Content Include="resources\result-opt-3.ttl.out">
-      <CopyToOutputDirectory>Always</CopyToOutputDirectory>
-    </Content>
-    <Content Include="resources\Turtle.ttl">
-      <CopyToOutputDirectory>Always</CopyToOutputDirectory>
-    </Content>
-  </ItemGroup>
-  <ItemGroup>
-    <Content Include="resources\bnodes.srx">
-      <CopyToOutputDirectory>Always</CopyToOutputDirectory>
-    </Content>
-  </ItemGroup>
-  <ItemGroup>
-    <Content Include="resources\bnodes.json">
-      <CopyToOutputDirectory>Always</CopyToOutputDirectory>
-    </Content>
-    <Content Include="resources\noise.ttl">
-      <CopyToOutputDirectory>Always</CopyToOutputDirectory>
-    </Content>
-  </ItemGroup>
-  <ItemGroup>
-    <EmbeddedResource Include="embedded.ttl" />
-    <Content Include="resources\chado-in-owl.ttl">
-      <CopyToOutputDirectory>Always</CopyToOutputDirectory>
-    </Content>
-    <Content Include="resources\complex-collections.nt">
-      <CopyToOutputDirectory>Always</CopyToOutputDirectory>
-    </Content>
-    <Content Include="resources\cyrillic.rdf">
-      <CopyToOutputDirectory>Always</CopyToOutputDirectory>
-    </Content>
-    <Content Include="resources\describe-algos.ttl">
-      <CopyToOutputDirectory>Always</CopyToOutputDirectory>
-    </Content>
-    <Content Include="resources\anton.rdf">
-      <CopyToOutputDirectory>Always</CopyToOutputDirectory>
-    </Content>
-    <Content Include="resources\anton.rq">
-      <CopyToOutputDirectory>Always</CopyToOutputDirectory>
-    </Content>
-    <Content Include="resources\childgraphpattern.rq">
-      <CopyToOutputDirectory>Always</CopyToOutputDirectory>
-    </Content>
-    <Content Include="resources\childgraphpattern2.rq">
-      <CopyToOutputDirectory>Always</CopyToOutputDirectory>
-    </Content>
-    <Content Include="resources\multiple-options.trig">
-      <CopyToOutputDirectory>Always</CopyToOutputDirectory>
-    </Content>
-    <Content Include="resources\ttl-with-bom.ttl">
-      <CopyToOutputDirectory>Always</CopyToOutputDirectory>
-    </Content>
-    <Content Include="resources\ttl-without-bom.ttl">
-      <CopyToOutputDirectory>Always</CopyToOutputDirectory>
-    </Content>
-    <Content Include="resources\multiple-optionals-alternate.rq">
-      <CopyToOutputDirectory>Always</CopyToOutputDirectory>
-    </Content>
-    <Content Include="resources\bad_srx.srx">
-      <CopyToOutputDirectory>Always</CopyToOutputDirectory>
-    </Content>
-    <Content Include="resources\dbpedia-query-time.rq">
-      <CopyToOutputDirectory>Always</CopyToOutputDirectory>
-    </Content>
-    <Content Include="resources\sequence2.rdf">
-      <CopyToOutputDirectory>Always</CopyToOutputDirectory>
-    </Content>
-    <None Include="resources\empty-string-rdfxml.rdf">
-      <CopyToOutputDirectory>Always</CopyToOutputDirectory>
-    </None>
-    <Content Include="resources\sequence.rdf">
-      <CopyToOutputDirectory>Always</CopyToOutputDirectory>
-    </Content>
-    <Content Include="resources\no-gap-prefixes.rq">
-      <CopyToOutputDirectory>Always</CopyToOutputDirectory>
-    </Content>
-    <Content Include="resources\now01.rq">
-      <CopyToOutputDirectory>Always</CopyToOutputDirectory>
-    </Content>
-    <Content Include="resources\rdfxml-namespaces.rdf">
-      <CopyToOutputDirectory>Always</CopyToOutputDirectory>
-    </Content>
-    <Content Include="resources\multiple-optionals.rq">
-      <CopyToOutputDirectory>Always</CopyToOutputDirectory>
-    </Content>
-    <None Include="resources\UnitTestConfig.template" />
-    <Content Include="resources\writetostore.nq">
-      <CopyToOutputDirectory>Always</CopyToOutputDirectory>
-    </Content>
-    <EmbeddedResource Include="Sparql\SampleWeightings.n3" />
-  </ItemGroup>
-  <ItemGroup>
-    <BootstrapperPackage Include=".NETFramework,Version=v4.0">
-      <Visible>False</Visible>
-      <ProductName>Microsoft .NET Framework 4 %28x86 and x64%29</ProductName>
-      <Install>true</Install>
-    </BootstrapperPackage>
-    <BootstrapperPackage Include="Microsoft.Net.Client.3.5">
-      <Visible>False</Visible>
-      <ProductName>.NET Framework 3.5 SP1 Client Profile</ProductName>
-      <Install>false</Install>
-    </BootstrapperPackage>
-    <BootstrapperPackage Include="Microsoft.Net.Framework.3.5.SP1">
-      <Visible>False</Visible>
-      <ProductName>.NET Framework 3.5 SP1</ProductName>
-      <Install>false</Install>
-    </BootstrapperPackage>
-    <BootstrapperPackage Include="Microsoft.Windows.Installer.3.1">
-      <Visible>False</Visible>
-      <ProductName>Windows Installer 3.1</ProductName>
-      <Install>true</Install>
-    </BootstrapperPackage>
-  </ItemGroup>
-  <ItemGroup />
-  <Import Project="$(MSBuildBinPath)\Microsoft.CSharp.targets" />
-  <PropertyGroup>
-    <PreBuildEvent>IF not EXIST "$(ProjectDir)resources\UnitTestConfig.properties" copy "$(ProjectDir)resources\UnitTestConfig.template" "$(ProjectDir)resources\UnitTestConfig.properties"</PreBuildEvent>
-  </PropertyGroup>
-  <Import Project="$(SolutionDir)\.nuget\nuget.targets" />
-  <!-- To modify your build process, add your task inside one of the targets below and uncomment it. 
-       Other similar extension points exist, see Microsoft.Common.targets.
-  <Target Name="BeforeBuild">
-  </Target>
-  <Target Name="AfterBuild">
-  </Target>
-  -->
+﻿<?xml version="1.0" encoding="utf-8"?>
+<Project ToolsVersion="4.0" DefaultTargets="Build" xmlns="http://schemas.microsoft.com/developer/msbuild/2003">
+  <PropertyGroup>
+    <Configuration Condition=" '$(Configuration)' == '' ">Debug</Configuration>
+    <Platform Condition=" '$(Platform)' == '' ">AnyCPU</Platform>
+    <ProductVersion>9.0.30729</ProductVersion>
+    <SchemaVersion>2.0</SchemaVersion>
+    <ProjectGuid>{BD80F826-56A3-4A88-B466-DDFA0691FFB8}</ProjectGuid>
+    <OutputType>Library</OutputType>
+    <AppDesignerFolder>Properties</AppDesignerFolder>
+    <RootNamespace>VDS.RDF.Test</RootNamespace>
+    <AssemblyName>dotNetRDF.Test</AssemblyName>
+    <TargetFrameworkVersion>v4.0</TargetFrameworkVersion>
+    <FileAlignment>512</FileAlignment>
+    <ProjectTypeGuids>{3AC096D0-A1C2-E12C-1390-A8335801FDAB};{FAE04EC0-301F-11D3-BF4B-00C04F79EFBC}</ProjectTypeGuids>
+    <FileUpgradeFlags>
+    </FileUpgradeFlags>
+    <OldToolsVersion>3.5</OldToolsVersion>
+    <UpgradeBackupLocation />
+    <PublishUrl>publish\</PublishUrl>
+    <Install>true</Install>
+    <InstallFrom>Disk</InstallFrom>
+    <UpdateEnabled>false</UpdateEnabled>
+    <UpdateMode>Foreground</UpdateMode>
+    <UpdateInterval>7</UpdateInterval>
+    <UpdateIntervalUnits>Days</UpdateIntervalUnits>
+    <UpdatePeriodically>false</UpdatePeriodically>
+    <UpdateRequired>false</UpdateRequired>
+    <MapFileExtensions>true</MapFileExtensions>
+    <ApplicationRevision>0</ApplicationRevision>
+    <ApplicationVersion>1.0.0.%2a</ApplicationVersion>
+    <IsWebBootstrapper>false</IsWebBootstrapper>
+    <UseApplicationTrust>false</UseApplicationTrust>
+    <BootstrapperEnabled>true</BootstrapperEnabled>
+    <SolutionDir Condition="$(SolutionDir) == '' Or $(SolutionDir) == '*Undefined*'">..\..\..\</SolutionDir>
+    <RestorePackages>true</RestorePackages>
+  </PropertyGroup>
+  <PropertyGroup Condition=" '$(Configuration)|$(Platform)' == 'Debug|AnyCPU' ">
+    <DebugSymbols>true</DebugSymbols>
+    <DebugType>full</DebugType>
+    <Optimize>false</Optimize>
+    <OutputPath>bin\Debug\</OutputPath>
+    <DefineConstants>DEBUG;TRACE</DefineConstants>
+    <ErrorReport>prompt</ErrorReport>
+    <WarningLevel>4</WarningLevel>
+    <CodeAnalysisRuleSet>AllRules.ruleset</CodeAnalysisRuleSet>
+  </PropertyGroup>
+  <PropertyGroup Condition=" '$(Configuration)|$(Platform)' == 'Release|AnyCPU' ">
+    <DebugType>pdbonly</DebugType>
+    <Optimize>true</Optimize>
+    <OutputPath>bin\Release\</OutputPath>
+    <DefineConstants>TRACE</DefineConstants>
+    <ErrorReport>prompt</ErrorReport>
+    <WarningLevel>4</WarningLevel>
+    <CodeAnalysisRuleSet>AllRules.ruleset</CodeAnalysisRuleSet>
+  </PropertyGroup>
+  <ItemGroup>
+    <Reference Include="Lucene.Net, Version=2.9.2.2, Culture=neutral, processorArchitecture=MSIL">
+      <SpecificVersion>False</SpecificVersion>
+      <HintPath>..\..\Dependencies\net40\Lucene.Net.dll</HintPath>
+    </Reference>
+    <Reference Include="Microsoft.CSharp" />
+    <Reference Include="Microsoft.VisualStudio.QualityTools.UnitTestFramework, Version=10.0.0.0, Culture=neutral, PublicKeyToken=b03f5f7f11d50a3a, processorArchitecture=MSIL" />
+    <Reference Include="Moq, Version=4.0.10827.0, Culture=neutral, PublicKeyToken=69f491c39445e920, processorArchitecture=MSIL">
+      <HintPath>..\..\packages\Moq.4.0.10827\lib\NET40\Moq.dll</HintPath>
+    </Reference>
+    <Reference Include="Newtonsoft.Json, Version=4.0.7.0, Culture=neutral, PublicKeyToken=30ad4fe6b2a6aeed, processorArchitecture=MSIL">
+      <SpecificVersion>False</SpecificVersion>
+      <HintPath>..\..\Dependencies\net35\Newtonsoft.Json.dll</HintPath>
+    </Reference>
+    <Reference Include="System" />
+    <Reference Include="System.configuration" />
+    <Reference Include="System.Core">
+      <RequiredTargetFramework>3.5</RequiredTargetFramework>
+    </Reference>
+    <Reference Include="System.Data" />
+    <Reference Include="System.Runtime.Serialization">
+      <RequiredTargetFramework>3.0</RequiredTargetFramework>
+    </Reference>
+    <Reference Include="System.Web" />
+    <Reference Include="System.Xml" />
+  </ItemGroup>
+  <ItemGroup>
+    <Compile Include="..\..\Libraries\Data\Virtuoso\net40\DataExtensions.cs">
+      <Link>DataExtensions.cs</Link>
+    </Compile>
+    <Compile Include="..\..\Libraries\Query\FullText\net40\FullTextExtensions.cs">
+      <Link>Query\FullText\FullTextExtensions.cs</Link>
+    </Compile>
+    <Compile Include="BaseTest.cs" />
+    <Compile Include="Common\BinaryTreeDeleteTests.cs" />
+    <Compile Include="Common\BinaryTreeTools.cs" />
+    <Compile Include="Configuration\AutoConfigTests.cs" />
+    <Compile Include="Configuration\ConfigLookupTests.cs" />
+    <Compile Include="Configuration\ConfigSerializationTests.cs" />
+    <Compile Include="Configuration\DefaultTypeTests.cs" />
+    <Compile Include="Configuration\LoadObjectTests.cs" />
+    <Compile Include="Core\BasicTests1.cs" />
+    <Compile Include="Core\BasicTests2.cs" />
+    <Compile Include="Common\BinaryTreeTests.cs" />
+    <Compile Include="Core\GraphCollectionTests.cs" />
+    <Compile Include="Core\MimeTypesTests.cs" />
+    <Compile Include="Core\UriTests.cs" />
+    <Compile Include="Core\ValuedNodeTests.cs" />
+    <Compile Include="Parsing\CachingTests.cs" />
+    <Compile Include="Parsing\GZipTests.cs" />
+    <Compile Include="Parsing\LangSpecTests.cs" />
+    <Compile Include="Parsing\RelativeUriTests.cs" />
+    <Compile Include="Parsing\TriGTests.cs" />
+    <Compile Include="Parsing\Turtle11.cs" />
+    <Compile Include="Query\Aggregates\CountDistinctAggregateTests.cs" />
+    <Compile Include="Sparql\FormattingTests.cs" />
+    <Compile Include="Sparql\LeviathanTests.cs" />
+    <Compile Include="Parsing\LoaderTests.cs" />
+    <Compile Include="Core\NamespaceMapperTest.cs" />
+    <Compile Include="Sparql\OperatorTests.cs" />
+    <Compile Include="Sparql\DatasetTests.cs" />
+    <Compile Include="Sparql\QueryBuilderTests.cs" />
+    <Compile Include="Sparql\SetTests.cs" />
+    <Compile Include="Sparql\TriplePatternBuilderTests.cs" />
+    <Compile Include="Sparql\SparqlQueryTests.cs" />
+    <Compile Include="Storage\NativeStoreTests.cs" />
+    <Compile Include="Ontology\OntologyTests.cs" />
+    <Compile Include="Parsing\ParserTests.cs" />
+    <Compile Include="Properties\AssemblyInfo.cs" />
+    <Compile Include="Sparql\ResultAccessTests.cs" />
+    <Compile Include="Sparql\SparqlTests.cs" />
+    <Compile Include="Sparql\VariableSubstitutionTests.cs" />
+    <Compile Include="Storage\Async\AllegroGraphAsync.cs" />
+    <Compile Include="Storage\Async\DydraAsync.cs" />
+    <Compile Include="Storage\Async\FourStoreAsync.cs" />
+    <Compile Include="Storage\Async\FusekiAsync.cs" />
+    <Compile Include="Storage\Async\SesameAsync.cs" />
+    <Compile Include="Storage\Async\SparqlGraphStoreAsync.cs" />
+    <Compile Include="Storage\Async\StardogAsync.cs" />
+    <Compile Include="Storage\Async\VirtuosoAsync.cs" />
+    <Compile Include="TestConfigManager.cs" />
+    <Compile Include="TestTools.cs" />
+    <Compile Include="Update\UpdateTests.cs" />
+    <Compile Include="Storage\VirtuosoTest.cs" />
+    <Compile Include="Writing\WriterTests.cs" />
+  </ItemGroup>
+  <ItemGroup>
+    <ProjectReference Include="..\..\Libraries\core\net40\dotNetRDF.csproj">
+      <Project>{BFBAC159-1E60-4D03-8ACA-D34E31EB83BF}</Project>
+      <Name>dotNetRDF</Name>
+    </ProjectReference>
+    <ProjectReference Include="..\..\Libraries\Data\Virtuoso\net40\dotNetRDF.Data.Virtuoso.csproj">
+      <Project>{9088435D-24F9-4D53-BE71-9A9BFBAA34EE}</Project>
+      <Name>dotNetRDF.Data.Virtuoso</Name>
+    </ProjectReference>
+    <ProjectReference Include="..\..\Libraries\Query\FullText\net40\dotNetRDF.Query.FullText.csproj">
+      <Project>{09097771-84FD-4DC8-A259-1CB0591714EA}</Project>
+      <Name>dotNetRDF.Query.FullText</Name>
+    </ProjectReference>
+  </ItemGroup>
+  <ItemGroup>
+    <Content Include="resources\bad_rdfa.html">
+      <CopyToOutputDirectory>Always</CopyToOutputDirectory>
+    </Content>
+    <Content Include="resources\full-minuend.ttl">
+      <CopyToOutputDirectory>Always</CopyToOutputDirectory>
+    </Content>
+    <Content Include="resources\rvesse.ttl">
+      <CopyToOutputDirectory>Always</CopyToOutputDirectory>
+    </Content>
+    <Content Include="resources\gr1.xhtml">
+      <CopyToOutputDirectory>Always</CopyToOutputDirectory>
+    </Content>
+    <Content Include="resources\MergePart1.ttl">
+      <CopyToOutputDirectory>Always</CopyToOutputDirectory>
+    </Content>
+    <Content Include="resources\MergePart2.ttl">
+      <CopyToOutputDirectory>Always</CopyToOutputDirectory>
+    </Content>
+  </ItemGroup>
+  <ItemGroup>
+    <Compile Include="Core\CompareToTests.cs" />
+    <Compile Include="Core\GraphDiffTests.cs" />
+    <Compile Include="Core\HardGraphMatching.cs" />
+    <Compile Include="Core\Hypercube.cs" />
+    <Compile Include="Core\IndexingTests.cs" />
+    <Compile Include="Core\ListTests.cs" />
+    <Compile Include="Parsing\BaseUriAssignmentTests.cs" />
+    <Compile Include="Parsing\BlockingTextReaderTests.cs" />
+    <Compile Include="Parsing\EmptyFileParsing.cs" />
+    <Compile Include="Parsing\Handlers\ChainedHandlerTests.cs" />
+    <Compile Include="Parsing\Handlers\UriLoaderHandlerTests.cs" />
+    <Compile Include="Parsing\Handlers\CountHandlerTests.cs" />
+    <Compile Include="Parsing\Handlers\FileLoaderHandlerTests.cs" />
+    <Compile Include="Parsing\Handlers\GraphHandlerTests.cs" />
+    <Compile Include="Parsing\Handlers\MultiHandlerTests.cs" />
+    <Compile Include="Parsing\Handlers\PagingHandlerTests.cs" />
+    <Compile Include="Parsing\Handlers\ResultSetHandlerTests.cs" />
+    <Compile Include="Parsing\Handlers\StoreHandlerBlankNodeTests.cs" />
+    <Compile Include="Parsing\Handlers\StoreHandlerTests.cs" />
+    <Compile Include="Parsing\Handlers\WriteThroughHandlerTests.cs" />
+    <Compile Include="Parsing\Handlers\WriteToStoreHandlerTests.cs" />
+    <Compile Include="Parsing\ObjectParserTests.cs" />
+    <Compile Include="Parsing\RdfXmlNamespaces.cs" />
+    <Compile Include="Parsing\SpeedTesting.cs" />
+    <Compile Include="Parsing\StringReaderEncodingTests.cs" />
+    <Compile Include="Query\FullText\FullTextConfigTests.cs" />
+    <Compile Include="Query\FullText\FullTextDatasetTests.cs" />
+    <Compile Include="Query\FullText\FullTextHelperTests.cs" />
+    <Compile Include="Query\FullText\FullTextIncrementalIndexAndSearch.cs" />
+    <Compile Include="Query\FullText\FullTextOptimiserTests.cs" />
+    <Compile Include="Query\FullText\FullTextSparqlTests.cs" />
+    <Compile Include="Query\FullText\FullTextSparqlTests2.cs" />
+    <Compile Include="Query\FullText\IndexCreationTests.cs" />
+    <Compile Include="Query\FullText\IndexSearchTests.cs" />
+    <Compile Include="Query\FullText\LuceneTestHarness.cs" />
+    <Compile Include="Sparql\AlgebraReverseTranslation.cs" />
+    <Compile Include="Sparql\BindingsTests.cs" />
+    <Compile Include="Sparql\BlankNodeVariableTests.cs" />
+    <Compile Include="Sparql\ConstructWithOptionalTests.cs" />
+    <Compile Include="Sparql\DataTableTests.cs" />
+    <Compile Include="Sparql\DefaultGraphTests2.cs" />
+    <Compile Include="Sparql\ExplainProcessorTests.cs" />
+    <Content Include="resources\turtle11\bad-00.ttl">
+      <CopyToOutputDirectory>Always</CopyToOutputDirectory>
+    </Content>
+    <Content Include="resources\turtle11\bad-01.ttl">
+      <CopyToOutputDirectory>Always</CopyToOutputDirectory>
+    </Content>
+    <Content Include="resources\turtle11\bad-02.ttl">
+      <CopyToOutputDirectory>Always</CopyToOutputDirectory>
+    </Content>
+    <Content Include="resources\turtle11\bad-03.ttl">
+      <CopyToOutputDirectory>Always</CopyToOutputDirectory>
+    </Content>
+    <Content Include="resources\turtle11\bad-04.ttl">
+      <CopyToOutputDirectory>Always</CopyToOutputDirectory>
+    </Content>
+    <Content Include="resources\turtle11\bad-05.ttl">
+      <CopyToOutputDirectory>Always</CopyToOutputDirectory>
+    </Content>
+    <Content Include="resources\turtle11\bad-06.ttl">
+      <CopyToOutputDirectory>Always</CopyToOutputDirectory>
+    </Content>
+    <Content Include="resources\turtle11\bad-07.ttl">
+      <CopyToOutputDirectory>Always</CopyToOutputDirectory>
+    </Content>
+    <Content Include="resources\turtle11\bad-08.ttl">
+      <CopyToOutputDirectory>Always</CopyToOutputDirectory>
+    </Content>
+    <Content Include="resources\turtle11\bad-09.ttl">
+      <CopyToOutputDirectory>Always</CopyToOutputDirectory>
+    </Content>
+    <Content Include="resources\turtle11\bad-10.ttl">
+      <CopyToOutputDirectory>Always</CopyToOutputDirectory>
+    </Content>
+    <Content Include="resources\turtle11\bad-11.ttl">
+      <CopyToOutputDirectory>Always</CopyToOutputDirectory>
+    </Content>
+    <Content Include="resources\turtle11\bad-12.ttl">
+      <CopyToOutputDirectory>Always</CopyToOutputDirectory>
+    </Content>
+    <Content Include="resources\turtle11\bad-13.ttl">
+      <CopyToOutputDirectory>Always</CopyToOutputDirectory>
+    </Content>
+    <Content Include="resources\turtle11\bad-14.ttl">
+      <CopyToOutputDirectory>Always</CopyToOutputDirectory>
+    </Content>
+    <Content Include="resources\turtle11\base1.ttl">
+      <CopyToOutputDirectory>Always</CopyToOutputDirectory>
+    </Content>
+    <Content Include="resources\turtle11\base2.ttl">
+      <CopyToOutputDirectory>Always</CopyToOutputDirectory>
+    </Content>
+    <Content Include="resources\turtle11\default.ttl">
+      <CopyToOutputDirectory>Always</CopyToOutputDirectory>
+    </Content>
+    <Content Include="resources\turtle11\default1.ttl">
+      <CopyToOutputDirectory>Always</CopyToOutputDirectory>
+    </Content>
+    <Content Include="resources\turtle11\escapedNamespace1.ttl">
+      <CopyToOutputDirectory>Always</CopyToOutputDirectory>
+    </Content>
+    <Content Include="resources\turtle11\escapedPrefix1.ttl">
+      <CopyToOutputDirectory>Always</CopyToOutputDirectory>
+    </Content>
+    <Content Include="resources\turtle11\manifest-bad.ttl">
+      <CopyToOutputDirectory>Always</CopyToOutputDirectory>
+    </Content>
+    <Content Include="resources\turtle11\manifest.ttl">
+      <CopyToOutputDirectory>Always</CopyToOutputDirectory>
+    </Content>
+    <Content Include="resources\turtle11\prefix1.ttl">
+      <CopyToOutputDirectory>Always</CopyToOutputDirectory>
+    </Content>
+    <Content Include="resources\turtle11\rdf-schema.ttl">
+      <CopyToOutputDirectory>Always</CopyToOutputDirectory>
+    </Content>
+    <Content Include="resources\turtle11\rdfq-results.ttl">
+      <CopyToOutputDirectory>Always</CopyToOutputDirectory>
+    </Content>
+    <Content Include="resources\turtle11\rdfs-namespace.ttl">
+      <CopyToOutputDirectory>Always</CopyToOutputDirectory>
+    </Content>
+    <Content Include="resources\turtle11\test-00.ttl">
+      <CopyToOutputDirectory>Always</CopyToOutputDirectory>
+    </Content>
+    <Content Include="resources\turtle11\test-01.ttl">
+      <CopyToOutputDirectory>Always</CopyToOutputDirectory>
+    </Content>
+    <Content Include="resources\turtle11\test-02.ttl">
+      <CopyToOutputDirectory>Always</CopyToOutputDirectory>
+    </Content>
+    <Content Include="resources\turtle11\test-03.ttl">
+      <CopyToOutputDirectory>Always</CopyToOutputDirectory>
+    </Content>
+    <Content Include="resources\turtle11\test-04.ttl">
+      <CopyToOutputDirectory>Always</CopyToOutputDirectory>
+    </Content>
+    <Content Include="resources\turtle11\test-05.ttl">
+      <CopyToOutputDirectory>Always</CopyToOutputDirectory>
+    </Content>
+    <Content Include="resources\turtle11\test-06.ttl">
+      <CopyToOutputDirectory>Always</CopyToOutputDirectory>
+    </Content>
+    <Content Include="resources\turtle11\test-07.ttl">
+      <CopyToOutputDirectory>Always</CopyToOutputDirectory>
+    </Content>
+    <Content Include="resources\turtle11\test-08.ttl">
+      <CopyToOutputDirectory>Always</CopyToOutputDirectory>
+    </Content>
+    <Content Include="resources\turtle11\test-09.ttl">
+      <CopyToOutputDirectory>Always</CopyToOutputDirectory>
+    </Content>
+    <Content Include="resources\turtle11\test-10.ttl">
+      <CopyToOutputDirectory>Always</CopyToOutputDirectory>
+    </Content>
+    <Content Include="resources\turtle11\test-11.ttl">
+      <CopyToOutputDirectory>Always</CopyToOutputDirectory>
+    </Content>
+    <Content Include="resources\turtle11\test-12.ttl">
+      <CopyToOutputDirectory>Always</CopyToOutputDirectory>
+    </Content>
+    <Content Include="resources\turtle11\test-13.ttl">
+      <CopyToOutputDirectory>Always</CopyToOutputDirectory>
+    </Content>
+    <Content Include="resources\turtle11\test-14.ttl">
+      <CopyToOutputDirectory>Always</CopyToOutputDirectory>
+    </Content>
+    <Content Include="resources\turtle11\test-15.ttl">
+      <CopyToOutputDirectory>Always</CopyToOutputDirectory>
+    </Content>
+    <Content Include="resources\turtle11\test-16.ttl">
+      <CopyToOutputDirectory>Always</CopyToOutputDirectory>
+    </Content>
+    <Content Include="resources\turtle11\test-17.ttl">
+      <CopyToOutputDirectory>Always</CopyToOutputDirectory>
+    </Content>
+    <Content Include="resources\turtle11\test-18.ttl">
+      <CopyToOutputDirectory>Always</CopyToOutputDirectory>
+    </Content>
+    <Content Include="resources\turtle11\test-19.ttl">
+      <CopyToOutputDirectory>Always</CopyToOutputDirectory>
+    </Content>
+    <Content Include="resources\turtle11\test-20.ttl">
+      <CopyToOutputDirectory>Always</CopyToOutputDirectory>
+    </Content>
+    <Content Include="resources\turtle11\test-21.ttl">
+      <CopyToOutputDirectory>Always</CopyToOutputDirectory>
+    </Content>
+    <Content Include="resources\turtle11\test-22.ttl">
+      <CopyToOutputDirectory>Always</CopyToOutputDirectory>
+    </Content>
+    <Content Include="resources\turtle11\test-23.ttl">
+      <CopyToOutputDirectory>Always</CopyToOutputDirectory>
+    </Content>
+    <Content Include="resources\turtle11\test-24.ttl">
+      <CopyToOutputDirectory>Always</CopyToOutputDirectory>
+    </Content>
+    <Content Include="resources\turtle11\test-25.ttl">
+      <CopyToOutputDirectory>Always</CopyToOutputDirectory>
+    </Content>
+    <Content Include="resources\turtle11\test-26.ttl">
+      <CopyToOutputDirectory>Always</CopyToOutputDirectory>
+    </Content>
+    <Content Include="resources\turtle11\test-27.ttl">
+      <CopyToOutputDirectory>Always</CopyToOutputDirectory>
+    </Content>
+    <Content Include="resources\turtle11\test-28-out.ttl">
+      <CopyToOutputDirectory>Always</CopyToOutputDirectory>
+    </Content>
+    <Content Include="resources\turtle11\test-28.ttl">
+      <CopyToOutputDirectory>Always</CopyToOutputDirectory>
+    </Content>
+    <Content Include="resources\turtle11\test-29.ttl">
+      <CopyToOutputDirectory>Always</CopyToOutputDirectory>
+    </Content>
+    <Content Include="resources\turtle11\test-30.ttl">
+      <CopyToOutputDirectory>Always</CopyToOutputDirectory>
+    </Content>
+    <Content Include="resources\turtle11\type.ttl">
+      <CopyToOutputDirectory>Always</CopyToOutputDirectory>
+    </Content>
+    <Content Include="resources\urlencodes-in-rdfxml.rdf">
+      <CopyToOutputDirectory>Always</CopyToOutputDirectory>
+    </Content>
+    <Content Include="resources\full-minuend.rq">
+      <CopyToOutputDirectory>Always</CopyToOutputDirectory>
+    </Content>
+    <Content Include="resources\full-minuend.srx">
+      <CopyToOutputDirectory>Always</CopyToOutputDirectory>
+    </Content>
+    <Content Include="resources\full-minuend-rhs.rq">
+      <CopyToOutputDirectory>Always</CopyToOutputDirectory>
+    </Content>
+    <Content Include="resources\full-minuend-lhs.rq">
+      <CopyToOutputDirectory>Always</CopyToOutputDirectory>
+    </Content>
+    <None Include="..\..\Samples\bsbm\App_Data\dataset_50.ttl.gz">
+      <Link>resources\dataset_50.ttl.gz</Link>
+      <CopyToOutputDirectory>Always</CopyToOutputDirectory>
+    </None>
+    <Content Include="resources\rdfxml-relative-uri.rdf">
+      <CopyToOutputDirectory>Always</CopyToOutputDirectory>
+    </Content>
+    <Content Include="resources\rdfxml-bad-property.rdf">
+      <CopyToOutputDirectory>Always</CopyToOutputDirectory>
+    </Content>
+    <Content Include="resources\rdfxml-good-property.rdf">
+      <CopyToOutputDirectory>Always</CopyToOutputDirectory>
+    </Content>
+    <None Include="packages.config" />
+    <None Include="resources\turtle11\base1.out">
+      <CopyToOutputDirectory>Always</CopyToOutputDirectory>
+    </None>
+    <None Include="resources\turtle11\base2.out">
+      <CopyToOutputDirectory>Always</CopyToOutputDirectory>
+    </None>
+    <None Include="resources\turtle11\default.out">
+      <CopyToOutputDirectory>Always</CopyToOutputDirectory>
+    </None>
+    <None Include="resources\turtle11\escapedNamespace1.out">
+      <CopyToOutputDirectory>Always</CopyToOutputDirectory>
+    </None>
+    <None Include="resources\turtle11\escapedPrefix1.out">
+      <CopyToOutputDirectory>Always</CopyToOutputDirectory>
+    </None>
+    <None Include="resources\turtle11\prefix1.out">
+      <CopyToOutputDirectory>Always</CopyToOutputDirectory>
+    </None>
+    <None Include="resources\turtle11\rdf-schema.out">
+      <CopyToOutputDirectory>Always</CopyToOutputDirectory>
+    </None>
+    <None Include="resources\turtle11\rdfq-results.out">
+      <CopyToOutputDirectory>Always</CopyToOutputDirectory>
+    </None>
+    <None Include="resources\turtle11\rdfs-namespace.out">
+      <CopyToOutputDirectory>Always</CopyToOutputDirectory>
+    </None>
+    <None Include="resources\turtle11\test-00.out">
+      <CopyToOutputDirectory>Always</CopyToOutputDirectory>
+    </None>
+    <None Include="resources\turtle11\test-01.out">
+      <CopyToOutputDirectory>Always</CopyToOutputDirectory>
+    </None>
+    <None Include="resources\turtle11\test-02.out">
+      <CopyToOutputDirectory>Always</CopyToOutputDirectory>
+    </None>
+    <None Include="resources\turtle11\test-03.out">
+      <CopyToOutputDirectory>Always</CopyToOutputDirectory>
+    </None>
+    <None Include="resources\turtle11\test-04.out">
+      <CopyToOutputDirectory>Always</CopyToOutputDirectory>
+    </None>
+    <None Include="resources\turtle11\test-05.out">
+      <CopyToOutputDirectory>Always</CopyToOutputDirectory>
+    </None>
+    <None Include="resources\turtle11\test-06.out">
+      <CopyToOutputDirectory>Always</CopyToOutputDirectory>
+    </None>
+    <None Include="resources\turtle11\test-07.out">
+      <CopyToOutputDirectory>Always</CopyToOutputDirectory>
+    </None>
+    <None Include="resources\turtle11\test-08.out">
+      <CopyToOutputDirectory>Always</CopyToOutputDirectory>
+    </None>
+    <None Include="resources\turtle11\test-09.out">
+      <CopyToOutputDirectory>Always</CopyToOutputDirectory>
+    </None>
+    <None Include="resources\turtle11\test-10.out">
+      <CopyToOutputDirectory>Always</CopyToOutputDirectory>
+    </None>
+    <None Include="resources\turtle11\test-11.out">
+      <CopyToOutputDirectory>Always</CopyToOutputDirectory>
+    </None>
+    <None Include="resources\turtle11\test-12.out">
+      <CopyToOutputDirectory>Always</CopyToOutputDirectory>
+    </None>
+    <None Include="resources\turtle11\test-13.out">
+      <CopyToOutputDirectory>Always</CopyToOutputDirectory>
+    </None>
+    <None Include="resources\turtle11\test-14.out">
+      <CopyToOutputDirectory>Always</CopyToOutputDirectory>
+    </None>
+    <None Include="resources\turtle11\test-15.out">
+      <CopyToOutputDirectory>Always</CopyToOutputDirectory>
+    </None>
+    <None Include="resources\turtle11\test-16.out">
+      <CopyToOutputDirectory>Always</CopyToOutputDirectory>
+    </None>
+    <None Include="resources\turtle11\test-17.out">
+      <CopyToOutputDirectory>Always</CopyToOutputDirectory>
+    </None>
+    <None Include="resources\turtle11\test-18.out">
+      <CopyToOutputDirectory>Always</CopyToOutputDirectory>
+    </None>
+    <None Include="resources\turtle11\test-19.out">
+      <CopyToOutputDirectory>Always</CopyToOutputDirectory>
+    </None>
+    <None Include="resources\turtle11\test-20.out">
+      <CopyToOutputDirectory>Always</CopyToOutputDirectory>
+    </None>
+    <None Include="resources\turtle11\test-21.out">
+      <CopyToOutputDirectory>Always</CopyToOutputDirectory>
+    </None>
+    <None Include="resources\turtle11\test-22.out">
+      <CopyToOutputDirectory>Always</CopyToOutputDirectory>
+    </None>
+    <None Include="resources\turtle11\test-23.out">
+      <CopyToOutputDirectory>Always</CopyToOutputDirectory>
+    </None>
+    <None Include="resources\turtle11\test-24.out">
+      <CopyToOutputDirectory>Always</CopyToOutputDirectory>
+    </None>
+    <None Include="resources\turtle11\test-25.out">
+      <CopyToOutputDirectory>Always</CopyToOutputDirectory>
+    </None>
+    <None Include="resources\turtle11\test-26.out">
+      <CopyToOutputDirectory>Always</CopyToOutputDirectory>
+    </None>
+    <None Include="resources\turtle11\test-27.out">
+      <CopyToOutputDirectory>Always</CopyToOutputDirectory>
+    </None>
+    <None Include="resources\turtle11\test-28.out">
+      <CopyToOutputDirectory>Always</CopyToOutputDirectory>
+    </None>
+    <None Include="resources\turtle11\test-29.out">
+      <CopyToOutputDirectory>Always</CopyToOutputDirectory>
+    </None>
+    <None Include="resources\turtle11\test-30.out">
+      <CopyToOutputDirectory>Always</CopyToOutputDirectory>
+    </None>
+    <None Include="resources\turtle11\type.out">
+      <CopyToOutputDirectory>Always</CopyToOutputDirectory>
+    </None>
+    <Content Include="resources\UnitTestConfig.properties">
+      <CopyToOutputDirectory>Always</CopyToOutputDirectory>
+    </Content>
+    <None Include="Sparql\FastJoinTests.cs" />
+    <Compile Include="Sparql\FilterPlacementTests.cs" />
+    <Compile Include="Sparql\NegationTests.cs" />
+    <Compile Include="Sparql\OptimiserTests.cs" />
+    <Compile Include="Sparql\ParallelEvaluation.cs" />
+    <Compile Include="Sparql\PropertyPathEvaluationTests.cs" />
+    <Compile Include="Sparql\PropertyPathTransformationTests.cs" />
+    <Compile Include="Sparql\QNameEscapingTests.cs" />
+    <Compile Include="Sparql\QueryFormattingTests.cs" />
+    <Compile Include="Sparql\QueryThreadSafety.cs" />
+    <Compile Include="Sparql\QueryTimeouts.cs" />
+    <Compile Include="Sparql\RemoteEndpoints.cs" />
+    <Compile Include="Sparql\ServiceTests.cs" />
+    <Compile Include="Sparql\SparqlProcessorsWithHandlersTests.cs" />
+    <Compile Include="Sparql\StrictOptimiserTest.cs" />
+    <Compile Include="Sparql\WeightedOptimiserTests.cs" />
+    <Compile Include="Storage\Async\BaseAsyncTests.cs" />
+    <Compile Include="Storage\Async\InMemoryAsync.cs" />
+    <Compile Include="Storage\AllegroGraphTests.cs" />
+    <Compile Include="Configuration\ConfigurationApiTests.cs" />
+    <Compile Include="Storage\DydraTests.cs" />
+    <Compile Include="Storage\FourStoreTest.cs" />
+    <Compile Include="Storage\FusekiTest.cs" />
+    <Compile Include="Storage\PersistentTripleStoreTests.cs" />
+    <Compile Include="Storage\SesameTests.cs" />
+    <Compile Include="Core\EventTests.cs" />
+    <Compile Include="Storage\StardogTests.cs" />
+    <Compile Include="Update\GenericUpdateProcessorTests.cs" />
+    <Compile Include="Update\TransactionalUpdateQuadTests.cs" />
+    <Compile Include="Update\TransactionalUpdateTests.cs" />
+    <Compile Include="Update\UpdateTimeouts.cs" />
+    <Compile Include="Web\ConnegTests.cs" />
+    <Compile Include="Writing\CollectionCompressionTests.cs" />
+    <Compile Include="Writing\CompressionTests.cs" />
+    <Compile Include="Writing\FormattingTests.cs" />
+    <Compile Include="Query\PelletTests.cs" />
+    <Compile Include="Parsing\RdfATests.cs" />
+    <Compile Include="Parsing\RdfXmlTests.cs" />
+    <Compile Include="Sparql\DefaultGraphTests.cs" />
+    <Compile Include="Sparql\GroupByTests.cs" />
+    <Compile Include="Sparql\ParsingTests.cs" />
+    <Compile Include="Sparql\ScalarArgumentsTests.cs" />
+    <Compile Include="Sparql\SparqlNewFunctions.cs" />
+    <Compile Include="Sparql\SparqlParsingComplex.cs" />
+    <Compile Include="Sparql\SparqlTests2.cs" />
+    <Compile Include="Sparql\DescribeAlgorithms.cs" />
+    <Compile Include="Sparql\ResultSetWriterTests.cs" />
+    <Compile Include="Sparql\UpdateTests.cs" />
+    <Compile Include="Sparql\ViewTests.cs" />
+    <Compile Include="Storage\SparqlGraphStoreProtocolTest.cs" />
+    <Compile Include="Parsing\VariableNodeTests.cs" />
+    <Compile Include="Web\ETagTests.cs" />
+    <Compile Include="Web\ServiceDescription.cs" />
+    <Compile Include="Writing\OwlOneOf.cs" />
+    <Compile Include="Writing\RdfXmlWriterTests.cs" />
+    <Compile Include="Writing\SchemaWriter.cs" />
+    <Compile Include="Writing\Serialization\GraphSerializationTests.cs" />
+    <Compile Include="Writing\Serialization\NodeSerializationTests.cs" />
+    <Compile Include="Writing\Serialization\ResultSerializationTests.cs" />
+    <Compile Include="Writing\Serialization\TripleSerializationTests.cs" />
+    <Compile Include="Writing\SparqlTsvTests.cs" />
+    <Compile Include="Writing\SparqlXmlTests.cs" />
+    <Compile Include="Writing\StringEscapingTest.cs" />
+    <Compile Include="Writing\StoreWriterTests.cs" />
+    <Content Include="resources\bad_profile.xhtml">
+      <CopyToOutputDirectory>Always</CopyToOutputDirectory>
+    </Content>
+    <Content Include="resources\charescaping.owl">
+      <CopyToOutputDirectory>Always</CopyToOutputDirectory>
+    </Content>
+    <Content Include="resources\gr3b.xhtml">
+      <CopyToOutputDirectory>Always</CopyToOutputDirectory>
+    </Content>
+    <Content Include="resources\gr3.xhtml">
+      <CopyToOutputDirectory>Always</CopyToOutputDirectory>
+    </Content>
+    <Content Include="resources\gr2b.xhtml">
+      <CopyToOutputDirectory>Always</CopyToOutputDirectory>
+    </Content>
+    <Content Include="resources\gr2.xhtml">
+      <CopyToOutputDirectory>Always</CopyToOutputDirectory>
+    </Content>
+    <Content Include="resources\gr1b.xhtml">
+      <CopyToOutputDirectory>Always</CopyToOutputDirectory>
+    </Content>
+    <Content Include="resources\example.rdf">
+      <CopyToOutputDirectory>Always</CopyToOutputDirectory>
+    </Content>
+    <Content Include="resources\InferenceTest.ttl">
+      <CopyToOutputDirectory>Always</CopyToOutputDirectory>
+    </Content>
+    <Content Include="resources\json.owl">
+      <CopyToOutputDirectory>Always</CopyToOutputDirectory>
+    </Content>
+    <Content Include="resources\list-3.srx">
+      <CopyToOutputDirectory>Always</CopyToOutputDirectory>
+    </Content>
+    <Content Include="resources\list-3.srx.out">
+      <CopyToOutputDirectory>Always</CopyToOutputDirectory>
+    </Content>
+    <Content Include="resources\no-distinct-opt.srx">
+      <CopyToOutputDirectory>Always</CopyToOutputDirectory>
+    </Content>
+    <Content Include="resources\no-distinct-opt.srx.out">
+      <CopyToOutputDirectory>Always</CopyToOutputDirectory>
+    </Content>
+    <Content Include="resources\property-path-duplicates.ttl">
+      <CopyToOutputDirectory>Always</CopyToOutputDirectory>
+    </Content>
+    <Content Include="resources\result-opt-3.ttl">
+      <CopyToOutputDirectory>Always</CopyToOutputDirectory>
+    </Content>
+    <Content Include="resources\result-opt-3.ttl.out">
+      <CopyToOutputDirectory>Always</CopyToOutputDirectory>
+    </Content>
+    <Content Include="resources\Turtle.ttl">
+      <CopyToOutputDirectory>Always</CopyToOutputDirectory>
+    </Content>
+  </ItemGroup>
+  <ItemGroup>
+    <Content Include="resources\bnodes.srx">
+      <CopyToOutputDirectory>Always</CopyToOutputDirectory>
+    </Content>
+  </ItemGroup>
+  <ItemGroup>
+    <Content Include="resources\bnodes.json">
+      <CopyToOutputDirectory>Always</CopyToOutputDirectory>
+    </Content>
+    <Content Include="resources\noise.ttl">
+      <CopyToOutputDirectory>Always</CopyToOutputDirectory>
+    </Content>
+  </ItemGroup>
+  <ItemGroup>
+    <EmbeddedResource Include="embedded.ttl" />
+    <Content Include="resources\chado-in-owl.ttl">
+      <CopyToOutputDirectory>Always</CopyToOutputDirectory>
+    </Content>
+    <Content Include="resources\complex-collections.nt">
+      <CopyToOutputDirectory>Always</CopyToOutputDirectory>
+    </Content>
+    <Content Include="resources\cyrillic.rdf">
+      <CopyToOutputDirectory>Always</CopyToOutputDirectory>
+    </Content>
+    <Content Include="resources\describe-algos.ttl">
+      <CopyToOutputDirectory>Always</CopyToOutputDirectory>
+    </Content>
+    <Content Include="resources\anton.rdf">
+      <CopyToOutputDirectory>Always</CopyToOutputDirectory>
+    </Content>
+    <Content Include="resources\anton.rq">
+      <CopyToOutputDirectory>Always</CopyToOutputDirectory>
+    </Content>
+    <Content Include="resources\childgraphpattern.rq">
+      <CopyToOutputDirectory>Always</CopyToOutputDirectory>
+    </Content>
+    <Content Include="resources\childgraphpattern2.rq">
+      <CopyToOutputDirectory>Always</CopyToOutputDirectory>
+    </Content>
+    <Content Include="resources\multiple-options.trig">
+      <CopyToOutputDirectory>Always</CopyToOutputDirectory>
+    </Content>
+    <Content Include="resources\ttl-with-bom.ttl">
+      <CopyToOutputDirectory>Always</CopyToOutputDirectory>
+    </Content>
+    <Content Include="resources\ttl-without-bom.ttl">
+      <CopyToOutputDirectory>Always</CopyToOutputDirectory>
+    </Content>
+    <Content Include="resources\multiple-optionals-alternate.rq">
+      <CopyToOutputDirectory>Always</CopyToOutputDirectory>
+    </Content>
+    <Content Include="resources\bad_srx.srx">
+      <CopyToOutputDirectory>Always</CopyToOutputDirectory>
+    </Content>
+    <Content Include="resources\dbpedia-query-time.rq">
+      <CopyToOutputDirectory>Always</CopyToOutputDirectory>
+    </Content>
+    <Content Include="resources\sequence2.rdf">
+      <CopyToOutputDirectory>Always</CopyToOutputDirectory>
+    </Content>
+    <None Include="resources\empty-string-rdfxml.rdf">
+      <CopyToOutputDirectory>Always</CopyToOutputDirectory>
+    </None>
+    <Content Include="resources\sequence.rdf">
+      <CopyToOutputDirectory>Always</CopyToOutputDirectory>
+    </Content>
+    <Content Include="resources\no-gap-prefixes.rq">
+      <CopyToOutputDirectory>Always</CopyToOutputDirectory>
+    </Content>
+    <Content Include="resources\now01.rq">
+      <CopyToOutputDirectory>Always</CopyToOutputDirectory>
+    </Content>
+    <Content Include="resources\rdfxml-namespaces.rdf">
+      <CopyToOutputDirectory>Always</CopyToOutputDirectory>
+    </Content>
+    <Content Include="resources\multiple-optionals.rq">
+      <CopyToOutputDirectory>Always</CopyToOutputDirectory>
+    </Content>
+    <None Include="resources\UnitTestConfig.template" />
+    <Content Include="resources\writetostore.nq">
+      <CopyToOutputDirectory>Always</CopyToOutputDirectory>
+    </Content>
+    <EmbeddedResource Include="Sparql\SampleWeightings.n3" />
+  </ItemGroup>
+  <ItemGroup>
+    <BootstrapperPackage Include=".NETFramework,Version=v4.0">
+      <Visible>False</Visible>
+      <ProductName>Microsoft .NET Framework 4 %28x86 and x64%29</ProductName>
+      <Install>true</Install>
+    </BootstrapperPackage>
+    <BootstrapperPackage Include="Microsoft.Net.Client.3.5">
+      <Visible>False</Visible>
+      <ProductName>.NET Framework 3.5 SP1 Client Profile</ProductName>
+      <Install>false</Install>
+    </BootstrapperPackage>
+    <BootstrapperPackage Include="Microsoft.Net.Framework.3.5.SP1">
+      <Visible>False</Visible>
+      <ProductName>.NET Framework 3.5 SP1</ProductName>
+      <Install>false</Install>
+    </BootstrapperPackage>
+    <BootstrapperPackage Include="Microsoft.Windows.Installer.3.1">
+      <Visible>False</Visible>
+      <ProductName>Windows Installer 3.1</ProductName>
+      <Install>true</Install>
+    </BootstrapperPackage>
+  </ItemGroup>
+  <ItemGroup />
+  <Import Project="$(MSBuildBinPath)\Microsoft.CSharp.targets" />
+  <PropertyGroup>
+    <PreBuildEvent>IF not EXIST "$(ProjectDir)resources\UnitTestConfig.properties" copy "$(ProjectDir)resources\UnitTestConfig.template" "$(ProjectDir)resources\UnitTestConfig.properties"</PreBuildEvent>
+  </PropertyGroup>
+  <Import Project="$(SolutionDir)\.nuget\nuget.targets" />
+  <!-- To modify your build process, add your task inside one of the targets below and uncomment it. 
+       Other similar extension points exist, see Microsoft.Common.targets.
+  <Target Name="BeforeBuild">
+  </Target>
+  <Target Name="AfterBuild">
+  </Target>
+  -->
 </Project>