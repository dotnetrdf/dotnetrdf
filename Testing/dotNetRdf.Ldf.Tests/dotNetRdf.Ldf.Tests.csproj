--- conflicted
+++ resolved
@@ -6,19 +6,11 @@
   </PropertyGroup>
 
   <ItemGroup>
-<<<<<<< HEAD
-    <PackageReference Include="FluentAssertions" Version="6.12.1" />
-    <PackageReference Include="Microsoft.NET.Test.Sdk" Version="17.11.1" />
-    <PackageReference Include="WireMock.Net" Version="1.6.6" />
-    <PackageReference Include="xunit.v3" Version="2.0.2" />
-    <PackageReference Include="xunit.runner.visualstudio" Version="3.1.0">
-=======
     <PackageReference Include="FluentAssertions" />
     <PackageReference Include="Microsoft.NET.Test.Sdk" />
     <PackageReference Include="WireMock.Net" />
-    <PackageReference Include="xunit" />
+    <PackageReference Include="xunit.v3" />
     <PackageReference Include="xunit.runner.visualstudio">
->>>>>>> 2d9b5d8d
       <IncludeAssets>runtime; build; native; contentfiles; analyzers; buildtransitive</IncludeAssets>
       <PrivateAssets>all</PrivateAssets>
     </PackageReference>
