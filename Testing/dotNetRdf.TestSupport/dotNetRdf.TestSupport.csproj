﻿<Project Sdk="Microsoft.NET.Sdk">

  <PropertyGroup>
    <RootNamespace>VDS.RDF</RootNamespace>
  </PropertyGroup>

  <ItemGroup>
<<<<<<< HEAD
	<PackageReference Include="xunit.v3.extensibility.core" Version="2.0.2" />
	<PackageReference Include="xunit.v3.assert" Version="2.0.2" />
=======
    <PackageReference Include="xunit" />
>>>>>>> 2d9b5d8d
  </ItemGroup>

  <ItemGroup>
    <ProjectReference Include="..\..\Libraries\dotNetRdf.Core\dotNetRdf.Core.csproj" />
  </ItemGroup>

</Project><|MERGE_RESOLUTION|>--- conflicted
+++ resolved
@@ -5,12 +5,8 @@
   </PropertyGroup>
 
   <ItemGroup>
-<<<<<<< HEAD
-	<PackageReference Include="xunit.v3.extensibility.core" Version="2.0.2" />
-	<PackageReference Include="xunit.v3.assert" Version="2.0.2" />
-=======
-    <PackageReference Include="xunit" />
->>>>>>> 2d9b5d8d
+	<PackageReference Include="xunit.v3.extensibility.core" />
+	<PackageReference Include="xunit.v3.assert" />
   </ItemGroup>
 
   <ItemGroup>
