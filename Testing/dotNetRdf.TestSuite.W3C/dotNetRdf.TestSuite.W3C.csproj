--- conflicted
+++ resolved
@@ -6,17 +6,10 @@
 
 
     <ItemGroup>
-<<<<<<< HEAD
-        <PackageReference Include="FluentAssertions" Version="6.12.1" />
-        <PackageReference Include="Microsoft.NET.Test.Sdk" Version="17.11.1" />
-        <PackageReference Include="xunit.v3" Version="2.0.2" />
-        <PackageReference Include="xunit.runner.visualstudio" Version="3.1.0">
-=======
         <PackageReference Include="FluentAssertions" />
         <PackageReference Include="Microsoft.NET.Test.Sdk" />
-        <PackageReference Include="xunit" />
+        <PackageReference Include="xunit.v3" />
         <PackageReference Include="xunit.runner.visualstudio">
->>>>>>> 2d9b5d8d
             <IncludeAssets>runtime; build; native; contentfiles; analyzers; buildtransitive</IncludeAssets>
             <PrivateAssets>all</PrivateAssets>
         </PackageReference>
@@ -24,10 +17,6 @@
             <IncludeAssets>runtime; build; native; contentfiles; analyzers; buildtransitive</IncludeAssets>
             <PrivateAssets>all</PrivateAssets>
         </PackageReference>
-<<<<<<< HEAD
-=======
-        <PackageReference Include="Xunit.SkippableFact" />
->>>>>>> 2d9b5d8d
     </ItemGroup>
 
     <ItemGroup>
