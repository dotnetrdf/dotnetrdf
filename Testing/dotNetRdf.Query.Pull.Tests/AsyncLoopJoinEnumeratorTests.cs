--- conflicted
+++ resolved
@@ -9,12 +9,8 @@
 public class AsyncLoopJoinEnumeratorTests : EnumeratorTestBase
 {
     [Fact]
-<<<<<<< HEAD
     [Obsolete("Tests obsolete method")]
-    public async void ItRunsALoopInnerJoin()
-=======
     public async Task ItRunsALoopInnerJoin()
->>>>>>> a871e484
     {
         var lhs = new AsyncIntegerEnumeration(_nodeFactory, "x", 0, 60, 3);
         var rhs = new AsyncIntegerEnumeration(_nodeFactory, "x", 0, 60, 5);
