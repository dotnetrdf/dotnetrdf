image: Visual Studio 2019

branches:
  except:
  - maintenance/1.x

environment:
  SHFBROOT:  C:\Program Files (x86)\EWSoftware\Sandcastle Help File Builder\
  IGNORE_NORMALISATION_GIT_HEAD_MOVE: 1
  SandCastleZipFile: SHFBInstaller.zip
  SandCastleUri: https://github.com/EWSoftware/SHFB/releases/download/v2019.11.17.0/SHFBInstaller_v2019.11.17.0.zip
  
install:
  - choco install gitversion.portable -pre -y
  - ps: Start-FileDownload $env:SandCastleUri -FileName $env:SandCastleZipFile
  - cmd: 7z x SHFBInstaller.zip -y
  - ps: msiexec /i InstallResources\SandcastleHelpFileBuilder.msi /quiet /qn /norestart /log install.log

before_build:
  - ps: gitversion /l console /output buildserver /updateassemblyinfo
  - ps: dotnet restore dotNetRDF.sln

configuration: Release

build_script:
  - ps: dotnet build dotNetRDF.sln --configuration=Release
<<<<<<< HEAD
=======
  - ps: dotnet pack -o $env:APPVEYOR_BUILD_FOLDER\nugets --no-build --configuration Release -p:Version=$env:GitVersion_NuGetVersion
  - ps: if ($env:APPVEYOR_REPO_TAG -eq "true") { msbuild Build\shfb\dotnetrdf.shfbproj /logger:"C:\Program Files\AppVeyor\BuildAgent\Appveyor.MSBuildLogger.dll" /p:Configuration=Release /p:HelpFileVersion=$env:GitVersion_NuGetVersion }
>>>>>>> b57ac2fd

test_script:
  - ps: dotnet test -c Release --filter "Category!=explicit" --framework netcoreapp3.1 Testing\unittest\unittest.csproj
  - ps: dotnet test -c Release --filter "Category!=explicit" --framework net472 Testing\unittest\unittest.csproj
  - ps: dotnet test -c Release --filter "Category=fulltext" --framework net472
<<<<<<< HEAD
#  - cmd: docker build Testing\test_images\fuseki -t fuseki # Container build fails at the step where it creates the data directory /mnt/fuseki
  - cmd: docker run --rm -d -p 3030:3030 --name fuseki atomgraph/fuseki --mem /ds & exit 0
  - cmd: dotnet test -c Release --framework netcoreapp3.1 Testing\dotNetRDF.Connectors.Fuseki.Tests\dotNetRDF.Connectors.Fuseki.Tests.csproj
  - cmd: docker stop fuseki & exit 0
  
before_deploy:
  - cmd: msbuild Build\shfb\dotnetrdf.shfbproj /logger:"C:\Program Files\AppVeyor\BuildAgent\Appveyor.MSBuildLogger.dll" /p:Configuration=%CONFIGURATION% /p:HelpFileVersion=%GitVersion_NuGetVersion%
=======
>>>>>>> b57ac2fd

deploy:
  - provider: GitHub
    description: 'dotNetRDF $(GitVersion_SemVer)'
    auth_token:
      secure: j3GoyDavErTD91EcSTfNBbQyTc7tqpp+klmmz85xC4fjbE8Gl2brFjr8t3/Zzwmk
    on:
      appveyor_repo_tag: true 
    artifact: Build\shfb\Help.zip, Build\shfb\Help\dotNetRDFApi.chm, /.*\.nupkg/
  - provider: NuGet
    api_key:
      secure: 9zViqGPPKYiYVnk9iH14649Oj6tXTwsNxtZ73AcsESYm795D918U0D3UlH9zjxcT
    on:
      appveyor_repo_tag: true
    artifact: /((?!Spin).)*.nupkg/

artifacts:
  - path: nugets\*.nupkg
  - path: Build\shfb\Help\dotNetRDFApi.chm
  - path: Build\shfb\Help
<|MERGE_RESOLUTION|>--- conflicted
+++ resolved
@@ -24,27 +24,18 @@
 
 build_script:
   - ps: dotnet build dotNetRDF.sln --configuration=Release
-<<<<<<< HEAD
-=======
   - ps: dotnet pack -o $env:APPVEYOR_BUILD_FOLDER\nugets --no-build --configuration Release -p:Version=$env:GitVersion_NuGetVersion
   - ps: if ($env:APPVEYOR_REPO_TAG -eq "true") { msbuild Build\shfb\dotnetrdf.shfbproj /logger:"C:\Program Files\AppVeyor\BuildAgent\Appveyor.MSBuildLogger.dll" /p:Configuration=Release /p:HelpFileVersion=$env:GitVersion_NuGetVersion }
->>>>>>> b57ac2fd
 
 test_script:
   - ps: dotnet test -c Release --filter "Category!=explicit" --framework netcoreapp3.1 Testing\unittest\unittest.csproj
   - ps: dotnet test -c Release --filter "Category!=explicit" --framework net472 Testing\unittest\unittest.csproj
   - ps: dotnet test -c Release --filter "Category=fulltext" --framework net472
-<<<<<<< HEAD
 #  - cmd: docker build Testing\test_images\fuseki -t fuseki # Container build fails at the step where it creates the data directory /mnt/fuseki
   - cmd: docker run --rm -d -p 3030:3030 --name fuseki atomgraph/fuseki --mem /ds & exit 0
   - cmd: dotnet test -c Release --framework netcoreapp3.1 Testing\dotNetRDF.Connectors.Fuseki.Tests\dotNetRDF.Connectors.Fuseki.Tests.csproj
   - cmd: docker stop fuseki & exit 0
   
-before_deploy:
-  - cmd: msbuild Build\shfb\dotnetrdf.shfbproj /logger:"C:\Program Files\AppVeyor\BuildAgent\Appveyor.MSBuildLogger.dll" /p:Configuration=%CONFIGURATION% /p:HelpFileVersion=%GitVersion_NuGetVersion%
-=======
->>>>>>> b57ac2fd
-
 deploy:
   - provider: GitHub
     description: 'dotNetRDF $(GitVersion_SemVer)'
