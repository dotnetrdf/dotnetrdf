--- conflicted
+++ resolved
@@ -1,78 +1,74 @@
-/*
-
-Copyright dotNetRDF Project 2009-12
-dotnetrdf-develop@lists.sf.net
-
-------------------------------------------------------------------------
-
-This file is part of dotNetRDF.
-
-dotNetRDF is free software: you can redistribute it and/or modify
-it under the terms of the GNU General Public License as published by
-the Free Software Foundation, either version 3 of the License, or
-(at your option) any later version.
-
-dotNetRDF is distributed in the hope that it will be useful,
-but WITHOUT ANY WARRANTY; without even the implied warranty of
-MERCHANTABILITY or FITNESS FOR A PARTICULAR PURPOSE.  See the
-GNU General Public License for more details.
-
-You should have received a copy of the GNU General Public License
-along with dotNetRDF.  If not, see <http://www.gnu.org/licenses/>.
-
-------------------------------------------------------------------------
-
-dotNetRDF may alternatively be used under the LGPL or MIT License
-
-http://www.gnu.org/licenses/lgpl.html
-http://www.opensource.org/licenses/mit-license.php
-
-If these licenses are not suitable for your intended use please contact
-us at the above stated email address to discuss alternative
-terms.
-
-*/
-
-using System.Reflection;
-using System.Runtime.CompilerServices;
-using System.Runtime.InteropServices;
-
-// General Information about an assembly is controlled through the following 
-// set of attributes. Change these attribute values to modify the information
-// associated with an assembly.
-[assembly: AssemblyTitle("dotNetRDF.Core")]
-[assembly: AssemblyDescription("API for manipulating RDF data (.Net 4.0)")]
-[assembly: AssemblyConfiguration("")]
-[assembly: AssemblyCompany("Visual Design Studios")]
-[assembly: AssemblyProduct("dotNetRDF.Core")]
-[assembly: AssemblyCopyright("Copyright © dotNetRDF Project 2009-2012")]
-[assembly: AssemblyTrademark("")]
-[assembly: AssemblyCulture("")]
-
-// Setting ComVisible to false makes the types in this assembly not visible 
-// to COM components.  If you need to access a type in this assembly from 
-// COM, set the ComVisible attribute to true on that type.
-[assembly: ComVisible(false)]
-
-// The following GUID is for the ID of the typelib if this project is exposed to COM
-[assembly: Guid("39beeb2e-f86b-46ef-a4c1-c91d5f3fe432")]
-
-// Version information for an assembly consists of the following four values:
-//
-//      Major Version
-//      Minor Version 
-//      Build Number
-//      Revision
-//
-// You can specify all the values or you can default the Build and Revision Numbers 
-// by using the '*' as shown below:
-// [assembly: AssemblyVersion("1.0.*")]
-[assembly: AssemblyVersion("0.8.0.1527")]
-[assembly: AssemblyFileVersion("0.8.0.0")]
-<<<<<<< HEAD
-[assembly: InternalsVisibleTo("dotNetRDF.Test")]
-=======
-#if !NANT
-[assembly: InternalsVisibleTo("dotNetRDF.Test")]
-#endif
->>>>>>> de1292fd
+/*
+
+Copyright dotNetRDF Project 2009-12
+dotnetrdf-develop@lists.sf.net
+
+------------------------------------------------------------------------
+
+This file is part of dotNetRDF.
+
+dotNetRDF is free software: you can redistribute it and/or modify
+it under the terms of the GNU General Public License as published by
+the Free Software Foundation, either version 3 of the License, or
+(at your option) any later version.
+
+dotNetRDF is distributed in the hope that it will be useful,
+but WITHOUT ANY WARRANTY; without even the implied warranty of
+MERCHANTABILITY or FITNESS FOR A PARTICULAR PURPOSE.  See the
+GNU General Public License for more details.
+
+You should have received a copy of the GNU General Public License
+along with dotNetRDF.  If not, see <http://www.gnu.org/licenses/>.
+
+------------------------------------------------------------------------
+
+dotNetRDF may alternatively be used under the LGPL or MIT License
+
+http://www.gnu.org/licenses/lgpl.html
+http://www.opensource.org/licenses/mit-license.php
+
+If these licenses are not suitable for your intended use please contact
+us at the above stated email address to discuss alternative
+terms.
+
+*/
+
+using System.Reflection;
+using System.Runtime.CompilerServices;
+using System.Runtime.InteropServices;
+
+// General Information about an assembly is controlled through the following 
+// set of attributes. Change these attribute values to modify the information
+// associated with an assembly.
+[assembly: AssemblyTitle("dotNetRDF.Core")]
+[assembly: AssemblyDescription("API for manipulating RDF data (.Net 4.0)")]
+[assembly: AssemblyConfiguration("")]
+[assembly: AssemblyCompany("Visual Design Studios")]
+[assembly: AssemblyProduct("dotNetRDF.Core")]
+[assembly: AssemblyCopyright("Copyright © dotNetRDF Project 2009-2012")]
+[assembly: AssemblyTrademark("")]
+[assembly: AssemblyCulture("")]
+
+// Setting ComVisible to false makes the types in this assembly not visible 
+// to COM components.  If you need to access a type in this assembly from 
+// COM, set the ComVisible attribute to true on that type.
+[assembly: ComVisible(false)]
+
+// The following GUID is for the ID of the typelib if this project is exposed to COM
+[assembly: Guid("39beeb2e-f86b-46ef-a4c1-c91d5f3fe432")]
+
+// Version information for an assembly consists of the following four values:
+//
+//      Major Version
+//      Minor Version 
+//      Build Number
+//      Revision
+//
+// You can specify all the values or you can default the Build and Revision Numbers 
+// by using the '*' as shown below:
+// [assembly: AssemblyVersion("1.0.*")]
+[assembly: AssemblyVersion("0.8.0.1527")]
+[assembly: AssemblyFileVersion("0.8.0.0")]
+#if !NANT
+[assembly: InternalsVisibleTo("dotNetRDF.Test")]
+#endif