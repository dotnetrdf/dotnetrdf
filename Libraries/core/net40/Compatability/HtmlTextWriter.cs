--- conflicted
+++ resolved
@@ -1,776 +1,771 @@
-/*
-dotNetRDF is free and open source software licensed under the MIT License
-
------------------------------------------------------------------------------
-
-Copyright (c) 2009-2012 dotNetRDF Project (dotnetrdf-developer@lists.sf.net)
-
-Permission is hereby granted, free of charge, to any person obtaining a copy
-of this software and associated documentation files (the "Software"), to deal
-in the Software without restriction, including without limitation the rights
-to use, copy, modify, merge, publish, distribute, sublicense, and/or sell
-copies of the Software, and to permit persons to whom the Software is furnished
-to do so, subject to the following conditions:
-
-The above copyright notice and this permission notice shall be included in all
-copies or substantial portions of the Software.
-
-THE SOFTWARE IS PROVIDED "AS IS", WITHOUT WARRANTY OF ANY KIND, EXPRESS OR 
-IMPLIED, INCLUDING BUT NOT LIMITED TO THE WARRANTIES OF MERCHANTABILITY, 
-FITNESS FOR A PARTICULAR PURPOSE AND NONINFRINGEMENT. IN NO EVENT SHALL THE
-AUTHORS OR COPYRIGHT HOLDERS BE LIABLE FOR ANY CLAIM, DAMAGES OR OTHER LIABILITY,
-WHETHER IN AN ACTION OF CONTRACT, TORT OR OTHERWISE, ARISING FROM, OUT OF OR IN
-CONNECTION WITH THE SOFTWARE OR THE USE OR OTHER DEALINGS IN THE SOFTWARE.
-*/
-
-#if NO_WEB
-
-using System;
-using System.Collections.Generic;
-using System.IO;
-using System.Text;
-using VDS.RDF.Writing;
-
-namespace VDS.RDF.Writing
-{
-    /// <summary>
-    /// Custom implementation of <see cref="System.Web.UI.HtmlTextWriter">System.Web.UI.HtmlTextWriter</see> to replace it in builds where System.Web is not available
-    /// </summary>
-    /// <remarks>
-    /// <para>
-    /// Note that this is not a full implementation of HtmlTextWriter as per the original class, it simply emulates all the functionality that dotNetRDF requires for it's HTML outputting
-    /// </para>
-    /// </remarks>
-    public class HtmlTextWriter : TextWriter, IDisposable
-    {
-        private TextWriter _writer;
-        private bool _newline = true;
-        private int _indent = 0;
-        private Stack<String> _tags = new Stack<String>();
-        private List<KeyValuePair<String, String>> _attributes = new List<KeyValuePair<String, String>>();
-        private List<KeyValuePair<String, String>> _styles = new List<KeyValuePair<String, String>>();
-
-        /// <summary>
-        /// Creates a new HTML Text Writer
-        /// </summary>
-        /// <param name="writer">Text Writer</param>
-        public HtmlTextWriter(TextWriter writer)
-        {
-            this._writer = writer;
-        }
-
-        /// <summary>
-        /// Gets the encoding of the Inner Writer
-        /// </summary>
-        public override Encoding Encoding
-        {
-            get
-            {
-                return this._writer.Encoding;
-            }
-        }
-
-        /// <summary>
-        /// Gets/Sets the current Indent
-        /// </summary>
-        public Int32 Indent
-        {
-            get
-            {
-                return this._indent;
-            }
-            set
-            {
-                this._indent = (value >= 0 ? value : 0);
-            }
-        }
-
-        /// <summary>
-        /// Gets the Inner Writer
-        /// </summary>
-        public TextWriter InnerWriter
-        {
-            get
-            {
-                return this._writer;
-            }
-        }
-
-        private String EncodeAttribute(String value)
-        {
-            value = WriterHelper.EncodeForXml(value);
-            if (value.EndsWith("&")) value += "amp;";
-            value = value.Replace("\"", "&quot;");
-            value = value.Replace("<", "&lt;");
-            value = value.Replace(">", "&gt;");
-            return value;
-        }
-
-        private String EncodeStyle(String value)
-        {
-            value = WriterHelper.EncodeForXml(value);
-            if (value.EndsWith("&")) value += "amp;";
-            value = value.Replace("\"", "'");
-            value = value.Replace("<", "&lt;");
-            value = value.Replace(">", "&gt;");
-            return value;
-        }
-
-        private String GetAttributeName(HtmlTextWriterAttribute key)
-        {
-            String name = key.ToString().ToLower();
-            if (name.Contains(".")) name = name.Substring(name.LastIndexOf(".") + 1);
-            return name;
-        }
-
-        private String GetStyleName(HtmlTextWriterStyle key)
-        {
-            String name = key.ToString();
-            if (name.Contains(".")) name = name.Substring(name.LastIndexOf(".") + 1);
-
-            StringBuilder output = new StringBuilder();
-            char[] cs = name.ToCharArray();
-            for (int i = 0; i < cs.Length; i++)
-            {
-                if (Char.IsUpper(cs[i]) && i > 0)
-                {
-                    output.Append('-');
-                    output.Append(cs[i]);
-                }
-                else
-                {
-                    output.Append(cs[i]);
-                }
-            }
-            return output.ToString();
-        }
-
-        private String GetTagName(HtmlTextWriterTag key)
-        {
-            String name = key.ToString().ToLower();
-            if (name.Contains(".")) name = name.Substring(name.LastIndexOf(".") + 1);
-            return name;
-        }
-
-        /// <summary>
-        /// Adds an attribute to the next element to be written
-        /// </summary>
-        /// <param name="name">Attribute Name</param>
-        /// <param name="value">Value</param>
-        public void AddAttribute(String name, String value)
-        {
-            this._attributes.Add(new KeyValuePair<String, String>(name, this.EncodeAttribute(value)));
-        }
-
-        /// <summary>
-        /// Adds an attribute to the next element to be written
-        /// </summary>
-        /// <param name="name">Attribute Name</param>
-        /// <param name="value">Value</param>
-        /// <param name="fEncode">Whether to encode the attribute value</param>
-        public void AddAttribute(String name, String value, Boolean fEncode)
-        {
-            if (fEncode) value = this.EncodeAttribute(value);
-            this._attributes.Add(new KeyValuePair<String, String>(name, value));
-        }
-
-        /// <summary>
-        /// Adds an attribute to the next element to be written
-        /// </summary>
-        /// <param name="key">Attribute</param>
-        /// <param name="value">Value</param>
-        public void AddAttribute(HtmlTextWriterAttribute key, String value)
-        {
-            this.AddAttribute(this.GetAttributeName(key), value);
-        }
-
-        /// <summary>
-        /// Adds an attribute to the next element to be written
-        /// </summary>
-        /// <param name="key">Attribute</param>
-        /// <param name="value">Value</param>
-        /// <param name="fEncode">Whether to encode the attribute value</param>
-        public void AddAttribute(HtmlTextWriterAttribute key, String value, Boolean fEncode)
-        {
-            this.AddAttribute(this.GetAttributeName(key), value, fEncode);
-        }
-
-        /// <summary>
-        /// Adds a CSS style that will be used in the style attribute of the next element to be written
-        /// </summary>
-        /// <param name="name">CSS Attribute Name</param>
-        /// <param name="value">Value</param>
-        public void AddStyleAttribute(String name, String value)
-        {
-            this._styles.Add(new KeyValuePair<String, String>(name, value));
-        }
-
-        /// <summary>
-        /// Adds a CSS style that will be used in the style attribute of the next element to be written
-        /// </summary>
-        /// <param name="key">CSS Attribute</param>
-        /// <param name="value">Value</param>
-        public void AddStyleAttribute(HtmlTextWriterStyle key, String value)
-        {
-            this._styles.Add(new KeyValuePair<String, String>(this.GetStyleName(key), value));
-        }
-
-        /// <summary>
-        /// Close the writer
-        /// </summary>
-        public override void Close()
-        {
-            this._writer.Close();
-        }
-
-        /// <summary>
-        /// Flush the writer
-        /// </summary>
-        public override void Flush()
-        {
-            this._writer.Flush();
-        }
-
-        /// <summary>
-        /// Writes the begin tag for an element
-        /// </summary>
-        /// <param name="tagName">Tag Name</param>
-        public void RenderBeginTag(String tagName)
-        {
-            this._tags.Push(tagName);
-            if (this._newline)
-            {
-                this._writer.Write(new String('\t', this._indent));
-                this._newline = false;
-            }
-            this._writer.Write("<" + tagName.ToLower());
-            foreach (KeyValuePair<String, String> attr in this._attributes)
-            {
-                this._writer.Write(" " + attr.Key + "=\"" + attr.Value + "\"");
-            }
-            this._attributes.Clear();
-
-            if (this._styles.Count > 0)
-            {
-                this._writer.Write(" style=\"");
-                foreach (KeyValuePair<String, String> style in this._styles)
-                {
-                    this._writer.Write(style.Key + ": " + this.EncodeStyle(style.Value) + ";");
-                }
-                this._writer.Write("\"");
-                this._styles.Clear();
-            }
-            this._writer.WriteLine(">");
-            this._newline = true;
-            this._indent++;
-        }
-
-        /// <summary>
-        /// Writes the begin tag for an element
-        /// </summary>
-        /// <param name="tagKey">Tag</param>
-        public void RenderBeginTag(HtmlTextWriterTag tagKey)
-        {
-            this.RenderBeginTag(this.GetTagName(tagKey));
-        }
-
-        /// <summary>
-        /// Writes the end tag for an element
-        /// </summary>
-        public void RenderEndTag()
-        {
-            if (this._tags.Count > 0)
-            {
-                if (this._indent > 0) this._indent--;
-                if (!this._newline) this._writer.WriteLine();
-                this._writer.Write(new String('\t', this._indent));
-                this._writer.WriteLine("</" + this._tags.Pop().ToLower() + ">");
-                this._newline = true;
-            }
-            else
-            {
-                throw new Exception("Cannot end a tag as there are no open tags");
-            }
-        }
-
-        /// <summary>
-        /// Writes a character
-        /// </summary>
-        /// <param name="value">Character</param>
-        public override void Write(char value)
-        {
-            this._writer.Write(value);
-        }
-
-        /// <summary>
-        /// Writes a boolean
-        /// </summary>
-        /// <param name="value">Boolean</param>
-        public override void Write(bool value)
-        {
-            this._writer.Write(value);
-        }
-
-        /// <summary>
-        /// Writes some characters
-        /// </summary>
-        /// <param name="buffer">Characters</param>
-        public override void Write(char[] buffer)
-        {
-            this._writer.Write(buffer);
-        }
-
-        /// <summary>
-        /// Writes some portion of the given characters
-        /// </summary>
-        /// <param name="buffer">Characters</param>
-        /// <param name="index">Index to start at</param>
-        /// <param name="count">Number of characters to write</param>
-        public override void Write(char[] buffer, int index, int count)
-        {
-            this._writer.Write(buffer, index, count);
-        }
-
-        /// <summary>
-        /// Writes a decimal
-        /// </summary>
-        /// <param name="value">Decimal</param>
-        public override void Write(decimal value)
-        {
-            this._writer.Write(value);
-        }
-
-        /// <summary>
-        /// Writes a double
-        /// </summary>
-        /// <param name="value">Double</param>
-        public override void Write(double value)
-        {
-            this._writer.Write(value);
-        }
-
-        /// <summary>
-        /// Writes a float
-        /// </summary>
-        /// <param name="value">Float</param>
-        public override void Write(float value)
-        {
-            this._writer.Write(value);
-        }
-
-        /// <summary>
-        /// Writes an integer
-        /// </summary>
-        /// <param name="value">Integer</param>
-        public override void Write(int value)
-        {
-            this._writer.Write(value);
-        }
-
-        /// <summary>
-        /// Writes a long integer
-        /// </summary>
-        /// <param name="value">Long Integer</param>
-        public override void Write(long value)
-        {
-            this._writer.Write(value);
-        }
-
-        /// <summary>
-        /// Writes an object
-        /// </summary>
-        /// <param name="value">Object</param>
-        public override void Write(object value)
-        {
-            this._writer.Write(value);
-        }
-
-<<<<<<< HEAD
-#if PORTABLE
-        public void Write(string format, object arg0)
-#else
-=======
-        /// <summary>
-        /// Writes a formatted string
-        /// </summary>
-        /// <param name="format">String with format</param>
-        /// <param name="arg0">Argument to insert into string</param>
->>>>>>> 6e1a3649
-        public override void Write(string format, object arg0)
-#endif
-        {
-            this._writer.Write(format, arg0);
-        }
-
-<<<<<<< HEAD
-#if PORTABLE
-        public void Write(string format, object arg0, object arg1)
-#else
-=======
-        /// <summary>
-        /// Writes a formatted string
-        /// </summary>
-        /// <param name="format">String with format</param>
-        /// <param name="arg0">Argument to insert into string</param>
-        /// <param name="arg1">Argument to insert into string</param>
->>>>>>> 6e1a3649
-        public override void Write(string format, object arg0, object arg1)
-#endif
-        {
-            this._writer.Write(format, arg0, arg1);
-        }
-
-        /// <summary>
-        /// Writes a formatted string
-        /// </summary>
-        /// <param name="format">String with format</param>
-        /// <param name="arg">Arguments to insert into string</param>
-        public override void Write(string format, params object[] arg)
-        {
-            this._writer.Write(format, arg);
-        }
-
-        /// <summary>
-        /// Writes a string
-        /// </summary>
-        /// <param name="value">String</param>
-        public override void Write(string value)
-        {
-            this._writer.Write(value);
-        }
-
-        /// <summary>
-        /// Writes an unsigned integer
-        /// </summary>
-        /// <param name="value">Unsigned Integer</param>
-        public override void Write(uint value)
-        {
-            this._writer.Write(value);
-        }
-
-        /// <summary>
-        /// Writes an unsigned long integer
-        /// </summary>
-        /// <param name="value">Unsigned Long Integer</param>
-        public override void Write(ulong value)
-        {
-            this._writer.Write(value);
-        }
-
-        /// <summary>
-        /// Writes an attribute
-        /// </summary>
-        /// <param name="name">Attribute Name</param>
-        /// <param name="value">Value</param>
-        public void WriteAttribute(String name, String value)
-        {
-            this._writer.Write(name + "=\"" + this.EncodeAttribute(value) + "\"");
-        }
-
-        /// <summary>
-        /// Writes an attribute
-        /// </summary>
-        /// <param name="name">Attribute Name</param>
-        /// <param name="value">Value</param>
-        /// <param name="fEncode">Whether to encode the value</param>
-        public void WriteAttribute(String name, String value, Boolean fEncode)
-        {
-            if (fEncode) value = this.EncodeAttribute(value);
-            this._writer.Write(name + "=\"" + value + "\"");
-        }
-
-        /// <summary>
-        /// Writes a begin tag but does not terminate it so that methods like <see cref="HtmlTextWriter.WriteAttribute(String,String)"/> may be used
-        /// </summary>
-        /// <param name="tagName">Tag Name</param>
-        public void WriteBeginTag(String tagName)
-        {
-            if (this._newline)
-            {
-                this._writer.Write(new String('\t', this._indent));
-                this._newline = false;
-            }
-            this._writer.Write("<" + tagName.ToLower());
-        }
-
-        /// <summary>
-        /// Writes a line break
-        /// </summary>
-        public void WriteBreak()
-        {
-            if (this._newline)
-            {
-                this._writer.WriteLine(new String('\t', this._indent));
-                this._newline = false;
-            }
-            this._writer.Write("<br />");
-        }
-
-        /// <summary>
-        /// Writes encoded text
-        /// </summary>
-        /// <param name="text">Text</param>
-        public void WriteEncodedText(String text)
-        {
-            if (this._newline)
-            {
-                this._writer.Write(new String('\t', this._indent));
-                this._newline = false;
-            }
-            this._writer.Write(HttpUtility.HtmlEncode(text));
-        }
-
-        /// <summary>
-        /// Writes an encoded URL
-        /// </summary>
-        /// <param name="url">URL</param>
-        public void WriteEncodedUrl(String url)
-        {
-            this._writer.Write(Uri.EscapeUriString(url));
-        }
-
-        /// <summary>
-        /// Writes an encoded URL parameter
-        /// </summary>
-        /// <param name="urlText">URL parameter</param>
-        public void WriteEncodedUrlParameter(String urlText)
-        {
-            this._writer.Write(HttpUtility.UrlEncode(urlText));
-        }
-
-        /// <summary>
-        /// Writes an end tag
-        /// </summary>
-        /// <param name="tagName">Tag Name</param>
-        public void WriteEndTag(String tagName)
-        {
-            if (this._newline)
-            {
-                this._writer.Write(new String('\t', this._indent));
-                this._newline = false;
-            }
-            this._writer.Write("</" + tagName.ToLower() + ">");
-        }
-
-        /// <summary>
-        /// Writes a begin tag with the terminating &lt;, use <see cref="WriteBeginTag(String)"/> instead if you need to add attributes afterwards
-        /// </summary>
-        /// <param name="tagName">Tag Name</param>
-        public void WriteFullBeginTag(String tagName)
-        {
-            if (this._newline)
-            {
-                this._writer.Write(new String('\t', this._indent));
-                this._newline = false;
-            }
-            this._writer.Write("<" + tagName.ToLower() + ">");
-        }
-
-        /// <summary>
-        /// Writes a new line
-        /// </summary>
-        public override void WriteLine()
-        {
-            this._writer.WriteLine();
-        }
-
-        /// <summary>
-        /// Writes a boolean followed by a new line
-        /// </summary>
-        /// <param name="value">Boolean</param>
-        public override void WriteLine(bool value)
-        {
-            this._writer.WriteLine(value);
-        }
-
-        /// <summary>
-        /// Writes a character followed by a new line
-        /// </summary>
-        /// <param name="value">Character</param>
-        public override void WriteLine(char value)
-        {
-            this._writer.WriteLine(value);
-        }
-
-        /// <summary>
-        /// Writes some characters followed by a new line
-        /// </summary>
-        /// <param name="buffer">Characters</param>
-        public override void WriteLine(char[] buffer)
-        {
-            this._writer.WriteLine(buffer);
-        }
-
-        /// <summary>
-        /// Writes some portion of the characters followed by a new line
-        /// </summary>
-        /// <param name="buffer">Characters</param>
-        /// <param name="index">Index to start at</param>
-        /// <param name="count">Number of characters to write</param>
-        public override void WriteLine(char[] buffer, int index, int count)
-        {
-            this._writer.WriteLine(buffer, index, count);
-        }
-
-        /// <summary>
-        /// Writes a decimal followed by a new line
-        /// </summary>
-        /// <param name="value">Decimal</param>
-        public override void WriteLine(decimal value)
-        {
-             this._writer.WriteLine(value);
-        }
-
-        /// <summary>
-        /// Writes a double followed by a new line
-        /// </summary>
-        /// <param name="value">Double</param>
-        public override void WriteLine(double value)
-        {
-            this._writer.WriteLine(value);
-        }
-
-        /// <summary>
-        /// Writes a float followed by a new line
-        /// </summary>
-        /// <param name="value">Float</param>
-        public override void WriteLine(float value)
-        {
-            this._writer.WriteLine(value);
-        }
-
-        /// <summary>
-        /// Writes an integer followed by a new line
-        /// </summary>
-        /// <param name="value">Integer</param>
-        public override void WriteLine(int value)
-        {
-            this._writer.WriteLine(value);
-        }
-
-        /// <summary>
-        /// Writes a long integer followed by a new line
-        /// </summary>
-        /// <param name="value">Long Integer</param>
-        public override void WriteLine(long value)
-        {
-            this._writer.WriteLine(value);
-        }
-
-        /// <summary>
-        /// Writes an object followed by a new line
-        /// </summary>
-        /// <param name="value">Object</param>
-        public override void WriteLine(object value)
-        {
-            this._writer.WriteLine(value);
-        }
-
-        /// <summary>
-        /// Writes a string followed by a new line
-        /// </summary>
-        /// <param name="value">String</param>
-        public override void WriteLine(string value)
-        {
-            this._writer.WriteLine(value);
-        }
-
-<<<<<<< HEAD
-#if PORTABLE
-        public void WriteLine(string format, object arg0)
-#else
-=======
-        /// <summary>
-        /// Writes a formatted string followed by a new line
-        /// </summary>
-        /// <param name="format">String</param>
-        /// <param name="arg0">Argument to insert into string</param>
->>>>>>> 6e1a3649
-        public override void WriteLine(string format, object arg0)
-#endif
-        {
-            this._writer.WriteLine(format, arg0);
-        }
-
-<<<<<<< HEAD
-#if PORTABLE
-        public void WriteLine(string format, object arg0, object arg1)
-#else
-=======
-        /// <summary>
-        /// Writes a formatted string followed by a new line
-        /// </summary>
-        /// <param name="format">String</param>
-        /// <param name="arg0">Argument to insert into string</param>
-        /// <param name="arg1">Argument to insert into string</param>
->>>>>>> 6e1a3649
-        public override void WriteLine(string format, object arg0, object arg1)
-#endif
-        {
-            this._writer.WriteLine(format, arg0, arg1);
-        }
-
-        /// <summary>
-        /// Writes a formatted string followed by a new line
-        /// </summary>
-        /// <param name="format">String</param>
-        /// <param name="arg">Arguments to insert into string</param>
-        public override void WriteLine(string format, params object[] arg)
-        {
-            this._writer.WriteLine(format, arg);
-        }
-
-        /// <summary>
-        /// Writes an unsigned integer followed by a new line
-        /// </summary>
-        /// <param name="value">Unsigned Integer</param>
-        public override void WriteLine(uint value)
-        {
-            this._writer.WriteLine(value);
-        }
-
-        /// <summary>
-        /// Writes an unsigned long integer followed by a new line
-        /// </summary>
-        /// <param name="value">Unsigned Long Integer</param>
-        public override void WriteLine(ulong value)
-        {
-            this._writer.WriteLine(value);
-        }
-
-        /// <summary>
-        /// Writes a string on a line with no tabs
-        /// </summary>
-        /// <param name="s">String</param>
-        public void WriteLineNoTabs(String s)
-        {
-            this._writer.WriteLine();
-            this._writer.WriteLine(s);
-        }
-
-        /// <summary>
-        /// Writes a style attribute
-        /// </summary>
-        /// <param name="name">Attribute Name</param>
-        /// <param name="value">Value</param>
-        public void WriteStyleAttribute(String name, String value)
-        {
-            this._writer.Write(name + ": " + this.EncodeStyle(value) + ";");
-        }
-
-        /// <summary>
-        /// Writes a style attribute
-        /// </summary>
-        /// <param name="name">Attribute Name</param>
-        /// <param name="value">Value</param>
-        /// <param name="fEncode">Whether to encode the value</param>
-        public void WriteStyleAttribute(String name, String value, Boolean fEncode)
-        {
-            if (fEncode) value = this.EncodeAttribute(value);
-            this._writer.Write(name + ": " + value + ";");
-        }
-
-    }
-}
-
+/*
+dotNetRDF is free and open source software licensed under the MIT License
+
+-----------------------------------------------------------------------------
+
+Copyright (c) 2009-2012 dotNetRDF Project (dotnetrdf-developer@lists.sf.net)
+
+Permission is hereby granted, free of charge, to any person obtaining a copy
+of this software and associated documentation files (the "Software"), to deal
+in the Software without restriction, including without limitation the rights
+to use, copy, modify, merge, publish, distribute, sublicense, and/or sell
+copies of the Software, and to permit persons to whom the Software is furnished
+to do so, subject to the following conditions:
+
+The above copyright notice and this permission notice shall be included in all
+copies or substantial portions of the Software.
+
+THE SOFTWARE IS PROVIDED "AS IS", WITHOUT WARRANTY OF ANY KIND, EXPRESS OR 
+IMPLIED, INCLUDING BUT NOT LIMITED TO THE WARRANTIES OF MERCHANTABILITY, 
+FITNESS FOR A PARTICULAR PURPOSE AND NONINFRINGEMENT. IN NO EVENT SHALL THE
+AUTHORS OR COPYRIGHT HOLDERS BE LIABLE FOR ANY CLAIM, DAMAGES OR OTHER LIABILITY,
+WHETHER IN AN ACTION OF CONTRACT, TORT OR OTHERWISE, ARISING FROM, OUT OF OR IN
+CONNECTION WITH THE SOFTWARE OR THE USE OR OTHER DEALINGS IN THE SOFTWARE.
+*/
+
+#if NO_WEB
+
+using System;
+using System.Collections.Generic;
+using System.IO;
+using System.Text;
+using VDS.RDF.Writing;
+
+namespace VDS.RDF.Writing
+{
+    /// <summary>
+    /// Custom implementation of <see cref="System.Web.UI.HtmlTextWriter">System.Web.UI.HtmlTextWriter</see> to replace it in builds where System.Web is not available
+    /// </summary>
+    /// <remarks>
+    /// <para>
+    /// Note that this is not a full implementation of HtmlTextWriter as per the original class, it simply emulates all the functionality that dotNetRDF requires for it's HTML outputting
+    /// </para>
+    /// </remarks>
+    public class HtmlTextWriter : TextWriter, IDisposable
+    {
+        private TextWriter _writer;
+        private bool _newline = true;
+        private int _indent = 0;
+        private Stack<String> _tags = new Stack<String>();
+        private List<KeyValuePair<String, String>> _attributes = new List<KeyValuePair<String, String>>();
+        private List<KeyValuePair<String, String>> _styles = new List<KeyValuePair<String, String>>();
+
+        /// <summary>
+        /// Creates a new HTML Text Writer
+        /// </summary>
+        /// <param name="writer">Text Writer</param>
+        public HtmlTextWriter(TextWriter writer)
+        {
+            this._writer = writer;
+        }
+
+        /// <summary>
+        /// Gets the encoding of the Inner Writer
+        /// </summary>
+        public override Encoding Encoding
+        {
+            get
+            {
+                return this._writer.Encoding;
+            }
+        }
+
+        /// <summary>
+        /// Gets/Sets the current Indent
+        /// </summary>
+        public Int32 Indent
+        {
+            get
+            {
+                return this._indent;
+            }
+            set
+            {
+                this._indent = (value >= 0 ? value : 0);
+            }
+        }
+
+        /// <summary>
+        /// Gets the Inner Writer
+        /// </summary>
+        public TextWriter InnerWriter
+        {
+            get
+            {
+                return this._writer;
+            }
+        }
+
+        private String EncodeAttribute(String value)
+        {
+            value = WriterHelper.EncodeForXml(value);
+            if (value.EndsWith("&")) value += "amp;";
+            value = value.Replace("\"", "&quot;");
+            value = value.Replace("<", "&lt;");
+            value = value.Replace(">", "&gt;");
+            return value;
+        }
+
+        private String EncodeStyle(String value)
+        {
+            value = WriterHelper.EncodeForXml(value);
+            if (value.EndsWith("&")) value += "amp;";
+            value = value.Replace("\"", "'");
+            value = value.Replace("<", "&lt;");
+            value = value.Replace(">", "&gt;");
+            return value;
+        }
+
+        private String GetAttributeName(HtmlTextWriterAttribute key)
+        {
+            String name = key.ToString().ToLower();
+            if (name.Contains(".")) name = name.Substring(name.LastIndexOf(".") + 1);
+            return name;
+        }
+
+        private String GetStyleName(HtmlTextWriterStyle key)
+        {
+            String name = key.ToString();
+            if (name.Contains(".")) name = name.Substring(name.LastIndexOf(".") + 1);
+
+            StringBuilder output = new StringBuilder();
+            char[] cs = name.ToCharArray();
+            for (int i = 0; i < cs.Length; i++)
+            {
+                if (Char.IsUpper(cs[i]) && i > 0)
+                {
+                    output.Append('-');
+                    output.Append(cs[i]);
+                }
+                else
+                {
+                    output.Append(cs[i]);
+                }
+            }
+            return output.ToString();
+        }
+
+        private String GetTagName(HtmlTextWriterTag key)
+        {
+            String name = key.ToString().ToLower();
+            if (name.Contains(".")) name = name.Substring(name.LastIndexOf(".") + 1);
+            return name;
+        }
+
+        /// <summary>
+        /// Adds an attribute to the next element to be written
+        /// </summary>
+        /// <param name="name">Attribute Name</param>
+        /// <param name="value">Value</param>
+        public void AddAttribute(String name, String value)
+        {
+            this._attributes.Add(new KeyValuePair<String, String>(name, this.EncodeAttribute(value)));
+        }
+
+        /// <summary>
+        /// Adds an attribute to the next element to be written
+        /// </summary>
+        /// <param name="name">Attribute Name</param>
+        /// <param name="value">Value</param>
+        /// <param name="fEncode">Whether to encode the attribute value</param>
+        public void AddAttribute(String name, String value, Boolean fEncode)
+        {
+            if (fEncode) value = this.EncodeAttribute(value);
+            this._attributes.Add(new KeyValuePair<String, String>(name, value));
+        }
+
+        /// <summary>
+        /// Adds an attribute to the next element to be written
+        /// </summary>
+        /// <param name="key">Attribute</param>
+        /// <param name="value">Value</param>
+        public void AddAttribute(HtmlTextWriterAttribute key, String value)
+        {
+            this.AddAttribute(this.GetAttributeName(key), value);
+        }
+
+        /// <summary>
+        /// Adds an attribute to the next element to be written
+        /// </summary>
+        /// <param name="key">Attribute</param>
+        /// <param name="value">Value</param>
+        /// <param name="fEncode">Whether to encode the attribute value</param>
+        public void AddAttribute(HtmlTextWriterAttribute key, String value, Boolean fEncode)
+        {
+            this.AddAttribute(this.GetAttributeName(key), value, fEncode);
+        }
+
+        /// <summary>
+        /// Adds a CSS style that will be used in the style attribute of the next element to be written
+        /// </summary>
+        /// <param name="name">CSS Attribute Name</param>
+        /// <param name="value">Value</param>
+        public void AddStyleAttribute(String name, String value)
+        {
+            this._styles.Add(new KeyValuePair<String, String>(name, value));
+        }
+
+        /// <summary>
+        /// Adds a CSS style that will be used in the style attribute of the next element to be written
+        /// </summary>
+        /// <param name="key">CSS Attribute</param>
+        /// <param name="value">Value</param>
+        public void AddStyleAttribute(HtmlTextWriterStyle key, String value)
+        {
+            this._styles.Add(new KeyValuePair<String, String>(this.GetStyleName(key), value));
+        }
+
+#if PORTABLE
+        /// <summary>
+        /// Close the writer
+        /// </summary>
+        public void Close()
+#else
+        /// <summary>
+        /// Close the writer
+        /// </summary>
+        public override void Close()
+#endif
+        {
+            this._writer.Close();
+        }
+
+        /// <summary>
+        /// Flush the writer
+        /// </summary>
+        public override void Flush()
+        {
+            this._writer.Flush();
+        }
+
+        /// <summary>
+        /// Writes the begin tag for an element
+        /// </summary>
+        /// <param name="tagName">Tag Name</param>
+        public void RenderBeginTag(String tagName)
+        {
+            this._tags.Push(tagName);
+            if (this._newline)
+            {
+                this._writer.Write(new String('\t', this._indent));
+                this._newline = false;
+            }
+            this._writer.Write("<" + tagName.ToLower());
+            foreach (KeyValuePair<String, String> attr in this._attributes)
+            {
+                this._writer.Write(" " + attr.Key + "=\"" + attr.Value + "\"");
+            }
+            this._attributes.Clear();
+
+            if (this._styles.Count > 0)
+            {
+                this._writer.Write(" style=\"");
+                foreach (KeyValuePair<String, String> style in this._styles)
+                {
+                    this._writer.Write(style.Key + ": " + this.EncodeStyle(style.Value) + ";");
+                }
+                this._writer.Write("\"");
+                this._styles.Clear();
+            }
+            this._writer.WriteLine(">");
+            this._newline = true;
+            this._indent++;
+        }
+
+        /// <summary>
+        /// Writes the begin tag for an element
+        /// </summary>
+        /// <param name="tagKey">Tag</param>
+        public void RenderBeginTag(HtmlTextWriterTag tagKey)
+        {
+            this.RenderBeginTag(this.GetTagName(tagKey));
+        }
+
+        /// <summary>
+        /// Writes the end tag for an element
+        /// </summary>
+        public void RenderEndTag()
+        {
+            if (this._tags.Count > 0)
+            {
+                if (this._indent > 0) this._indent--;
+                if (!this._newline) this._writer.WriteLine();
+                this._writer.Write(new String('\t', this._indent));
+                this._writer.WriteLine("</" + this._tags.Pop().ToLower() + ">");
+                this._newline = true;
+            }
+            else
+            {
+                throw new Exception("Cannot end a tag as there are no open tags");
+            }
+        }
+
+        /// <summary>
+        /// Writes a character
+        /// </summary>
+        /// <param name="value">Character</param>
+        public override void Write(char value)
+        {
+            this._writer.Write(value);
+        }
+
+        /// <summary>
+        /// Writes a boolean
+        /// </summary>
+        /// <param name="value">Boolean</param>
+        public override void Write(bool value)
+        {
+            this._writer.Write(value);
+        }
+
+        /// <summary>
+        /// Writes some characters
+        /// </summary>
+        /// <param name="buffer">Characters</param>
+        public override void Write(char[] buffer)
+        {
+            this._writer.Write(buffer);
+        }
+
+        /// <summary>
+        /// Writes some portion of the given characters
+        /// </summary>
+        /// <param name="buffer">Characters</param>
+        /// <param name="index">Index to start at</param>
+        /// <param name="count">Number of characters to write</param>
+        public override void Write(char[] buffer, int index, int count)
+        {
+            this._writer.Write(buffer, index, count);
+        }
+
+        /// <summary>
+        /// Writes a decimal
+        /// </summary>
+        /// <param name="value">Decimal</param>
+        public override void Write(decimal value)
+        {
+            this._writer.Write(value);
+        }
+
+        /// <summary>
+        /// Writes a double
+        /// </summary>
+        /// <param name="value">Double</param>
+        public override void Write(double value)
+        {
+            this._writer.Write(value);
+        }
+
+        /// <summary>
+        /// Writes a float
+        /// </summary>
+        /// <param name="value">Float</param>
+        public override void Write(float value)
+        {
+            this._writer.Write(value);
+        }
+
+        /// <summary>
+        /// Writes an integer
+        /// </summary>
+        /// <param name="value">Integer</param>
+        public override void Write(int value)
+        {
+            this._writer.Write(value);
+        }
+
+        /// <summary>
+        /// Writes a long integer
+        /// </summary>
+        /// <param name="value">Long Integer</param>
+        public override void Write(long value)
+        {
+            this._writer.Write(value);
+        }
+
+        /// <summary>
+        /// Writes an object
+        /// </summary>
+        /// <param name="value">Object</param>
+        public override void Write(object value)
+        {
+            this._writer.Write(value);
+        }
+
+#if PORTABLE
+        public void Write(string format, object arg0)
+#else
+        /// <summary>
+        /// Writes a formatted string
+        /// </summary>
+        /// <param name="format">String with format</param>
+        /// <param name="arg0">Argument to insert into string</param>
+        public override void Write(string format, object arg0)
+#endif
+        {
+            this._writer.Write(format, arg0);
+        }
+
+#if PORTABLE
+        public void Write(string format, object arg0, object arg1)
+#else
+        /// <summary>
+        /// Writes a formatted string
+        /// </summary>
+        /// <param name="format">String with format</param>
+        /// <param name="arg0">Argument to insert into string</param>
+        /// <param name="arg1">Argument to insert into string</param>
+        public override void Write(string format, object arg0, object arg1)
+#endif
+        {
+            this._writer.Write(format, arg0, arg1);
+        }
+
+        /// <summary>
+        /// Writes a formatted string
+        /// </summary>
+        /// <param name="format">String with format</param>
+        /// <param name="arg">Arguments to insert into string</param>
+        public override void Write(string format, params object[] arg)
+        {
+            this._writer.Write(format, arg);
+        }
+
+        /// <summary>
+        /// Writes a string
+        /// </summary>
+        /// <param name="value">String</param>
+        public override void Write(string value)
+        {
+            this._writer.Write(value);
+        }
+
+        /// <summary>
+        /// Writes an unsigned integer
+        /// </summary>
+        /// <param name="value">Unsigned Integer</param>
+        public override void Write(uint value)
+        {
+            this._writer.Write(value);
+        }
+
+        /// <summary>
+        /// Writes an unsigned long integer
+        /// </summary>
+        /// <param name="value">Unsigned Long Integer</param>
+        public override void Write(ulong value)
+        {
+            this._writer.Write(value);
+        }
+
+        /// <summary>
+        /// Writes an attribute
+        /// </summary>
+        /// <param name="name">Attribute Name</param>
+        /// <param name="value">Value</param>
+        public void WriteAttribute(String name, String value)
+        {
+            this._writer.Write(name + "=\"" + this.EncodeAttribute(value) + "\"");
+        }
+
+        /// <summary>
+        /// Writes an attribute
+        /// </summary>
+        /// <param name="name">Attribute Name</param>
+        /// <param name="value">Value</param>
+        /// <param name="fEncode">Whether to encode the value</param>
+        public void WriteAttribute(String name, String value, Boolean fEncode)
+        {
+            if (fEncode) value = this.EncodeAttribute(value);
+            this._writer.Write(name + "=\"" + value + "\"");
+        }
+
+        /// <summary>
+        /// Writes a begin tag but does not terminate it so that methods like <see cref="HtmlTextWriter.WriteAttribute(String,String)"/> may be used
+        /// </summary>
+        /// <param name="tagName">Tag Name</param>
+        public void WriteBeginTag(String tagName)
+        {
+            if (this._newline)
+            {
+                this._writer.Write(new String('\t', this._indent));
+                this._newline = false;
+            }
+            this._writer.Write("<" + tagName.ToLower());
+        }
+
+        /// <summary>
+        /// Writes a line break
+        /// </summary>
+        public void WriteBreak()
+        {
+            if (this._newline)
+            {
+                this._writer.WriteLine(new String('\t', this._indent));
+                this._newline = false;
+            }
+            this._writer.Write("<br />");
+        }
+
+        /// <summary>
+        /// Writes encoded text
+        /// </summary>
+        /// <param name="text">Text</param>
+        public void WriteEncodedText(String text)
+        {
+            if (this._newline)
+            {
+                this._writer.Write(new String('\t', this._indent));
+                this._newline = false;
+            }
+            this._writer.Write(HttpUtility.HtmlEncode(text));
+        }
+
+        /// <summary>
+        /// Writes an encoded URL
+        /// </summary>
+        /// <param name="url">URL</param>
+        public void WriteEncodedUrl(String url)
+        {
+            this._writer.Write(Uri.EscapeUriString(url));
+        }
+
+        /// <summary>
+        /// Writes an encoded URL parameter
+        /// </summary>
+        /// <param name="urlText">URL parameter</param>
+        public void WriteEncodedUrlParameter(String urlText)
+        {
+            this._writer.Write(HttpUtility.UrlEncode(urlText));
+        }
+
+        /// <summary>
+        /// Writes an end tag
+        /// </summary>
+        /// <param name="tagName">Tag Name</param>
+        public void WriteEndTag(String tagName)
+        {
+            if (this._newline)
+            {
+                this._writer.Write(new String('\t', this._indent));
+                this._newline = false;
+            }
+            this._writer.Write("</" + tagName.ToLower() + ">");
+        }
+
+        /// <summary>
+        /// Writes a begin tag with the terminating &lt;, use <see cref="WriteBeginTag(String)"/> instead if you need to add attributes afterwards
+        /// </summary>
+        /// <param name="tagName">Tag Name</param>
+        public void WriteFullBeginTag(String tagName)
+        {
+            if (this._newline)
+            {
+                this._writer.Write(new String('\t', this._indent));
+                this._newline = false;
+            }
+            this._writer.Write("<" + tagName.ToLower() + ">");
+        }
+
+        /// <summary>
+        /// Writes a new line
+        /// </summary>
+        public override void WriteLine()
+        {
+            this._writer.WriteLine();
+        }
+
+        /// <summary>
+        /// Writes a boolean followed by a new line
+        /// </summary>
+        /// <param name="value">Boolean</param>
+        public override void WriteLine(bool value)
+        {
+            this._writer.WriteLine(value);
+        }
+
+        /// <summary>
+        /// Writes a character followed by a new line
+        /// </summary>
+        /// <param name="value">Character</param>
+        public override void WriteLine(char value)
+        {
+            this._writer.WriteLine(value);
+        }
+
+        /// <summary>
+        /// Writes some characters followed by a new line
+        /// </summary>
+        /// <param name="buffer">Characters</param>
+        public override void WriteLine(char[] buffer)
+        {
+            this._writer.WriteLine(buffer);
+        }
+
+        /// <summary>
+        /// Writes some portion of the characters followed by a new line
+        /// </summary>
+        /// <param name="buffer">Characters</param>
+        /// <param name="index">Index to start at</param>
+        /// <param name="count">Number of characters to write</param>
+        public override void WriteLine(char[] buffer, int index, int count)
+        {
+            this._writer.WriteLine(buffer, index, count);
+        }
+
+        /// <summary>
+        /// Writes a decimal followed by a new line
+        /// </summary>
+        /// <param name="value">Decimal</param>
+        public override void WriteLine(decimal value)
+        {
+             this._writer.WriteLine(value);
+        }
+
+        /// <summary>
+        /// Writes a double followed by a new line
+        /// </summary>
+        /// <param name="value">Double</param>
+        public override void WriteLine(double value)
+        {
+            this._writer.WriteLine(value);
+        }
+
+        /// <summary>
+        /// Writes a float followed by a new line
+        /// </summary>
+        /// <param name="value">Float</param>
+        public override void WriteLine(float value)
+        {
+            this._writer.WriteLine(value);
+        }
+
+        /// <summary>
+        /// Writes an integer followed by a new line
+        /// </summary>
+        /// <param name="value">Integer</param>
+        public override void WriteLine(int value)
+        {
+            this._writer.WriteLine(value);
+        }
+
+        /// <summary>
+        /// Writes a long integer followed by a new line
+        /// </summary>
+        /// <param name="value">Long Integer</param>
+        public override void WriteLine(long value)
+        {
+            this._writer.WriteLine(value);
+        }
+
+        /// <summary>
+        /// Writes an object followed by a new line
+        /// </summary>
+        /// <param name="value">Object</param>
+        public override void WriteLine(object value)
+        {
+            this._writer.WriteLine(value);
+        }
+
+        /// <summary>
+        /// Writes a string followed by a new line
+        /// </summary>
+        /// <param name="value">String</param>
+        public override void WriteLine(string value)
+        {
+            this._writer.WriteLine(value);
+        }
+
+#if PORTABLE
+        public void WriteLine(string format, object arg0)
+#else
+        /// <summary>
+        /// Writes a formatted string followed by a new line
+        /// </summary>
+        /// <param name="format">String</param>
+        /// <param name="arg0">Argument to insert into string</param>
+        public override void WriteLine(string format, object arg0)
+#endif
+        {
+            this._writer.WriteLine(format, arg0);
+        }
+
+#if PORTABLE
+        public void WriteLine(string format, object arg0, object arg1)
+#else
+        /// <summary>
+        /// Writes a formatted string followed by a new line
+        /// </summary>
+        /// <param name="format">String</param>
+        /// <param name="arg0">Argument to insert into string</param>
+        /// <param name="arg1">Argument to insert into string</param>
+        public override void WriteLine(string format, object arg0, object arg1)
+#endif
+        {
+            this._writer.WriteLine(format, arg0, arg1);
+        }
+
+        /// <summary>
+        /// Writes a formatted string followed by a new line
+        /// </summary>
+        /// <param name="format">String</param>
+        /// <param name="arg">Arguments to insert into string</param>
+        public override void WriteLine(string format, params object[] arg)
+        {
+            this._writer.WriteLine(format, arg);
+        }
+
+        /// <summary>
+        /// Writes an unsigned integer followed by a new line
+        /// </summary>
+        /// <param name="value">Unsigned Integer</param>
+        public override void WriteLine(uint value)
+        {
+            this._writer.WriteLine(value);
+        }
+
+        /// <summary>
+        /// Writes an unsigned long integer followed by a new line
+        /// </summary>
+        /// <param name="value">Unsigned Long Integer</param>
+        public override void WriteLine(ulong value)
+        {
+            this._writer.WriteLine(value);
+        }
+
+        /// <summary>
+        /// Writes a string on a line with no tabs
+        /// </summary>
+        /// <param name="s">String</param>
+        public void WriteLineNoTabs(String s)
+        {
+            this._writer.WriteLine();
+            this._writer.WriteLine(s);
+        }
+
+        /// <summary>
+        /// Writes a style attribute
+        /// </summary>
+        /// <param name="name">Attribute Name</param>
+        /// <param name="value">Value</param>
+        public void WriteStyleAttribute(String name, String value)
+        {
+            this._writer.Write(name + ": " + this.EncodeStyle(value) + ";");
+        }
+
+        /// <summary>
+        /// Writes a style attribute
+        /// </summary>
+        /// <param name="name">Attribute Name</param>
+        /// <param name="value">Value</param>
+        /// <param name="fEncode">Whether to encode the value</param>
+        public void WriteStyleAttribute(String name, String value, Boolean fEncode)
+        {
+            if (fEncode) value = this.EncodeAttribute(value);
+            this._writer.Write(name + ": " + value + ";");
+        }
+
+    }
+}
+
 #endif