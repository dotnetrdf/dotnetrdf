--- conflicted
+++ resolved
@@ -1,1111 +1,1103 @@
-/*
-dotNetRDF is free and open source software licensed under the MIT License
-
------------------------------------------------------------------------------
-
-Copyright (c) 2009-2012 dotNetRDF Project (dotnetrdf-developer@lists.sf.net)
-
-Permission is hereby granted, free of charge, to any person obtaining a copy
-of this software and associated documentation files (the "Software"), to deal
-in the Software without restriction, including without limitation the rights
-to use, copy, modify, merge, publish, distribute, sublicense, and/or sell
-copies of the Software, and to permit persons to whom the Software is furnished
-to do so, subject to the following conditions:
-
-The above copyright notice and this permission notice shall be included in all
-copies or substantial portions of the Software.
-
-THE SOFTWARE IS PROVIDED "AS IS", WITHOUT WARRANTY OF ANY KIND, EXPRESS OR 
-IMPLIED, INCLUDING BUT NOT LIMITED TO THE WARRANTIES OF MERCHANTABILITY, 
-FITNESS FOR A PARTICULAR PURPOSE AND NONINFRINGEMENT. IN NO EVENT SHALL THE
-AUTHORS OR COPYRIGHT HOLDERS BE LIABLE FOR ANY CLAIM, DAMAGES OR OTHER LIABILITY,
-WHETHER IN AN ACTION OF CONTRACT, TORT OR OTHERWISE, ARISING FROM, OUT OF OR IN
-CONNECTION WITH THE SOFTWARE OR THE USE OR OTHER DEALINGS IN THE SOFTWARE.
-*/
-
-using System;
-using System.Collections.Generic;
-using System.Diagnostics;
-using System.Linq;
-using System.Text;
-
-namespace VDS.RDF
-{
-    /// <summary>
-    /// Implements a Graph Isomorphism Algorithm
-    /// </summary>
-    /// <remarks>
-    /// <para>
-    /// The algorithm used to determine Graph equality is based in part on a Iterative Vertex Classification Algorithm described in a Technical Report from HP by Jeremy J Carroll - <a href="http://www.hpl.hp.com/techreports/2001/HPL-2001-293.html">Matching RDF Graphs</a> but has been expanded upon significantly to use a variety of techniques.
-    /// </para>
-    /// <para>
-    /// Graph Equality is determined according to the following algorithm, we refer to the first graph as the <em>Source Graph</em> and the second graph as the <em>Target Graph</em>:
-    /// </para>
-    /// <ol>
-    /// <li>If both graphs are null they are considered equal</li>
-    /// <li>If only one of the given graph is null then they are not equal</li>
-    /// <li>If the given graphs are reference equal then they are equal</li>
-    /// <li>If the given graphs have a different number of Triples they are not equal</li>
-    /// <li>Declare a list of triples which are the triples of the second graph called <em>TargetTriples</em></li>
-    /// <li>Declare two dictionaries of Nodes to Integers which are called <em>SourceClassification</em> and <em>TargetClassification</em></li>
-    /// <li>For Each Triple in the Source Graph
-    ///     <ol>
-    ///     <li>If it is a ground triple and cannot be found and removed from <em>TargetTriples</em> then graphs are not equal since the triple does not exist in both graphs</li>
-    ///     <li>If it contains blank nodes track the number of usages of this blank node in <em>SourceClassification</em></li>
-    ///     </ol>
-    /// </li> 
-    /// <li>If there are any triples remaining in <em>TargetTriples</em> which are ground triples then graphs are not equal since the Source Graph does not contain them</li>
-    /// <li>If all the triples from both graphs were ground triples (i.e. there were no blank nodes) then the graphs are equal</li>
-    /// <li>Iterate over the remaining triples in <em>TargetTriples</em> and populate the <em>TargetClassification</em></li>
-    /// <li>If the count of the two classifications is different the graphs are not equal since there are differing numbers of blank nodes in the Graph</li>
-    /// <li>Now build two additional dictionaries of Integers to Integers which are called <em>SourceDegreeClassification</em> and <em>TargetDegreeClassification</em>.  Iterate over <em>SourceClassification</em> and <em>TargetClassification</em> such that the corresponding degree classifications contain a mapping of the number of blank nodes with a given degree</li>
-    /// <li>If the count of the two degree classifications is different the graphs are not equal since there are not the same range of blank node degrees in both graphs</li>
-    /// <li>For All classifications in <em>SourceDegreeClassification</em> there must be a matching classification in <em>TargetDegreeClassification</em> else the graphs are not equal</li>
-    /// <li>Then build a possible mapping using the following rules:
-    ///     <ol>
-    ///     <li>Any blank bode used only once (single-use) in the Source Graph should be mapped to an equivalent blank bode in the Target Graph.  If this is not possible then the graphs are not equal</li>
-    ///     <li>Any blank node with a unique degree in the Source Graph should be mapped to an equivalent blank node in the Target Graph.  If this is not possible then the graphs are not equal</li>
-    ///     <li>Any blank node used with unique constants (two other ground terms in a triple) in the Source Graph should be mapped to an equivalent blank bode in the Target Graph.  If this is not possible then the graphs are not equal.</li>
-    ///     <li>Build up lists of dependent pairs of blank Nodes for both graphs</li>
-    ///     <li>Use these lists to determine if there are any independent nodes not yet mapped in the Source Graph.  These should be mapped to equivalent blank nodes in the Target Graph, if this is not possible the graphs are not equal</li>
-    ///     <li><strong>Important:</strong> Keep a copy of the mapping up to this point as a <em>Base Mapping</em> for use as a fallback in later steps</li>
-    ///     <li>Use the dependency information and existing mappings to generate a possible mapping</li>
-    ///     <li>If a complete possible mapping (there is a mapping for each blank node from the Source Graph to the Target Graph) then test this mapping.  If it succeeds then the graphs are equal</li>
-    ///     </ol>
-    /// </li>
-    /// <li>If we don't yet have a mapping take a divide and conquer approach:
-    ///     <ol>
-    ///     <li>Take the not yet mapped blank nodes for each graph and sub-divide them into their isolated sub-graphs</li>
-    ///     <li>If there are at least 2 isolated sub-graphs proceed to divide and conquer</li>
-    ///     <li>For Each Isolated Sub-Graph from the Source Graph
-    ///         <ol>
-    ///         <li>Consider each possible isolated sub-graph of the same size from the target graph, if there are none then graphs are not equal.  If there is a single possible equal isolated sub-graph add the mappings for all involved blank nodes.</li>
-    ///         </ol>
-    ///     </li>
-    ///     <li>If we now have a complete possible mapping (there is a mapping for each blank node from the Source Graph to the Target Graph) then test the mapping.  Return success/failure depending on whether the mapping is valid.</li>
-    ///     <li><strong>Important:</strong> Keep a copy of the mapping up to this point as a <em>Base Mapping</em> for use as a base for the brute force step</li>
-    ///     </ol> 
-    /// </li>
-    /// <li>If we still don't have a complete mapping we now fallback to the <em>Base Mapping</em> and use it as a basis for brute forcing the possible solution space and testing every possibility until either a mapping works or we find the graphs to be non-equal</li>
-    /// </ol>
-    /// </remarks>
-    public class GraphMatcher
-    {
-        //The Unbound and Bound lists refers to the Nodes of the Target Graph
-        private List<INode> _unbound;
-        private List<INode> _bound;
-        private Dictionary<INode, INode> _mapping;
-        private HashSet<Triple> _sourceTriples;
-        private HashSet<Triple> _targetTriples;
-
-        /// <summary>
-        /// Compares two Graphs for equality
-        /// </summary>
-        /// <param name="g">Graph</param>
-        /// <param name="h">Graph</param>
-        /// <returns></returns>
-        
-        public bool Equals(IGraph g, IGraph h)
-        {
-            Debug.WriteLine("Making simple equality checks");
-
-            //If both are null then consider equal
-            if (g == null && h == null)
-            {
-                Debug.WriteLine("[EQUAL] Both Graphs null");
-                return true;
-            }
-            //Graphs can't be equal to null
-            if (g == null)
-            {
-                Debug.WriteLine("[NOT EQUAL] First Graph is null");
-                return false;
-            }
-            if (h == null)
-            {
-                Debug.WriteLine("[NOT EQUAL] Second Graph is null");
-                return false;
-            }
-
-            //If we're the same Graph (by reference) then we're trivially equal
-            if (ReferenceEquals(g, h))
-            {
-                Debug.WriteLine("[EQUAL] Graphs equal be reference");
-                return true;
-            }
-
-            //If different number of Triples then the Graphs can't be equal
-<<<<<<< HEAD
-            if (g.Count != h.Count) return false;
-=======
-            if (g.Triples.Count != h.Triples.Count)
-            {
-                Debug.WriteLine("[NOT EQUAL] Differing number of triples between graphs");
-                return false;
-            }
->>>>>>> cb9932fd
-
-            int gtCount = 0;
-            Dictionary<INode, int> gNodes = new Dictionary<INode, int>();
-            Dictionary<INode, int> hNodes = new Dictionary<INode, int>();
-            this._targetTriples = new HashSet<Triple>(h.Triples);
-            foreach (Triple t in g.Triples)
-            {
-                if (t.IsGroundTriple)
-                {
-                    //If the other Graph doesn't contain the Ground Triple so can't be equal
-                    //We make the contains call first as that is typically O(1) while the Remove call may be O(n)
-                    if (!h.Triples.Contains(t))
-                    {
-                        Debug.WriteLine("[NOT EQUAL] First graph contains a ground triple which is not in the second graph");
-                        return false;
-                    }
-                    if (!this._targetTriples.Remove(t))
-                    {
-                        Debug.WriteLine("[NOT EQUAL] First graph contains a ground triple which is not in the second graph");
-                        return false;
-                    }
-                    gtCount++;
-                }
-                else
-                {
-                    //If not a Ground Triple remember which Blank Nodes we need to map
-                    if (t.Subject.NodeType == NodeType.Blank)
-                    {
-                        if (!gNodes.ContainsKey(t.Subject))
-                        {
-                            gNodes.Add(t.Subject, 1);
-                        }
-                        else
-                        {
-                            gNodes[t.Subject]++;
-                        }
-                    }
-                    if (t.Predicate.NodeType == NodeType.Blank)
-                    {
-                        if (!gNodes.ContainsKey(t.Predicate))
-                        {
-                            gNodes.Add(t.Predicate, 1);
-                        }
-                        else
-                        {
-                            gNodes[t.Predicate]++;
-                        }
-                    }
-                    if (t.Object.NodeType == NodeType.Blank)
-                    {
-                        if (!gNodes.ContainsKey(t.Object))
-                        {
-                            gNodes.Add(t.Object, 1);
-                        }
-                        else
-                        {
-                            gNodes[t.Object]++;
-                        }
-                    }
-                }
-            }
-
-            //If the other Graph still contains Ground Triples then the Graphs aren't equal
-            if (this._targetTriples.Any(t => t.IsGroundTriple))
-            {
-                Debug.WriteLine("[NOT EQUAL] Second Graph contains ground triples not present in first graph");
-                return false;
-            }
-            Debug.WriteLine("Validated that there are " + gtCount + " ground triples present in both graphs");
-
-            //If there are no Triples left in the other Graph, all our Triples were Ground Triples and there are no Blank Nodes to map the Graphs are equal
-<<<<<<< HEAD
-            if (this._targetTriples.Count == 0 && gtCount == g.Count && gNodes.Count == 0) return true;
-=======
-            if (this._targetTriples.Count == 0 && gtCount == g.Triples.Count && gNodes.Count == 0)
-            {
-                Debug.WriteLine("[EQUAL] Graphs contain only ground triples and all triples are present in both graphs");
-                return true;
-            }
->>>>>>> cb9932fd
-
-            //Now classify the remaining Triples from the other Graph
-            foreach (Triple t in this._targetTriples)
-            {
-                if (t.Subject.NodeType == NodeType.Blank)
-                {
-                    if (!hNodes.ContainsKey(t.Subject))
-                    {
-                        hNodes.Add(t.Subject, 1);
-                    }
-                    else
-                    {
-                        hNodes[t.Subject]++;
-                    }
-                }
-                if (t.Predicate.NodeType == NodeType.Blank)
-                {
-                    if (!hNodes.ContainsKey(t.Predicate))
-                    {
-                        hNodes.Add(t.Predicate, 1);
-                    }
-                    else
-                    {
-                        hNodes[t.Predicate]++;
-                    }
-                }
-                if (t.Object.NodeType == NodeType.Blank)
-                {
-                    if (!hNodes.ContainsKey(t.Object))
-                    {
-                        hNodes.Add(t.Object, 1);
-                    }
-                    else
-                    {
-                        hNodes[t.Object]++;
-                    }
-                }
-            }
-
-            //First off we must have the same number of Blank Nodes in each Graph
-            if (gNodes.Count != hNodes.Count)
-            {
-                Debug.WriteLine("[NOT EQUAL] Differing number of unique blank nodes between graphs");
-                return false;
-            }
-            Debug.WriteLine("Both graphs contain " + gNodes.Count + " unique blank nodes");
-
-            //Then we sub-classify by the number of Blank Nodes with each degree classification
-            Dictionary<int, int> gDegrees = new Dictionary<int, int>();
-            Dictionary<int, int> hDegrees = new Dictionary<int, int>();
-            foreach (int degree in gNodes.Values)
-            {
-                if (gDegrees.ContainsKey(degree))
-                {
-                    gDegrees[degree]++;
-                }
-                else
-                {
-                    gDegrees.Add(degree, 1);
-                }
-            }
-            foreach (int degree in hNodes.Values)
-            {
-                if (hDegrees.ContainsKey(degree))
-                {
-                    hDegrees[degree]++;
-                }
-                else
-                {
-                    hDegrees.Add(degree, 1);
-                }
-            }
-
-            //Then we must have the same number of degree classifications
-            if (gDegrees.Count != hDegrees.Count)
-            {
-                Debug.WriteLine("[NOT EQUAL] Degree classification of Blank Nodes indicates no possible equality mapping");
-                return false;
-            }
-            Debug.WriteLine("Degree classification of blank nodes indicates there is a possible equality mapping");
-
-            //Then for each degree classification there must be the same number of BNodes with that degree in both Graph
-            if (gDegrees.All(pair => hDegrees.ContainsKey(pair.Key) && gDegrees[pair.Key] == hDegrees[pair.Key]))
-            {
-                Debug.WriteLine("Validated that degree classification does provide a possible equality mapping");
-
-                //Try to do a Rules Based Mapping
-                return this.TryRulesBasedMapping(g, h, gNodes, hNodes, gDegrees, hDegrees);
-            }
-            else
-            {
-                //There are degree classifications that don't have the same number of BNodes with that degree 
-                //or the degree classification is not in the other Graph
-                Debug.WriteLine("[NOT EQUAL] Degree classification of Blank Nodes indicates no possible equality mapping");
-                return false;
-            }
-
-        }
-
-        /// <summary>
-        /// Uses a series of Rules to attempt to generate a mapping without the need for brute force guessing
-        /// </summary>
-        /// <param name="g">1st Graph</param>
-        /// <param name="h">2nd Graph</param>
-        /// <param name="gNodes">1st Graph Node classification</param>
-        /// <param name="hNodes">2nd Graph Node classification</param>
-        /// <param name="gDegrees">1st Graph Degree classification</param>
-        /// <param name="hDegrees">2nd Graph Degree classification</param>
-        /// <returns></returns>
-        private bool TryRulesBasedMapping(IGraph g, IGraph h, Dictionary<INode, int> gNodes, Dictionary<INode, int> hNodes, Dictionary<int, int> gDegrees, Dictionary<int, int> hDegrees)
-        {
-            Debug.WriteLine("Attempting rules based equality mapping");
-
-            //Start with new lists and dictionaries each time in case we get reused
-            this._unbound = new List<INode>();
-            this._bound = new List<INode>();
-            this._mapping = new Dictionary<INode, INode>();
-
-            //Initialise the Source Triples list
-            this._sourceTriples = new HashSet<Triple>(from t in g.Triples
-                                                      where !t.IsGroundTriple
-                                                      select t);
-
-            //First thing consider the trivial mapping
-            Dictionary<INode, INode> trivialMapping = new Dictionary<INode, INode>();
-            foreach (INode n in gNodes.Keys)
-            {
-                trivialMapping.Add(n, n);
-            }
-            HashSet<Triple> targets = new HashSet<Triple>(this._targetTriples);
-            if (this._sourceTriples.All(t => targets.Remove(t.MapTriple(h, trivialMapping))))
-            {
-                this._mapping = trivialMapping;
-                Debug.WriteLine("[EQUAL] Trivial Mapping (all Blank Nodes have identical IDs) is a valid equality mapping");
-                return true;
-            }
-            Debug.WriteLine("Trivial Mapping (all Blank Nodes have identical IDs) did not hold");
-
-            //Initialise the Unbound list
-            this._unbound = (from n in hNodes.Keys
-                             select n).ToList();
-
-            //Map single use Nodes first to reduce the size of the overall mapping
-            Debug.WriteLine("Mapping single use blank nodes");
-            foreach (KeyValuePair<INode, int> pair in gNodes.Where(p => p.Value == 1))
-            {
-                //Find the Triple we need to map
-                Triple toMap = (from t in this._sourceTriples
-                                where t.Involves(pair.Key)
-                                select t).First();
-
-                foreach (INode n in this._unbound.Where(n => hNodes[n] == pair.Value))
-                {
-                    //See if this Mapping works
-                    this._mapping.Add(pair.Key, n);
-                    if (this._targetTriples.Remove(toMap.MapTriple(h, this._mapping)))
-                    {
-                        this._sourceTriples.Remove(toMap);
-                        this._bound.Add(n);
-                        break;
-                    }
-                    this._mapping.Remove(pair.Key);
-                }
-
-                //There is a pathological case where we can't map anything this way because
-                //there are always dependencies between the blank nodes in which case we
-                //still continue because we may figure out a mapping with the dependency based
-                //rules or brute force approach :-(
-
-                //Otherwise we can mark that Node as Bound
-                if (this._mapping.ContainsKey(pair.Key)) this._unbound.Remove(this._mapping[pair.Key]);
-            }
-            Debug.WriteLine("Single use nodes allowed mapping " + this._mapping.Count + " nodes, " + this._mapping.Count + " mapped out of a total " + gNodes.Count);
-
-            //If all the Nodes were used only once and we mapped them all then the Graphs are equal
-            if (this._targetTriples.Count == 0)
-            {
-                Debug.WriteLine("[EQUAL] All Blank Nodes were single use and were successfully mapped");
-                return true;
-            }
-
-            //Map any Nodes of unique degree next
-            Debug.WriteLine("Trying to map unique blank nodes");
-            int mappedSoFar = this._mapping.Count;
-            foreach (KeyValuePair<int, int> degreeClass in gDegrees)
-            {
-                if (degreeClass.Key > 1 && degreeClass.Value == 1)
-                {
-                    //There is a Node of degree greater than 1 than has a unique degree
-                    //i.e. there is only one Node with this degree so there can only ever be one
-                    //possible mapping for this Node
-                    INode x = gNodes.FirstOrDefault(p => p.Value == degreeClass.Key).Key;
-                    INode y = hNodes.FirstOrDefault(p => p.Value == degreeClass.Key).Key;
-
-                    //If either of these return null then the Graphs can't be equal
-                    if (x == null || y == null)
-                    {
-                        Debug.WriteLine("[NOT EQUAL] Node with unique degree could not be mapped");
-                        this._mapping = null;
-                        return false;
-                    }
-
-                    //Add the Mapping
-                    this._mapping.Add(x, y);
-                    this._bound.Add(y);
-                    this._unbound.Remove(y);
-                }
-            }
-            Debug.WriteLine("Unique blank nodes allowing mapping of " + (this._mapping.Count - mappedSoFar) + " nodes, " + this._mapping.Count + " mapped out of a total " + gNodes.Count);
-            mappedSoFar = this._mapping.Count;
-
-            //Then look for nodes which are associated with unique constants
-            //By this we mean nodes that occur as the subject/object of a triple where the other two parts are non-blank
-            Debug.WriteLine("Trying to map blank nodes based on unique constants associated with the nodes");
-            foreach (Triple t in this._sourceTriples)
-            {
-                if (t.Subject.NodeType == NodeType.Blank && t.Predicate.NodeType != NodeType.Blank && t.Object.NodeType != NodeType.Blank)
-                {
-                    //Ignore if already mapped
-                    if (this._mapping.ContainsKey(t.Subject)) continue;
-
-                    //Are there any possible matches?
-                    //We only need to know about at most 2 possibilities since zero possiblities means non-equal graphs, one is a valid mapping and two or more is not mappable this way
-                    List<Triple> possibles = new List<Triple>(this._targetTriples.Where(x => x.Subject.NodeType == NodeType.Blank && x.Predicate.Equals(t.Predicate) && x.Object.Equals(t.Object)).Take(2));
-                    if (possibles.Count == 1)
-                    {
-                        //Precisely one possible match so map
-                        INode x = t.Subject;
-                        INode y = possibles.First().Subject;
-                        this._mapping.Add(x, y);
-                        this._bound.Add(y);
-                        this._unbound.Remove(y);
-                    }
-                    else if (possibles.Count == 0)
-                    {
-                        //No possible matches so not equal graphs
-                        Debug.WriteLine("[NOT EQUAL] Node used in a triple with two constants where no candidate mapping for that triple could be found");
-                        this._mapping = null;
-                        return false;
-                    }
-                }
-                else if (t.Subject.NodeType != NodeType.Blank && t.Predicate.NodeType != NodeType.Blank && t.Object.NodeType == NodeType.Blank)
-                {
-                    //Ignore if already mapped
-                    if (this._mapping.ContainsKey(t.Object)) continue;
-
-                    //Are there any possible matches?
-                    //We only need to know about at most 2 possibilities since zero possiblities means non-equal graphs, one is a valid mapping and two or more is not mappable this way
-                    List<Triple> possibles = new List<Triple>(this._targetTriples.Where(x => x.Subject.Equals(t.Subject) && x.Predicate.Equals(t.Predicate) && x.Object.NodeType == NodeType.Blank).Take(2));
-                    if (possibles.Count == 1)
-                    {
-                        //Precisely one possible match so map
-                        INode x = t.Subject;
-                        INode y = possibles.First().Subject;
-                        this._mapping.Add(x, y);
-                        this._bound.Add(y);
-                        this._unbound.Remove(y);
-                    }
-                }
-            }
-            Debug.WriteLine("Using unique constants associated with blank nodes allowed mapping of " + (this._mapping.Count - mappedSoFar) + " blank nodes, " + this._mapping.Count + " mapped out of a total " + gNodes.Count);
-            mappedSoFar = this._mapping.Count;
-
-            //Work out which Nodes are paired up 
-            //By this we mean any Nodes which appear with other Nodes in a Triple
-            //If multiple nodes appear together we can use this information to restrict
-            //the possible mappings we generate
-            List<MappingPair> sourceDependencies = new List<MappingPair>();
-            foreach (Triple t in this._sourceTriples)
-            {
-                if (t.Subject.NodeType == NodeType.Blank && t.Predicate.NodeType == NodeType.Blank && t.Object.NodeType == NodeType.Blank)
-                {
-                    throw new RdfException("GraphMatcher cannot compute mappings where a Triple is entirely composed of Blank Nodes");
-                }
-                if (t.Subject.NodeType == NodeType.Blank && t.Predicate.NodeType == NodeType.Blank)
-                {
-                    if (!t.Subject.Equals(t.Predicate)) sourceDependencies.Add(new MappingPair(t.Subject, t.Predicate, TripleIndexType.SubjectPredicate));
-                }
-                else if (t.Subject.NodeType == NodeType.Blank && t.Object.NodeType == NodeType.Blank)
-                {
-                    if (!t.Subject.Equals(t.Object)) sourceDependencies.Add(new MappingPair(t.Subject, t.Object, TripleIndexType.SubjectObject));
-                }
-                else if (t.Predicate.NodeType == NodeType.Blank && t.Object.NodeType == NodeType.Blank)
-                {
-                    if (!t.Predicate.Equals(t.Object)) sourceDependencies.Add(new MappingPair(t.Predicate, t.Object, TripleIndexType.PredicateObject));
-                }
-            }
-            sourceDependencies = sourceDependencies.Distinct().ToList();
-            List<MappingPair> targetDependencies = new List<MappingPair>();
-            foreach (Triple t in this._targetTriples)
-            {
-                if (t.Subject.NodeType == NodeType.Blank && t.Predicate.NodeType == NodeType.Blank && t.Object.NodeType == NodeType.Blank)
-                {
-                    throw new RdfException("GraphMatcher cannot compute mappings where a Triple is entirely composed of Blank Nodes");
-                }
-                if (t.Subject.NodeType == NodeType.Blank && t.Predicate.NodeType == NodeType.Blank)
-                {
-                    if (!t.Subject.Equals(t.Predicate)) targetDependencies.Add(new MappingPair(t.Subject, t.Predicate, TripleIndexType.SubjectPredicate));
-                }
-                else if (t.Subject.NodeType == NodeType.Blank && t.Object.NodeType == NodeType.Blank)
-                {
-                    if (!t.Subject.Equals(t.Object)) targetDependencies.Add(new MappingPair(t.Subject, t.Object, TripleIndexType.SubjectObject));
-                }
-                else if (t.Predicate.NodeType == NodeType.Blank && t.Object.NodeType == NodeType.Blank)
-                {
-                    if (!t.Predicate.Equals(t.Object)) targetDependencies.Add(new MappingPair(t.Predicate, t.Object, TripleIndexType.PredicateObject));
-                }
-            }
-            targetDependencies = targetDependencies.Distinct().ToList();
-
-            //Once we know of dependencies we can then map independent nodes
-            List<INode> sourceIndependents = (from n in gNodes.Keys
-                                              where !sourceDependencies.Any(p => p.Contains(n))
-                                              select n).ToList();
-            List<INode> targetIndependents = (from n in hNodes.Keys
-                                              where !targetDependencies.Any(p => p.Contains(n))
-                                              select n).ToList();
-
-            //If the number of independent nodes in the two Graphs is different we return false
-            if (sourceIndependents.Count != targetIndependents.Count)
-            {
-                Debug.WriteLine("[NOT EQUAL] Graphs contain different number of independent blank nodes");
-                return false;
-            }
-            Debug.WriteLine("Graphs contain " + sourceIndependents.Count + " indepdent blank nodes, attempting mapping");
-
-            //Try to map the independent nodes
-            foreach (INode x in sourceIndependents)
-            {
-                //They may already be mapped as they may be single use Triples
-                if (this._mapping.ContainsKey(x)) continue;
-
-                List<Triple> xs = this._sourceTriples.Where(t => t.Involves(x)).ToList();
-                foreach (INode y in targetIndependents)
-                {
-                    if (gNodes[x] != hNodes[y]) continue;
-
-                    this._mapping.Add(x, y);
-
-                    //Test the mapping
-                    HashSet<Triple> ys = new HashSet<Triple>(this._targetTriples.Where(t => t.Involves(y)));
-                    if (xs.All(t => ys.Remove(t.MapTriple(h, this._mapping))))
-                    {
-                        //This is a valid mapping
-                        xs.ForEach(t => this._targetTriples.Remove(t.MapTriple(h, this._mapping)));
-                        xs.ForEach(t => this._sourceTriples.Remove(t));
-                        break;
-                    }
-                    this._mapping.Remove(x);
-                }
-
-                //If we couldn't map an independent Node then we fail
-                if (!this._mapping.ContainsKey(x))
-                {
-                    Debug.WriteLine("[NOT EQUAL] Independent blank node could not be mapped");
-                    return false;
-                }
-            }
-            Debug.WriteLine("Independent blank node mapping was able to map " + (this._mapping.Count - mappedSoFar) + " blank nodes, " + this._mapping.Count + " blank nodes out of a total " + gNodes.Count);
-            mappedSoFar = this._mapping.Count;
-
-            //Want to save our mapping so far here as if the mapping we produce using the dependency information
-            //is flawed then we'll have to attempt brute force
-            Dictionary<INode, INode> baseMapping = new Dictionary<INode, INode>(this._mapping);
-
-            Debug.WriteLine("Using dependency information to try and map more blank nodes");
-
-            //Now we use the dependency information to try and find mappings
-            foreach (MappingPair dependency in sourceDependencies)
-            {
-                //If both dependent Nodes are already mapped we don't need to try mapping them again
-                if (this._mapping.ContainsKey(dependency.X) && this._mapping.ContainsKey(dependency.Y)) continue;
-
-                //Get all the Triples with this Pair in them
-                List<Triple> xs;
-                bool canonical = false;
-                switch (dependency.Type)
-                {
-                    case TripleIndexType.SubjectPredicate:
-                        xs = (from t in this._sourceTriples
-                              where t.Subject.Equals(dependency.X) && t.Predicate.Equals(dependency.Y)
-                              select t).ToList();
-                        if (xs.Count == 1)
-                        {
-                            canonical = ((from t in this._sourceTriples
-                                          where t.Subject.NodeType == NodeType.Blank && t.Predicate.NodeType == NodeType.Blank && t.Object.Equals(xs[0].Object)
-                                          select t).Count() == 1);
-                        }
-                        break;
-                    case TripleIndexType.SubjectObject:
-                        xs = (from t in this._sourceTriples
-                              where t.Subject.Equals(dependency.X) && t.Object.Equals(dependency.Y)
-                              select t).ToList();
-                        if (xs.Count == 1)
-                        {
-                            canonical = ((from t in this._sourceTriples
-                                          where t.Subject.NodeType == NodeType.Blank && t.Predicate.Equals(xs[0].Predicate) && t.Object.NodeType == NodeType.Blank
-                                          select t).Count() == 1);
-                        }
-                        break;
-                    case TripleIndexType.PredicateObject:
-                        xs = (from t in this._sourceTriples
-                              where t.Predicate.Equals(dependency.X) && t.Object.Equals(dependency.Y)
-                              select t).ToList();
-                        if (xs.Count == 1)
-                        {
-                            canonical = ((from t in this._sourceTriples
-                                          where t.Subject.Equals(xs[0].Subject) && t.Predicate.NodeType == NodeType.Blank && t.Object.NodeType == NodeType.Blank
-                                          select t).Count() == 1);
-                        }
-                        break;
-                    default:
-                        //This means we've gone wrong somehow
-                        throw new RdfException("Unknown exception occurred while trying to generate a Mapping between the two Graphs");
-                }
-
-                bool xbound = this._mapping.ContainsKey(dependency.X);
-                bool ybound = this._mapping.ContainsKey(dependency.Y);
-
-                //Look at all the possible Target Dependencies we could map to
-                foreach (MappingPair target in targetDependencies)
-                {
-                    if (target.Type != dependency.Type) continue;
-
-                    //If one of the Nodes we're trying to map was already mapped then we can further restrict
-                    //candidate mappings
-                    if (xbound)
-                    {
-                        if (!target.X.Equals(this._mapping[dependency.X])) continue;
-                    }
-                    if (ybound)
-                    {
-                        if (!target.Y.Equals(this._mapping[dependency.Y])) continue;
-                    }
-
-                    //If the Nodes in the Target have already been used then we can discard this possible mapping
-                    if (!xbound && this._mapping.ContainsValue(target.X)) continue;
-                    if (!ybound && this._mapping.ContainsValue(target.Y)) continue;
-
-                    //Get the Triples with the Target Pair in them
-                    List<Triple> ys;
-                    switch (target.Type)
-                    {
-                        case TripleIndexType.SubjectPredicate:
-                            ys = (from t in this._targetTriples
-                                  where t.Subject.Equals(target.X) && t.Predicate.Equals(target.Y)
-                                  select t).ToList();
-                            break;
-                        case TripleIndexType.SubjectObject:
-                            ys = (from t in this._targetTriples
-                                  where t.Subject.Equals(target.X) && t.Object.Equals(target.Y)
-                                  select t).ToList();
-                            break;
-                        case TripleIndexType.PredicateObject:
-                            ys = (from t in this._targetTriples
-                                  where t.Predicate.Equals(target.X) && t.Object.Equals(target.Y)
-                                  select t).ToList();
-                            break;
-                        default:
-                            //This means we've gone wrong somehow
-                            throw new RdfException("Unknown exception occurred while trying to generate a Mapping between the two Graphs");
-                    }
-
-                    //If the pairs are involved in different numbers of Triples then they aren't possible mappings
-                    if (xs.Count != ys.Count) continue;
-
-                    //If all the Triples in xs can be removed from ys then this is a valid mapping
-                    if (!xbound) this._mapping.Add(dependency.X, target.X);
-                    if (!ybound) this._mapping.Add(dependency.Y, target.Y);
-                    if (xs.All(t => ys.Remove(t.MapTriple(h, this._mapping))))
-                    {
-                        if (canonical)
-                        {
-                            //If this was the only possible mapping for this Pair then this is a canonical mapping
-                            //and can go in the base mapping so if we have to brute force we have fewer possibles
-                            //to try
-                            if (!baseMapping.ContainsKey(dependency.X)) baseMapping.Add(dependency.X, target.X);
-                            if (!baseMapping.ContainsKey(dependency.Y)) baseMapping.Add(dependency.Y, target.Y);
-
-                            this._bound.Add(target.X);
-                            this._bound.Add(target.Y);
-                            this._unbound.Remove(target.X);
-                            this._unbound.Remove(target.Y);
-                        }
-                        break;
-                    }
-                    else
-                    {
-                        if (!xbound) this._mapping.Remove(dependency.X);
-                        if (!ybound) this._mapping.Remove(dependency.Y);
-                    }
-                }
-            }
-            Debug.WriteLine("Dependency information allowed us to map a further " + (this._mapping.Count - mappedSoFar) + " nodes, we now have a possible mapping with " + this._mapping.Count + " blank nodes mapped (" + baseMapping.Count + " confirmed mappings) out of a total " + gNodes.Count + " blank nodes");
-
-            //If we've filled in the Mapping fully then the Graphs are hopefully equal
-            if (this._mapping.Count == gNodes.Count)
-            {
-                //Need to check we found a valid mapping
-                List<Triple> ys = new List<Triple>(this._targetTriples);
-                if (this._sourceTriples.All(t => ys.Remove(t.MapTriple(h, this._mapping))))
-                {
-                    Debug.WriteLine("[EQUAL] Generated a rules based mapping successfully");
-                    return true;
-                }
-                else
-                {
-                    //Fall back should to a divide and conquer mapping
-                    Debug.WriteLine("Had a potential rules based mapping but it was invalid, falling back to divide and conquer mapping with base mapping of " + baseMapping.Count + " nodes");
-                    this._mapping = baseMapping;
-                    return this.TryDivideAndConquerMapping(g, h, gNodes, hNodes, sourceDependencies, targetDependencies);
-                }
-            }
-            else
-            {
-                Debug.WriteLine("Rules based mapping did not generate a complete mapping, falling back to divide and conquer mapping");
-                return this.TryDivideAndConquerMapping(g, h, gNodes, hNodes, sourceDependencies, targetDependencies);
-            }
-        }
-
-        /// <summary>
-        /// Uses a divide and conquer based approach to generate a mapping without the need for brute force guessing
-        /// </summary>
-        /// <param name="g">1st Graph</param>
-        /// <param name="h">2nd Graph</param>
-        /// <param name="gNodes">1st Graph Node classification</param>
-        /// <param name="hNodes">2nd Graph Node classification</param>
-        /// <param name="gDegrees">1st Graph Degree classification</param>
-        /// <param name="hDegrees">2nd Graph Degree classification</param>
-        /// <returns></returns>
-        private bool TryDivideAndConquerMapping(IGraph g, IGraph h, Dictionary<INode, int> gNodes, Dictionary<INode, int> hNodes, List<MappingPair> sourceDependencies, List<MappingPair> targetDependencies)
-        {
-            Debug.WriteLine("Attempting divide and conquer based mapping");
-
-            //Need to try and split the BNodes into MSGs
-            //Firstly we need a copy of the unassigned triples
-            HashSet<Triple> gUnassigned = new HashSet<Triple>(this._sourceTriples);
-            HashSet<Triple> hUnassigned = new HashSet<Triple>(this._targetTriples);
-
-            //Remove already mapped nodes
-            gUnassigned.RemoveWhere(t => this._mapping != null && this._mapping.Keys.Any(n => t.Involves(n)));
-            hUnassigned.RemoveWhere(t => this._mapping != null && this._mapping.Any(kvp => t.Involves(kvp.Value)));
-
-            //Compute MSGs
-            List<IGraph> gMsgs = new List<IGraph>();
-            GraphDiff.ComputeMSGs(g, gUnassigned, gMsgs);
-            List<IGraph> hMsgs = new List<IGraph>();
-            GraphDiff.ComputeMSGs(h, hUnassigned, hMsgs);
-
-            if (gMsgs.Count != hMsgs.Count)
-            {
-                Debug.WriteLine("[NOT EQUAL] Blank Node portions of graphs decomposed into differing numbers of isolated sub-graphs");
-                this._mapping = null;
-                return false;
-            }
-            else if (gMsgs.Count == 1)
-            {
-                Debug.WriteLine("Blank Node potions of graphs did not decompose into isolated sub-graphs, falling back to brute force mapping");
-                return this.TryBruteForceMapping(g, h, gNodes, hNodes, sourceDependencies, targetDependencies);
-            }
-            Debug.WriteLine("Blank Node portions of graphs decomposed into " + gMsgs.Count + " isolated sub-graphs");
-
-            //Sort sub-graphs by triple count
-            gMsgs.Sort(new GraphSizeComparer());
-            hMsgs.Sort(new GraphSizeComparer());
-            bool retry = true;
-            int retryCount = 1;
-
-            while (retry)
-            {
-                int found = 0;
-                List<IGraph> lhsMsgs = new List<IGraph>(gMsgs);
-                if (lhsMsgs.Count == 0) break;
-
-                Debug.WriteLine("Divide and conquer attempt #" + retryCount);
-
-                while (lhsMsgs.Count > 0)
-                {
-                    IGraph lhs = lhsMsgs[0];
-                    lhsMsgs.RemoveAt(0);
-
-                    //Find possible matches
-                    List<IGraph> possibles = new List<IGraph>(hMsgs.Where(graph => graph.Triples.Count == lhs.Triples.Count));
-
-                    if (possibles.Count == 0)
-                    {
-                        Debug.WriteLine("[NOT EQUAL] Isolated sub-graphs are of differing sizes");
-                        this._mapping = null;
-                        return false;
-                    }
-
-                    //Check each possible match
-                    List<Dictionary<INode, INode>> partialMappings = new List<Dictionary<INode, INode>>();
-                    List<IGraph> partialMappingSources = new List<IGraph>();
-                    Debug.WriteLine("Dividing and conquering on isolated sub-graph with " + lhs.Triples.Count + " triples...");
-                    Debug.Indent();
-                    int i = 1;
-                    foreach (IGraph rhs in possibles)
-                    {
-                        Debug.WriteLine("Testing possiblity " + i + " of " + possibles.Count);
-                        Debug.Indent();
-                        Dictionary<INode, INode> partialMapping;
-                        if (lhs.Equals(rhs, out partialMapping))
-                        {
-                            partialMappings.Add(partialMapping);
-                            partialMappingSources.Add(rhs);
-                        }
-                        Debug.Unindent();
-                        i++;
-                    }
-                    Debug.Unindent();
-                    Debug.WriteLine("Dividing and conquering done");
-
-                    //Did we find a possible mapping for the sub-graph?
-                    if (partialMappings.Count == 0)
-                    {
-                        // No possible mappings
-                        Debug.WriteLine("[NOT EQUAL] Divide and conquer found an isolated sub-graph that has no possible matches");
-                        this._mapping = null;
-                        return false;
-                    }
-                    else if (partialMappings.Count == 1)
-                    {
-                        //Only one possible match
-                        foreach (KeyValuePair<INode, INode> kvp in partialMappings[0])
-                        {
-                            if (this._mapping.ContainsKey(kvp.Key))
-                            {
-                                Debug.WriteLine("[NOT EQUAL] Divide and conque found a sub-graph with a single possible mapping that conflicts with the existing confirmed mappings");
-                                this._mapping = null;
-                                return false;
-                            }
-                            else
-                            {
-                                this._mapping.Add(kvp.Key, kvp.Value);
-                            }
-                        }
-                        Debug.WriteLine("Divide and conquer found a unique mapping for an isolated sub-graph and confirmed an additional " + partialMappings[0].Count + " blank node mappings");
-
-                        // Can eliminate the matched sub-graph from further consideration
-                        gMsgs.RemoveAll(x => ReferenceEquals(x, lhs));
-                        hMsgs.RemoveAll(x => ReferenceEquals(x, partialMappingSources[0]));
-                        found++;
-                    }
-                    else
-                    {
-                        // Multiple possible mappings
-                        Debug.WriteLine("Divide and conquer found " + partialMappings.Count + " possible mappings for an isolated sub-graph, unable to confirm any mappings");
-                    }
-                }
-
-                retry = found > 0;
-
-                if (retry)
-                {
-                    Debug.WriteLine("Divide and conquer Attempt #" + retryCount + " found " + found + " isolated sub-graph matches, will retry to see if confirmed matches permit further matches to be made");
-                }
-                else
-                {
-                    Debug.WriteLine("Divide and conquer Attempt #" + retryCount + " found no further isolated sub-graph matches");
-                }
-                retryCount++;
-            }
-
-            //If we now have a complete mapping test it
-            if (this._mapping.Count == gNodes.Count)
-            {
-                //Need to check we found a valid mapping
-                List<Triple> ys = new List<Triple>(this._targetTriples);
-                if (this._sourceTriples.All(t => ys.Remove(t.MapTriple(h, this._mapping))))
-                {
-                    Debug.WriteLine("[EQUAL] Generated a divide and conquer based mapping successfully");
-                    return true;
-                }
-                else
-                {
-                    //Invalid mapping
-                    Debug.WriteLine("[NOT EQUAL] Divide and conquer led to an invalid mapping");
-                    this._mapping = null;
-                    return false;
-                }
-            }
-            else
-            {
-                //If dvide and conquer fails fall back to brute force
-                Debug.WriteLine("Divide and conquer based mapping did not succeed in mapping everything, have " + this._mapping.Count + " confirmed mappings out of " + gNodes.Count + " total blank nodes, falling back to brute force mapping");
-                return this.TryBruteForceMapping(g, h, gNodes, hNodes, sourceDependencies, targetDependencies);
-            }
-        }
-
-        /// <summary>
-        /// Generates and Tests all possibilities in a brute force manner
-        /// </summary>
-        /// <param name="g">1st Graph</param>
-        /// <param name="h">2nd Graph</param>
-        /// <param name="gNodes">1st Graph Node classification</param>
-        /// <param name="hNodes">2nd Graph Node classification</param>
-        /// <param name="sourceDependencies">Dependencies in the 1st Graph</param>
-        /// <param name="targetDependencies">Dependencies in the 2nd Graph</param>
-        /// <returns></returns>
-        private bool TryBruteForceMapping(IGraph g, IGraph h, Dictionary<INode, int> gNodes, Dictionary<INode, int> hNodes, List<MappingPair> sourceDependencies, List<MappingPair> targetDependencies)
-        {
-            Dictionary<INode, List<INode>> possibleMappings = new Dictionary<INode, List<INode>>();
-
-            //Populate possibilities for each Node
-            foreach (KeyValuePair<INode, int> gPair in gNodes)
-            {
-                if (!this._mapping.ContainsKey(gPair.Key))
-                {
-                    possibleMappings.Add(gPair.Key, new List<INode>());
-                    foreach (KeyValuePair<INode, int> hPair in hNodes.Where(p => p.Value == gPair.Value && !this._bound.Contains(p.Key)))
-                    {
-                        possibleMappings[gPair.Key].Add(hPair.Key);
-                    }
-
-                    //If there's no possible matches for the Node we fail
-                    if (possibleMappings[gPair.Key].Count == 0)
-                    {
-                        Debug.WriteLine("[NOT EQUAL] Unable to find any possible mappings for a blank node");
-                        this._mapping = null;
-                        return false;
-                    }
-                }
-            }
-
-            //Now start testing the possiblities
-            IEnumerable<Dictionary<INode, INode>> possibles = GraphMatcher.GenerateMappings(new Dictionary<INode, INode>(this._mapping), possibleMappings);
-            int count = 0;
-            foreach (Dictionary<INode, INode> mapping in possibles)
-            {
-                count++;
-                if (mapping.Count != gNodes.Count) continue;
-
-                HashSet<Triple> targets = new HashSet<Triple>(this._targetTriples);
-                if (this._sourceTriples.Count != targets.Count) continue;
-
-                // Validate the mapping
-                if (this._sourceTriples.All(t => targets.Remove(t.MapTriple(h, mapping))))
-                {
-                    this._mapping = mapping;
-                    Debug.WriteLine("[EQUAL] Succesfully brute forced a mapping on Attempt #" + count);
-                    return true;
-                }
-            }
-
-            Debug.WriteLine("[NOT EQUAL] No valid brute forced mappings (" + count + " were considered)");
-            this._mapping = null;
-            return false;
-        }
-
-        /// <summary>
-        /// Helper method for brute forcing the possible mappings
-        /// </summary>
-        /// <param name="baseMapping">Base Mapping</param>
-        /// <param name="possibleMappings">Possible Mappings</param>
-        /// <returns></returns>
-        /// <remarks>
-        /// The base mapping at the time of the initial call shoudl contain known good mappings
-        /// </remarks>
-        public static IEnumerable<Dictionary<INode, INode>> GenerateMappings(Dictionary<INode, INode> baseMapping, Dictionary<INode, List<INode>> possibleMappings)
-        {
-            INode x = possibleMappings.Keys.First();
-            foreach (Dictionary<INode, INode> mapping in GenerateMappingsInternal(baseMapping, possibleMappings, x))
-            {
-                yield return mapping;
-            }
-        }
-
-        /// <summary>
-        /// Helper method for brute forcing the possible mappings
-        /// </summary>
-        /// <param name="baseMapping">Base Mapping</param>
-        /// <param name="possibleMappings">Possible Mappings</param>
-        /// <param name="x">Node to consider for mapping</param>
-        /// <returns></returns>
-        /// <remarks>
-        /// The base mapping contains known good mappings
-        /// </remarks>
-        private static IEnumerable<Dictionary<INode, INode>> GenerateMappingsInternal(Dictionary<INode, INode> baseMapping, Dictionary<INode, List<INode>> possibleMappings, INode x)
-        {
-            List<INode> possibles = possibleMappings[x];
-
-            //For each possiblity build a possible mapping
-            foreach (INode y in possibles)
-            {
-                Dictionary<INode, INode> test = new Dictionary<INode, INode>(baseMapping);
-                if (!test.ContainsKey(x)) test.Add(x, y);
-
-                if (test.Count == possibleMappings.Count)
-                {
-                    yield return test;
-                }
-                else
-                {
-                    //Go ahead and recurse
-                    foreach (INode x2 in possibleMappings.Keys)
-                    {
-                        if (test.ContainsKey(x2)) continue;
-                        foreach (Dictionary<INode, INode> mapping in GraphMatcher.GenerateMappingsInternal(test, possibleMappings, x2))
-                        {
-                            yield return mapping;
-                        }
-                    }
-                }
-            }
-        }
-
-        /// <summary>
-        /// Gets the Blank Node Mapping found between the Graphs (if one was found)
-        /// </summary>
-        public Dictionary<INode, INode> Mapping
-        {
-            get
-            {
-                return this._mapping;
-            }
-        }
-    }
-
-    /// <summary>
-    /// Represents a Pair of Nodes that occur in the same Triple
-    /// </summary>
-    class MappingPair
-    {
-        private INode _x, _y;
-        private int _hash;
-        private TripleIndexType _type;
-
-        public MappingPair(INode x, INode y, TripleIndexType type)
-        {
-            this._x = x;
-            this._y = y;
-            this._type = type;
-            this._hash = Tools.CombineHashCodes(x, y);
-        }
-
-        public INode X
-        {
-            get
-            {
-                return this._x;
-            }
-        }
-
-        public INode Y
-        {
-            get
-            {
-                return this._y;
-            }
-        }
-
-        public TripleIndexType Type
-        {
-            get
-            {
-                return this._type;
-            }
-        }
-
-        public override bool Equals(object obj)
-        {
-            if (obj == null) return false;
-            if (obj is MappingPair)
-            {
-                MappingPair p = (MappingPair)obj;
-                return (this._x.Equals(p.X) && this._y.Equals(p.Y) && this._type == p.Type);
-            }
-            else
-            {
-                return false;
-            }
-        }
-
-        public override int GetHashCode()
-        {
-            return this._hash;
-        }
-
-        public bool Contains(INode n)
-        {
-            return (this._x.Equals(n) || this._y.Equals(n));
-        }
-    }
-}
+/*
+dotNetRDF is free and open source software licensed under the MIT License
+
+-----------------------------------------------------------------------------
+
+Copyright (c) 2009-2012 dotNetRDF Project (dotnetrdf-developer@lists.sf.net)
+
+Permission is hereby granted, free of charge, to any person obtaining a copy
+of this software and associated documentation files (the "Software"), to deal
+in the Software without restriction, including without limitation the rights
+to use, copy, modify, merge, publish, distribute, sublicense, and/or sell
+copies of the Software, and to permit persons to whom the Software is furnished
+to do so, subject to the following conditions:
+
+The above copyright notice and this permission notice shall be included in all
+copies or substantial portions of the Software.
+
+THE SOFTWARE IS PROVIDED "AS IS", WITHOUT WARRANTY OF ANY KIND, EXPRESS OR 
+IMPLIED, INCLUDING BUT NOT LIMITED TO THE WARRANTIES OF MERCHANTABILITY, 
+FITNESS FOR A PARTICULAR PURPOSE AND NONINFRINGEMENT. IN NO EVENT SHALL THE
+AUTHORS OR COPYRIGHT HOLDERS BE LIABLE FOR ANY CLAIM, DAMAGES OR OTHER LIABILITY,
+WHETHER IN AN ACTION OF CONTRACT, TORT OR OTHERWISE, ARISING FROM, OUT OF OR IN
+CONNECTION WITH THE SOFTWARE OR THE USE OR OTHER DEALINGS IN THE SOFTWARE.
+*/
+
+using System;
+using System.Collections.Generic;
+using System.Diagnostics;
+using System.Linq;
+using System.Text;
+
+namespace VDS.RDF
+{
+    /// <summary>
+    /// Implements a Graph Isomorphism Algorithm
+    /// </summary>
+    /// <remarks>
+    /// <para>
+    /// The algorithm used to determine Graph equality is based in part on a Iterative Vertex Classification Algorithm described in a Technical Report from HP by Jeremy J Carroll - <a href="http://www.hpl.hp.com/techreports/2001/HPL-2001-293.html">Matching RDF Graphs</a> but has been expanded upon significantly to use a variety of techniques.
+    /// </para>
+    /// <para>
+    /// Graph Equality is determined according to the following algorithm, we refer to the first graph as the <em>Source Graph</em> and the second graph as the <em>Target Graph</em>:
+    /// </para>
+    /// <ol>
+    /// <li>If both graphs are null they are considered equal</li>
+    /// <li>If only one of the given graph is null then they are not equal</li>
+    /// <li>If the given graphs are reference equal then they are equal</li>
+    /// <li>If the given graphs have a different number of Triples they are not equal</li>
+    /// <li>Declare a list of triples which are the triples of the second graph called <em>TargetTriples</em></li>
+    /// <li>Declare two dictionaries of Nodes to Integers which are called <em>SourceClassification</em> and <em>TargetClassification</em></li>
+    /// <li>For Each Triple in the Source Graph
+    ///     <ol>
+    ///     <li>If it is a ground triple and cannot be found and removed from <em>TargetTriples</em> then graphs are not equal since the triple does not exist in both graphs</li>
+    ///     <li>If it contains blank nodes track the number of usages of this blank node in <em>SourceClassification</em></li>
+    ///     </ol>
+    /// </li> 
+    /// <li>If there are any triples remaining in <em>TargetTriples</em> which are ground triples then graphs are not equal since the Source Graph does not contain them</li>
+    /// <li>If all the triples from both graphs were ground triples (i.e. there were no blank nodes) then the graphs are equal</li>
+    /// <li>Iterate over the remaining triples in <em>TargetTriples</em> and populate the <em>TargetClassification</em></li>
+    /// <li>If the count of the two classifications is different the graphs are not equal since there are differing numbers of blank nodes in the Graph</li>
+    /// <li>Now build two additional dictionaries of Integers to Integers which are called <em>SourceDegreeClassification</em> and <em>TargetDegreeClassification</em>.  Iterate over <em>SourceClassification</em> and <em>TargetClassification</em> such that the corresponding degree classifications contain a mapping of the number of blank nodes with a given degree</li>
+    /// <li>If the count of the two degree classifications is different the graphs are not equal since there are not the same range of blank node degrees in both graphs</li>
+    /// <li>For All classifications in <em>SourceDegreeClassification</em> there must be a matching classification in <em>TargetDegreeClassification</em> else the graphs are not equal</li>
+    /// <li>Then build a possible mapping using the following rules:
+    ///     <ol>
+    ///     <li>Any blank bode used only once (single-use) in the Source Graph should be mapped to an equivalent blank bode in the Target Graph.  If this is not possible then the graphs are not equal</li>
+    ///     <li>Any blank node with a unique degree in the Source Graph should be mapped to an equivalent blank node in the Target Graph.  If this is not possible then the graphs are not equal</li>
+    ///     <li>Any blank node used with unique constants (two other ground terms in a triple) in the Source Graph should be mapped to an equivalent blank bode in the Target Graph.  If this is not possible then the graphs are not equal.</li>
+    ///     <li>Build up lists of dependent pairs of blank Nodes for both graphs</li>
+    ///     <li>Use these lists to determine if there are any independent nodes not yet mapped in the Source Graph.  These should be mapped to equivalent blank nodes in the Target Graph, if this is not possible the graphs are not equal</li>
+    ///     <li><strong>Important:</strong> Keep a copy of the mapping up to this point as a <em>Base Mapping</em> for use as a fallback in later steps</li>
+    ///     <li>Use the dependency information and existing mappings to generate a possible mapping</li>
+    ///     <li>If a complete possible mapping (there is a mapping for each blank node from the Source Graph to the Target Graph) then test this mapping.  If it succeeds then the graphs are equal</li>
+    ///     </ol>
+    /// </li>
+    /// <li>If we don't yet have a mapping take a divide and conquer approach:
+    ///     <ol>
+    ///     <li>Take the not yet mapped blank nodes for each graph and sub-divide them into their isolated sub-graphs</li>
+    ///     <li>If there are at least 2 isolated sub-graphs proceed to divide and conquer</li>
+    ///     <li>For Each Isolated Sub-Graph from the Source Graph
+    ///         <ol>
+    ///         <li>Consider each possible isolated sub-graph of the same size from the target graph, if there are none then graphs are not equal.  If there is a single possible equal isolated sub-graph add the mappings for all involved blank nodes.</li>
+    ///         </ol>
+    ///     </li>
+    ///     <li>If we now have a complete possible mapping (there is a mapping for each blank node from the Source Graph to the Target Graph) then test the mapping.  Return success/failure depending on whether the mapping is valid.</li>
+    ///     <li><strong>Important:</strong> Keep a copy of the mapping up to this point as a <em>Base Mapping</em> for use as a base for the brute force step</li>
+    ///     </ol> 
+    /// </li>
+    /// <li>If we still don't have a complete mapping we now fallback to the <em>Base Mapping</em> and use it as a basis for brute forcing the possible solution space and testing every possibility until either a mapping works or we find the graphs to be non-equal</li>
+    /// </ol>
+    /// </remarks>
+    public class GraphMatcher
+    {
+        //The Unbound and Bound lists refers to the Nodes of the Target Graph
+        private List<INode> _unbound;
+        private List<INode> _bound;
+        private Dictionary<INode, INode> _mapping;
+        private HashSet<Triple> _sourceTriples;
+        private HashSet<Triple> _targetTriples;
+
+        /// <summary>
+        /// Compares two Graphs for equality
+        /// </summary>
+        /// <param name="g">Graph</param>
+        /// <param name="h">Graph</param>
+        /// <returns></returns>
+        
+        public bool Equals(IGraph g, IGraph h)
+        {
+            Debug.WriteLine("Making simple equality checks");
+
+            //If both are null then consider equal
+            if (g == null && h == null)
+            {
+                Debug.WriteLine("[EQUAL] Both Graphs null");
+                return true;
+            }
+            //Graphs can't be equal to null
+            if (g == null)
+            {
+                Debug.WriteLine("[NOT EQUAL] First Graph is null");
+                return false;
+            }
+            if (h == null)
+            {
+                Debug.WriteLine("[NOT EQUAL] Second Graph is null");
+                return false;
+            }
+
+            //If we're the same Graph (by reference) then we're trivially equal
+            if (ReferenceEquals(g, h))
+            {
+                Debug.WriteLine("[EQUAL] Graphs equal be reference");
+                return true;
+            }
+
+            //If different number of Triples then the Graphs can't be equal
+            if (g.Triples.Count != h.Triples.Count)
+            {
+                Debug.WriteLine("[NOT EQUAL] Differing number of triples between graphs");
+                return false;
+            }
+
+            int gtCount = 0;
+            Dictionary<INode, int> gNodes = new Dictionary<INode, int>();
+            Dictionary<INode, int> hNodes = new Dictionary<INode, int>();
+            this._targetTriples = new HashSet<Triple>(h.Triples);
+            foreach (Triple t in g.Triples)
+            {
+                if (t.IsGroundTriple)
+                {
+                    //If the other Graph doesn't contain the Ground Triple so can't be equal
+                    //We make the contains call first as that is typically O(1) while the Remove call may be O(n)
+                    if (!h.Triples.Contains(t))
+                    {
+                        Debug.WriteLine("[NOT EQUAL] First graph contains a ground triple which is not in the second graph");
+                        return false;
+                    }
+                    if (!this._targetTriples.Remove(t))
+                    {
+                        Debug.WriteLine("[NOT EQUAL] First graph contains a ground triple which is not in the second graph");
+                        return false;
+                    }
+                    gtCount++;
+                }
+                else
+                {
+                    //If not a Ground Triple remember which Blank Nodes we need to map
+                    if (t.Subject.NodeType == NodeType.Blank)
+                    {
+                        if (!gNodes.ContainsKey(t.Subject))
+                        {
+                            gNodes.Add(t.Subject, 1);
+                        }
+                        else
+                        {
+                            gNodes[t.Subject]++;
+                        }
+                    }
+                    if (t.Predicate.NodeType == NodeType.Blank)
+                    {
+                        if (!gNodes.ContainsKey(t.Predicate))
+                        {
+                            gNodes.Add(t.Predicate, 1);
+                        }
+                        else
+                        {
+                            gNodes[t.Predicate]++;
+                        }
+                    }
+                    if (t.Object.NodeType == NodeType.Blank)
+                    {
+                        if (!gNodes.ContainsKey(t.Object))
+                        {
+                            gNodes.Add(t.Object, 1);
+                        }
+                        else
+                        {
+                            gNodes[t.Object]++;
+                        }
+                    }
+                }
+            }
+
+            //If the other Graph still contains Ground Triples then the Graphs aren't equal
+            if (this._targetTriples.Any(t => t.IsGroundTriple))
+            {
+                Debug.WriteLine("[NOT EQUAL] Second Graph contains ground triples not present in first graph");
+                return false;
+            }
+            Debug.WriteLine("Validated that there are " + gtCount + " ground triples present in both graphs");
+
+            //If there are no Triples left in the other Graph, all our Triples were Ground Triples and there are no Blank Nodes to map the Graphs are equal
+            if (this._targetTriples.Count == 0 && gtCount == g.Triples.Count && gNodes.Count == 0)
+            {
+                Debug.WriteLine("[EQUAL] Graphs contain only ground triples and all triples are present in both graphs");
+                return true;
+            }
+
+            //Now classify the remaining Triples from the other Graph
+            foreach (Triple t in this._targetTriples)
+            {
+                if (t.Subject.NodeType == NodeType.Blank)
+                {
+                    if (!hNodes.ContainsKey(t.Subject))
+                    {
+                        hNodes.Add(t.Subject, 1);
+                    }
+                    else
+                    {
+                        hNodes[t.Subject]++;
+                    }
+                }
+                if (t.Predicate.NodeType == NodeType.Blank)
+                {
+                    if (!hNodes.ContainsKey(t.Predicate))
+                    {
+                        hNodes.Add(t.Predicate, 1);
+                    }
+                    else
+                    {
+                        hNodes[t.Predicate]++;
+                    }
+                }
+                if (t.Object.NodeType == NodeType.Blank)
+                {
+                    if (!hNodes.ContainsKey(t.Object))
+                    {
+                        hNodes.Add(t.Object, 1);
+                    }
+                    else
+                    {
+                        hNodes[t.Object]++;
+                    }
+                }
+            }
+
+            //First off we must have the same number of Blank Nodes in each Graph
+            if (gNodes.Count != hNodes.Count)
+            {
+                Debug.WriteLine("[NOT EQUAL] Differing number of unique blank nodes between graphs");
+                return false;
+            }
+            Debug.WriteLine("Both graphs contain " + gNodes.Count + " unique blank nodes");
+
+            //Then we sub-classify by the number of Blank Nodes with each degree classification
+            Dictionary<int, int> gDegrees = new Dictionary<int, int>();
+            Dictionary<int, int> hDegrees = new Dictionary<int, int>();
+            foreach (int degree in gNodes.Values)
+            {
+                if (gDegrees.ContainsKey(degree))
+                {
+                    gDegrees[degree]++;
+                }
+                else
+                {
+                    gDegrees.Add(degree, 1);
+                }
+            }
+            foreach (int degree in hNodes.Values)
+            {
+                if (hDegrees.ContainsKey(degree))
+                {
+                    hDegrees[degree]++;
+                }
+                else
+                {
+                    hDegrees.Add(degree, 1);
+                }
+            }
+
+            //Then we must have the same number of degree classifications
+            if (gDegrees.Count != hDegrees.Count)
+            {
+                Debug.WriteLine("[NOT EQUAL] Degree classification of Blank Nodes indicates no possible equality mapping");
+                return false;
+            }
+            Debug.WriteLine("Degree classification of blank nodes indicates there is a possible equality mapping");
+
+            //Then for each degree classification there must be the same number of BNodes with that degree in both Graph
+            if (gDegrees.All(pair => hDegrees.ContainsKey(pair.Key) && gDegrees[pair.Key] == hDegrees[pair.Key]))
+            {
+                Debug.WriteLine("Validated that degree classification does provide a possible equality mapping");
+
+                //Try to do a Rules Based Mapping
+                return this.TryRulesBasedMapping(g, h, gNodes, hNodes, gDegrees, hDegrees);
+            }
+            else
+            {
+                //There are degree classifications that don't have the same number of BNodes with that degree 
+                //or the degree classification is not in the other Graph
+                Debug.WriteLine("[NOT EQUAL] Degree classification of Blank Nodes indicates no possible equality mapping");
+                return false;
+            }
+
+        }
+
+        /// <summary>
+        /// Uses a series of Rules to attempt to generate a mapping without the need for brute force guessing
+        /// </summary>
+        /// <param name="g">1st Graph</param>
+        /// <param name="h">2nd Graph</param>
+        /// <param name="gNodes">1st Graph Node classification</param>
+        /// <param name="hNodes">2nd Graph Node classification</param>
+        /// <param name="gDegrees">1st Graph Degree classification</param>
+        /// <param name="hDegrees">2nd Graph Degree classification</param>
+        /// <returns></returns>
+        private bool TryRulesBasedMapping(IGraph g, IGraph h, Dictionary<INode, int> gNodes, Dictionary<INode, int> hNodes, Dictionary<int, int> gDegrees, Dictionary<int, int> hDegrees)
+        {
+            Debug.WriteLine("Attempting rules based equality mapping");
+
+            //Start with new lists and dictionaries each time in case we get reused
+            this._unbound = new List<INode>();
+            this._bound = new List<INode>();
+            this._mapping = new Dictionary<INode, INode>();
+
+            //Initialise the Source Triples list
+            this._sourceTriples = new HashSet<Triple>(from t in g.Triples
+                                                      where !t.IsGroundTriple
+                                                      select t);
+
+            //First thing consider the trivial mapping
+            Dictionary<INode, INode> trivialMapping = new Dictionary<INode, INode>();
+            foreach (INode n in gNodes.Keys)
+            {
+                trivialMapping.Add(n, n);
+            }
+            HashSet<Triple> targets = new HashSet<Triple>(this._targetTriples);
+            if (this._sourceTriples.All(t => targets.Remove(t.MapTriple(h, trivialMapping))))
+            {
+                this._mapping = trivialMapping;
+                Debug.WriteLine("[EQUAL] Trivial Mapping (all Blank Nodes have identical IDs) is a valid equality mapping");
+                return true;
+            }
+            Debug.WriteLine("Trivial Mapping (all Blank Nodes have identical IDs) did not hold");
+
+            //Initialise the Unbound list
+            this._unbound = (from n in hNodes.Keys
+                             select n).ToList();
+
+            //Map single use Nodes first to reduce the size of the overall mapping
+            Debug.WriteLine("Mapping single use blank nodes");
+            foreach (KeyValuePair<INode, int> pair in gNodes.Where(p => p.Value == 1))
+            {
+                //Find the Triple we need to map
+                Triple toMap = (from t in this._sourceTriples
+                                where t.Involves(pair.Key)
+                                select t).First();
+
+                foreach (INode n in this._unbound.Where(n => hNodes[n] == pair.Value))
+                {
+                    //See if this Mapping works
+                    this._mapping.Add(pair.Key, n);
+                    if (this._targetTriples.Remove(toMap.MapTriple(h, this._mapping)))
+                    {
+                        this._sourceTriples.Remove(toMap);
+                        this._bound.Add(n);
+                        break;
+                    }
+                    this._mapping.Remove(pair.Key);
+                }
+
+                //There is a pathological case where we can't map anything this way because
+                //there are always dependencies between the blank nodes in which case we
+                //still continue because we may figure out a mapping with the dependency based
+                //rules or brute force approach :-(
+
+                //Otherwise we can mark that Node as Bound
+                if (this._mapping.ContainsKey(pair.Key)) this._unbound.Remove(this._mapping[pair.Key]);
+            }
+            Debug.WriteLine("Single use nodes allowed mapping " + this._mapping.Count + " nodes, " + this._mapping.Count + " mapped out of a total " + gNodes.Count);
+
+            //If all the Nodes were used only once and we mapped them all then the Graphs are equal
+            if (this._targetTriples.Count == 0)
+            {
+                Debug.WriteLine("[EQUAL] All Blank Nodes were single use and were successfully mapped");
+                return true;
+            }
+
+            //Map any Nodes of unique degree next
+            Debug.WriteLine("Trying to map unique blank nodes");
+            int mappedSoFar = this._mapping.Count;
+            foreach (KeyValuePair<int, int> degreeClass in gDegrees)
+            {
+                if (degreeClass.Key > 1 && degreeClass.Value == 1)
+                {
+                    //There is a Node of degree greater than 1 than has a unique degree
+                    //i.e. there is only one Node with this degree so there can only ever be one
+                    //possible mapping for this Node
+                    INode x = gNodes.FirstOrDefault(p => p.Value == degreeClass.Key).Key;
+                    INode y = hNodes.FirstOrDefault(p => p.Value == degreeClass.Key).Key;
+
+                    //If either of these return null then the Graphs can't be equal
+                    if (x == null || y == null)
+                    {
+                        Debug.WriteLine("[NOT EQUAL] Node with unique degree could not be mapped");
+                        this._mapping = null;
+                        return false;
+                    }
+
+                    //Add the Mapping
+                    this._mapping.Add(x, y);
+                    this._bound.Add(y);
+                    this._unbound.Remove(y);
+                }
+            }
+            Debug.WriteLine("Unique blank nodes allowing mapping of " + (this._mapping.Count - mappedSoFar) + " nodes, " + this._mapping.Count + " mapped out of a total " + gNodes.Count);
+            mappedSoFar = this._mapping.Count;
+
+            //Then look for nodes which are associated with unique constants
+            //By this we mean nodes that occur as the subject/object of a triple where the other two parts are non-blank
+            Debug.WriteLine("Trying to map blank nodes based on unique constants associated with the nodes");
+            foreach (Triple t in this._sourceTriples)
+            {
+                if (t.Subject.NodeType == NodeType.Blank && t.Predicate.NodeType != NodeType.Blank && t.Object.NodeType != NodeType.Blank)
+                {
+                    //Ignore if already mapped
+                    if (this._mapping.ContainsKey(t.Subject)) continue;
+
+                    //Are there any possible matches?
+                    //We only need to know about at most 2 possibilities since zero possiblities means non-equal graphs, one is a valid mapping and two or more is not mappable this way
+                    List<Triple> possibles = new List<Triple>(this._targetTriples.Where(x => x.Subject.NodeType == NodeType.Blank && x.Predicate.Equals(t.Predicate) && x.Object.Equals(t.Object)).Take(2));
+                    if (possibles.Count == 1)
+                    {
+                        //Precisely one possible match so map
+                        INode x = t.Subject;
+                        INode y = possibles.First().Subject;
+                        this._mapping.Add(x, y);
+                        this._bound.Add(y);
+                        this._unbound.Remove(y);
+                    }
+                    else if (possibles.Count == 0)
+                    {
+                        //No possible matches so not equal graphs
+                        Debug.WriteLine("[NOT EQUAL] Node used in a triple with two constants where no candidate mapping for that triple could be found");
+                        this._mapping = null;
+                        return false;
+                    }
+                }
+                else if (t.Subject.NodeType != NodeType.Blank && t.Predicate.NodeType != NodeType.Blank && t.Object.NodeType == NodeType.Blank)
+                {
+                    //Ignore if already mapped
+                    if (this._mapping.ContainsKey(t.Object)) continue;
+
+                    //Are there any possible matches?
+                    //We only need to know about at most 2 possibilities since zero possiblities means non-equal graphs, one is a valid mapping and two or more is not mappable this way
+                    List<Triple> possibles = new List<Triple>(this._targetTriples.Where(x => x.Subject.Equals(t.Subject) && x.Predicate.Equals(t.Predicate) && x.Object.NodeType == NodeType.Blank).Take(2));
+                    if (possibles.Count == 1)
+                    {
+                        //Precisely one possible match so map
+                        INode x = t.Subject;
+                        INode y = possibles.First().Subject;
+                        this._mapping.Add(x, y);
+                        this._bound.Add(y);
+                        this._unbound.Remove(y);
+                    }
+                }
+            }
+            Debug.WriteLine("Using unique constants associated with blank nodes allowed mapping of " + (this._mapping.Count - mappedSoFar) + " blank nodes, " + this._mapping.Count + " mapped out of a total " + gNodes.Count);
+            mappedSoFar = this._mapping.Count;
+
+            //Work out which Nodes are paired up 
+            //By this we mean any Nodes which appear with other Nodes in a Triple
+            //If multiple nodes appear together we can use this information to restrict
+            //the possible mappings we generate
+            List<MappingPair> sourceDependencies = new List<MappingPair>();
+            foreach (Triple t in this._sourceTriples)
+            {
+                if (t.Subject.NodeType == NodeType.Blank && t.Predicate.NodeType == NodeType.Blank && t.Object.NodeType == NodeType.Blank)
+                {
+                    throw new RdfException("GraphMatcher cannot compute mappings where a Triple is entirely composed of Blank Nodes");
+                }
+                if (t.Subject.NodeType == NodeType.Blank && t.Predicate.NodeType == NodeType.Blank)
+                {
+                    if (!t.Subject.Equals(t.Predicate)) sourceDependencies.Add(new MappingPair(t.Subject, t.Predicate, TripleIndexType.SubjectPredicate));
+                }
+                else if (t.Subject.NodeType == NodeType.Blank && t.Object.NodeType == NodeType.Blank)
+                {
+                    if (!t.Subject.Equals(t.Object)) sourceDependencies.Add(new MappingPair(t.Subject, t.Object, TripleIndexType.SubjectObject));
+                }
+                else if (t.Predicate.NodeType == NodeType.Blank && t.Object.NodeType == NodeType.Blank)
+                {
+                    if (!t.Predicate.Equals(t.Object)) sourceDependencies.Add(new MappingPair(t.Predicate, t.Object, TripleIndexType.PredicateObject));
+                }
+            }
+            sourceDependencies = sourceDependencies.Distinct().ToList();
+            List<MappingPair> targetDependencies = new List<MappingPair>();
+            foreach (Triple t in this._targetTriples)
+            {
+                if (t.Subject.NodeType == NodeType.Blank && t.Predicate.NodeType == NodeType.Blank && t.Object.NodeType == NodeType.Blank)
+                {
+                    throw new RdfException("GraphMatcher cannot compute mappings where a Triple is entirely composed of Blank Nodes");
+                }
+                if (t.Subject.NodeType == NodeType.Blank && t.Predicate.NodeType == NodeType.Blank)
+                {
+                    if (!t.Subject.Equals(t.Predicate)) targetDependencies.Add(new MappingPair(t.Subject, t.Predicate, TripleIndexType.SubjectPredicate));
+                }
+                else if (t.Subject.NodeType == NodeType.Blank && t.Object.NodeType == NodeType.Blank)
+                {
+                    if (!t.Subject.Equals(t.Object)) targetDependencies.Add(new MappingPair(t.Subject, t.Object, TripleIndexType.SubjectObject));
+                }
+                else if (t.Predicate.NodeType == NodeType.Blank && t.Object.NodeType == NodeType.Blank)
+                {
+                    if (!t.Predicate.Equals(t.Object)) targetDependencies.Add(new MappingPair(t.Predicate, t.Object, TripleIndexType.PredicateObject));
+                }
+            }
+            targetDependencies = targetDependencies.Distinct().ToList();
+
+            //Once we know of dependencies we can then map independent nodes
+            List<INode> sourceIndependents = (from n in gNodes.Keys
+                                              where !sourceDependencies.Any(p => p.Contains(n))
+                                              select n).ToList();
+            List<INode> targetIndependents = (from n in hNodes.Keys
+                                              where !targetDependencies.Any(p => p.Contains(n))
+                                              select n).ToList();
+
+            //If the number of independent nodes in the two Graphs is different we return false
+            if (sourceIndependents.Count != targetIndependents.Count)
+            {
+                Debug.WriteLine("[NOT EQUAL] Graphs contain different number of independent blank nodes");
+                return false;
+            }
+            Debug.WriteLine("Graphs contain " + sourceIndependents.Count + " indepdent blank nodes, attempting mapping");
+
+            //Try to map the independent nodes
+            foreach (INode x in sourceIndependents)
+            {
+                //They may already be mapped as they may be single use Triples
+                if (this._mapping.ContainsKey(x)) continue;
+
+                List<Triple> xs = this._sourceTriples.Where(t => t.Involves(x)).ToList();
+                foreach (INode y in targetIndependents)
+                {
+                    if (gNodes[x] != hNodes[y]) continue;
+
+                    this._mapping.Add(x, y);
+
+                    //Test the mapping
+                    HashSet<Triple> ys = new HashSet<Triple>(this._targetTriples.Where(t => t.Involves(y)));
+                    if (xs.All(t => ys.Remove(t.MapTriple(h, this._mapping))))
+                    {
+                        //This is a valid mapping
+                        xs.ForEach(t => this._targetTriples.Remove(t.MapTriple(h, this._mapping)));
+                        xs.ForEach(t => this._sourceTriples.Remove(t));
+                        break;
+                    }
+                    this._mapping.Remove(x);
+                }
+
+                //If we couldn't map an independent Node then we fail
+                if (!this._mapping.ContainsKey(x))
+                {
+                    Debug.WriteLine("[NOT EQUAL] Independent blank node could not be mapped");
+                    return false;
+                }
+            }
+            Debug.WriteLine("Independent blank node mapping was able to map " + (this._mapping.Count - mappedSoFar) + " blank nodes, " + this._mapping.Count + " blank nodes out of a total " + gNodes.Count);
+            mappedSoFar = this._mapping.Count;
+
+            //Want to save our mapping so far here as if the mapping we produce using the dependency information
+            //is flawed then we'll have to attempt brute force
+            Dictionary<INode, INode> baseMapping = new Dictionary<INode, INode>(this._mapping);
+
+            Debug.WriteLine("Using dependency information to try and map more blank nodes");
+
+            //Now we use the dependency information to try and find mappings
+            foreach (MappingPair dependency in sourceDependencies)
+            {
+                //If both dependent Nodes are already mapped we don't need to try mapping them again
+                if (this._mapping.ContainsKey(dependency.X) && this._mapping.ContainsKey(dependency.Y)) continue;
+
+                //Get all the Triples with this Pair in them
+                List<Triple> xs;
+                bool canonical = false;
+                switch (dependency.Type)
+                {
+                    case TripleIndexType.SubjectPredicate:
+                        xs = (from t in this._sourceTriples
+                              where t.Subject.Equals(dependency.X) && t.Predicate.Equals(dependency.Y)
+                              select t).ToList();
+                        if (xs.Count == 1)
+                        {
+                            canonical = ((from t in this._sourceTriples
+                                          where t.Subject.NodeType == NodeType.Blank && t.Predicate.NodeType == NodeType.Blank && t.Object.Equals(xs[0].Object)
+                                          select t).Count() == 1);
+                        }
+                        break;
+                    case TripleIndexType.SubjectObject:
+                        xs = (from t in this._sourceTriples
+                              where t.Subject.Equals(dependency.X) && t.Object.Equals(dependency.Y)
+                              select t).ToList();
+                        if (xs.Count == 1)
+                        {
+                            canonical = ((from t in this._sourceTriples
+                                          where t.Subject.NodeType == NodeType.Blank && t.Predicate.Equals(xs[0].Predicate) && t.Object.NodeType == NodeType.Blank
+                                          select t).Count() == 1);
+                        }
+                        break;
+                    case TripleIndexType.PredicateObject:
+                        xs = (from t in this._sourceTriples
+                              where t.Predicate.Equals(dependency.X) && t.Object.Equals(dependency.Y)
+                              select t).ToList();
+                        if (xs.Count == 1)
+                        {
+                            canonical = ((from t in this._sourceTriples
+                                          where t.Subject.Equals(xs[0].Subject) && t.Predicate.NodeType == NodeType.Blank && t.Object.NodeType == NodeType.Blank
+                                          select t).Count() == 1);
+                        }
+                        break;
+                    default:
+                        //This means we've gone wrong somehow
+                        throw new RdfException("Unknown exception occurred while trying to generate a Mapping between the two Graphs");
+                }
+
+                bool xbound = this._mapping.ContainsKey(dependency.X);
+                bool ybound = this._mapping.ContainsKey(dependency.Y);
+
+                //Look at all the possible Target Dependencies we could map to
+                foreach (MappingPair target in targetDependencies)
+                {
+                    if (target.Type != dependency.Type) continue;
+
+                    //If one of the Nodes we're trying to map was already mapped then we can further restrict
+                    //candidate mappings
+                    if (xbound)
+                    {
+                        if (!target.X.Equals(this._mapping[dependency.X])) continue;
+                    }
+                    if (ybound)
+                    {
+                        if (!target.Y.Equals(this._mapping[dependency.Y])) continue;
+                    }
+
+                    //If the Nodes in the Target have already been used then we can discard this possible mapping
+                    if (!xbound && this._mapping.ContainsValue(target.X)) continue;
+                    if (!ybound && this._mapping.ContainsValue(target.Y)) continue;
+
+                    //Get the Triples with the Target Pair in them
+                    List<Triple> ys;
+                    switch (target.Type)
+                    {
+                        case TripleIndexType.SubjectPredicate:
+                            ys = (from t in this._targetTriples
+                                  where t.Subject.Equals(target.X) && t.Predicate.Equals(target.Y)
+                                  select t).ToList();
+                            break;
+                        case TripleIndexType.SubjectObject:
+                            ys = (from t in this._targetTriples
+                                  where t.Subject.Equals(target.X) && t.Object.Equals(target.Y)
+                                  select t).ToList();
+                            break;
+                        case TripleIndexType.PredicateObject:
+                            ys = (from t in this._targetTriples
+                                  where t.Predicate.Equals(target.X) && t.Object.Equals(target.Y)
+                                  select t).ToList();
+                            break;
+                        default:
+                            //This means we've gone wrong somehow
+                            throw new RdfException("Unknown exception occurred while trying to generate a Mapping between the two Graphs");
+                    }
+
+                    //If the pairs are involved in different numbers of Triples then they aren't possible mappings
+                    if (xs.Count != ys.Count) continue;
+
+                    //If all the Triples in xs can be removed from ys then this is a valid mapping
+                    if (!xbound) this._mapping.Add(dependency.X, target.X);
+                    if (!ybound) this._mapping.Add(dependency.Y, target.Y);
+                    if (xs.All(t => ys.Remove(t.MapTriple(h, this._mapping))))
+                    {
+                        if (canonical)
+                        {
+                            //If this was the only possible mapping for this Pair then this is a canonical mapping
+                            //and can go in the base mapping so if we have to brute force we have fewer possibles
+                            //to try
+                            if (!baseMapping.ContainsKey(dependency.X)) baseMapping.Add(dependency.X, target.X);
+                            if (!baseMapping.ContainsKey(dependency.Y)) baseMapping.Add(dependency.Y, target.Y);
+
+                            this._bound.Add(target.X);
+                            this._bound.Add(target.Y);
+                            this._unbound.Remove(target.X);
+                            this._unbound.Remove(target.Y);
+                        }
+                        break;
+                    }
+                    else
+                    {
+                        if (!xbound) this._mapping.Remove(dependency.X);
+                        if (!ybound) this._mapping.Remove(dependency.Y);
+                    }
+                }
+            }
+            Debug.WriteLine("Dependency information allowed us to map a further " + (this._mapping.Count - mappedSoFar) + " nodes, we now have a possible mapping with " + this._mapping.Count + " blank nodes mapped (" + baseMapping.Count + " confirmed mappings) out of a total " + gNodes.Count + " blank nodes");
+
+            //If we've filled in the Mapping fully then the Graphs are hopefully equal
+            if (this._mapping.Count == gNodes.Count)
+            {
+                //Need to check we found a valid mapping
+                List<Triple> ys = new List<Triple>(this._targetTriples);
+                if (this._sourceTriples.All(t => ys.Remove(t.MapTriple(h, this._mapping))))
+                {
+                    Debug.WriteLine("[EQUAL] Generated a rules based mapping successfully");
+                    return true;
+                }
+                else
+                {
+                    //Fall back should to a divide and conquer mapping
+                    Debug.WriteLine("Had a potential rules based mapping but it was invalid, falling back to divide and conquer mapping with base mapping of " + baseMapping.Count + " nodes");
+                    this._mapping = baseMapping;
+                    return this.TryDivideAndConquerMapping(g, h, gNodes, hNodes, sourceDependencies, targetDependencies);
+                }
+            }
+            else
+            {
+                Debug.WriteLine("Rules based mapping did not generate a complete mapping, falling back to divide and conquer mapping");
+                return this.TryDivideAndConquerMapping(g, h, gNodes, hNodes, sourceDependencies, targetDependencies);
+            }
+        }
+
+        /// <summary>
+        /// Uses a divide and conquer based approach to generate a mapping without the need for brute force guessing
+        /// </summary>
+        /// <param name="g">1st Graph</param>
+        /// <param name="h">2nd Graph</param>
+        /// <param name="gNodes">1st Graph Node classification</param>
+        /// <param name="hNodes">2nd Graph Node classification</param>
+        /// <param name="gDegrees">1st Graph Degree classification</param>
+        /// <param name="hDegrees">2nd Graph Degree classification</param>
+        /// <returns></returns>
+        private bool TryDivideAndConquerMapping(IGraph g, IGraph h, Dictionary<INode, int> gNodes, Dictionary<INode, int> hNodes, List<MappingPair> sourceDependencies, List<MappingPair> targetDependencies)
+        {
+            Debug.WriteLine("Attempting divide and conquer based mapping");
+
+            //Need to try and split the BNodes into MSGs
+            //Firstly we need a copy of the unassigned triples
+            HashSet<Triple> gUnassigned = new HashSet<Triple>(this._sourceTriples);
+            HashSet<Triple> hUnassigned = new HashSet<Triple>(this._targetTriples);
+
+            //Remove already mapped nodes
+            gUnassigned.RemoveWhere(t => this._mapping != null && this._mapping.Keys.Any(n => t.Involves(n)));
+            hUnassigned.RemoveWhere(t => this._mapping != null && this._mapping.Any(kvp => t.Involves(kvp.Value)));
+
+            //Compute MSGs
+            List<IGraph> gMsgs = new List<IGraph>();
+            GraphDiff.ComputeMSGs(g, gUnassigned, gMsgs);
+            List<IGraph> hMsgs = new List<IGraph>();
+            GraphDiff.ComputeMSGs(h, hUnassigned, hMsgs);
+
+            if (gMsgs.Count != hMsgs.Count)
+            {
+                Debug.WriteLine("[NOT EQUAL] Blank Node portions of graphs decomposed into differing numbers of isolated sub-graphs");
+                this._mapping = null;
+                return false;
+            }
+            else if (gMsgs.Count == 1)
+            {
+                Debug.WriteLine("Blank Node potions of graphs did not decompose into isolated sub-graphs, falling back to brute force mapping");
+                return this.TryBruteForceMapping(g, h, gNodes, hNodes, sourceDependencies, targetDependencies);
+            }
+            Debug.WriteLine("Blank Node portions of graphs decomposed into " + gMsgs.Count + " isolated sub-graphs");
+
+            //Sort sub-graphs by triple count
+            gMsgs.Sort(new GraphSizeComparer());
+            hMsgs.Sort(new GraphSizeComparer());
+            bool retry = true;
+            int retryCount = 1;
+
+            while (retry)
+            {
+                int found = 0;
+                List<IGraph> lhsMsgs = new List<IGraph>(gMsgs);
+                if (lhsMsgs.Count == 0) break;
+
+                Debug.WriteLine("Divide and conquer attempt #" + retryCount);
+
+                while (lhsMsgs.Count > 0)
+                {
+                    IGraph lhs = lhsMsgs[0];
+                    lhsMsgs.RemoveAt(0);
+
+                    //Find possible matches
+                    List<IGraph> possibles = new List<IGraph>(hMsgs.Where(graph => graph.Triples.Count == lhs.Triples.Count));
+
+                    if (possibles.Count == 0)
+                    {
+                        Debug.WriteLine("[NOT EQUAL] Isolated sub-graphs are of differing sizes");
+                        this._mapping = null;
+                        return false;
+                    }
+
+                    //Check each possible match
+                    List<Dictionary<INode, INode>> partialMappings = new List<Dictionary<INode, INode>>();
+                    List<IGraph> partialMappingSources = new List<IGraph>();
+                    Debug.WriteLine("Dividing and conquering on isolated sub-graph with " + lhs.Triples.Count + " triples...");
+                    Debug.Indent();
+                    int i = 1;
+                    foreach (IGraph rhs in possibles)
+                    {
+                        Debug.WriteLine("Testing possiblity " + i + " of " + possibles.Count);
+                        Debug.Indent();
+                        Dictionary<INode, INode> partialMapping;
+                        if (lhs.Equals(rhs, out partialMapping))
+                        {
+                            partialMappings.Add(partialMapping);
+                            partialMappingSources.Add(rhs);
+                        }
+                        Debug.Unindent();
+                        i++;
+                    }
+                    Debug.Unindent();
+                    Debug.WriteLine("Dividing and conquering done");
+
+                    //Did we find a possible mapping for the sub-graph?
+                    if (partialMappings.Count == 0)
+                    {
+                        // No possible mappings
+                        Debug.WriteLine("[NOT EQUAL] Divide and conquer found an isolated sub-graph that has no possible matches");
+                        this._mapping = null;
+                        return false;
+                    }
+                    else if (partialMappings.Count == 1)
+                    {
+                        //Only one possible match
+                        foreach (KeyValuePair<INode, INode> kvp in partialMappings[0])
+                        {
+                            if (this._mapping.ContainsKey(kvp.Key))
+                            {
+                                Debug.WriteLine("[NOT EQUAL] Divide and conque found a sub-graph with a single possible mapping that conflicts with the existing confirmed mappings");
+                                this._mapping = null;
+                                return false;
+                            }
+                            else
+                            {
+                                this._mapping.Add(kvp.Key, kvp.Value);
+                            }
+                        }
+                        Debug.WriteLine("Divide and conquer found a unique mapping for an isolated sub-graph and confirmed an additional " + partialMappings[0].Count + " blank node mappings");
+
+                        // Can eliminate the matched sub-graph from further consideration
+                        gMsgs.RemoveAll(x => ReferenceEquals(x, lhs));
+                        hMsgs.RemoveAll(x => ReferenceEquals(x, partialMappingSources[0]));
+                        found++;
+                    }
+                    else
+                    {
+                        // Multiple possible mappings
+                        Debug.WriteLine("Divide and conquer found " + partialMappings.Count + " possible mappings for an isolated sub-graph, unable to confirm any mappings");
+                    }
+                }
+
+                retry = found > 0;
+
+                if (retry)
+                {
+                    Debug.WriteLine("Divide and conquer Attempt #" + retryCount + " found " + found + " isolated sub-graph matches, will retry to see if confirmed matches permit further matches to be made");
+                }
+                else
+                {
+                    Debug.WriteLine("Divide and conquer Attempt #" + retryCount + " found no further isolated sub-graph matches");
+                }
+                retryCount++;
+            }
+
+            //If we now have a complete mapping test it
+            if (this._mapping.Count == gNodes.Count)
+            {
+                //Need to check we found a valid mapping
+                List<Triple> ys = new List<Triple>(this._targetTriples);
+                if (this._sourceTriples.All(t => ys.Remove(t.MapTriple(h, this._mapping))))
+                {
+                    Debug.WriteLine("[EQUAL] Generated a divide and conquer based mapping successfully");
+                    return true;
+                }
+                else
+                {
+                    //Invalid mapping
+                    Debug.WriteLine("[NOT EQUAL] Divide and conquer led to an invalid mapping");
+                    this._mapping = null;
+                    return false;
+                }
+            }
+            else
+            {
+                //If dvide and conquer fails fall back to brute force
+                Debug.WriteLine("Divide and conquer based mapping did not succeed in mapping everything, have " + this._mapping.Count + " confirmed mappings out of " + gNodes.Count + " total blank nodes, falling back to brute force mapping");
+                return this.TryBruteForceMapping(g, h, gNodes, hNodes, sourceDependencies, targetDependencies);
+            }
+        }
+
+        /// <summary>
+        /// Generates and Tests all possibilities in a brute force manner
+        /// </summary>
+        /// <param name="g">1st Graph</param>
+        /// <param name="h">2nd Graph</param>
+        /// <param name="gNodes">1st Graph Node classification</param>
+        /// <param name="hNodes">2nd Graph Node classification</param>
+        /// <param name="sourceDependencies">Dependencies in the 1st Graph</param>
+        /// <param name="targetDependencies">Dependencies in the 2nd Graph</param>
+        /// <returns></returns>
+        private bool TryBruteForceMapping(IGraph g, IGraph h, Dictionary<INode, int> gNodes, Dictionary<INode, int> hNodes, List<MappingPair> sourceDependencies, List<MappingPair> targetDependencies)
+        {
+            Dictionary<INode, List<INode>> possibleMappings = new Dictionary<INode, List<INode>>();
+
+            //Populate possibilities for each Node
+            foreach (KeyValuePair<INode, int> gPair in gNodes)
+            {
+                if (!this._mapping.ContainsKey(gPair.Key))
+                {
+                    possibleMappings.Add(gPair.Key, new List<INode>());
+                    foreach (KeyValuePair<INode, int> hPair in hNodes.Where(p => p.Value == gPair.Value && !this._bound.Contains(p.Key)))
+                    {
+                        possibleMappings[gPair.Key].Add(hPair.Key);
+                    }
+
+                    //If there's no possible matches for the Node we fail
+                    if (possibleMappings[gPair.Key].Count == 0)
+                    {
+                        Debug.WriteLine("[NOT EQUAL] Unable to find any possible mappings for a blank node");
+                        this._mapping = null;
+                        return false;
+                    }
+                }
+            }
+
+            //Now start testing the possiblities
+            IEnumerable<Dictionary<INode, INode>> possibles = GraphMatcher.GenerateMappings(new Dictionary<INode, INode>(this._mapping), possibleMappings);
+            int count = 0;
+            foreach (Dictionary<INode, INode> mapping in possibles)
+            {
+                count++;
+                if (mapping.Count != gNodes.Count) continue;
+
+                HashSet<Triple> targets = new HashSet<Triple>(this._targetTriples);
+                if (this._sourceTriples.Count != targets.Count) continue;
+
+                // Validate the mapping
+                if (this._sourceTriples.All(t => targets.Remove(t.MapTriple(h, mapping))))
+                {
+                    this._mapping = mapping;
+                    Debug.WriteLine("[EQUAL] Succesfully brute forced a mapping on Attempt #" + count);
+                    return true;
+                }
+            }
+
+            Debug.WriteLine("[NOT EQUAL] No valid brute forced mappings (" + count + " were considered)");
+            this._mapping = null;
+            return false;
+        }
+
+        /// <summary>
+        /// Helper method for brute forcing the possible mappings
+        /// </summary>
+        /// <param name="baseMapping">Base Mapping</param>
+        /// <param name="possibleMappings">Possible Mappings</param>
+        /// <returns></returns>
+        /// <remarks>
+        /// The base mapping at the time of the initial call shoudl contain known good mappings
+        /// </remarks>
+        public static IEnumerable<Dictionary<INode, INode>> GenerateMappings(Dictionary<INode, INode> baseMapping, Dictionary<INode, List<INode>> possibleMappings)
+        {
+            INode x = possibleMappings.Keys.First();
+            foreach (Dictionary<INode, INode> mapping in GenerateMappingsInternal(baseMapping, possibleMappings, x))
+            {
+                yield return mapping;
+            }
+        }
+
+        /// <summary>
+        /// Helper method for brute forcing the possible mappings
+        /// </summary>
+        /// <param name="baseMapping">Base Mapping</param>
+        /// <param name="possibleMappings">Possible Mappings</param>
+        /// <param name="x">Node to consider for mapping</param>
+        /// <returns></returns>
+        /// <remarks>
+        /// The base mapping contains known good mappings
+        /// </remarks>
+        private static IEnumerable<Dictionary<INode, INode>> GenerateMappingsInternal(Dictionary<INode, INode> baseMapping, Dictionary<INode, List<INode>> possibleMappings, INode x)
+        {
+            List<INode> possibles = possibleMappings[x];
+
+            //For each possiblity build a possible mapping
+            foreach (INode y in possibles)
+            {
+                Dictionary<INode, INode> test = new Dictionary<INode, INode>(baseMapping);
+                if (!test.ContainsKey(x)) test.Add(x, y);
+
+                if (test.Count == possibleMappings.Count)
+                {
+                    yield return test;
+                }
+                else
+                {
+                    //Go ahead and recurse
+                    foreach (INode x2 in possibleMappings.Keys)
+                    {
+                        if (test.ContainsKey(x2)) continue;
+                        foreach (Dictionary<INode, INode> mapping in GraphMatcher.GenerateMappingsInternal(test, possibleMappings, x2))
+                        {
+                            yield return mapping;
+                        }
+                    }
+                }
+            }
+        }
+
+        /// <summary>
+        /// Gets the Blank Node Mapping found between the Graphs (if one was found)
+        /// </summary>
+        public Dictionary<INode, INode> Mapping
+        {
+            get
+            {
+                return this._mapping;
+            }
+        }
+    }
+
+    /// <summary>
+    /// Represents a Pair of Nodes that occur in the same Triple
+    /// </summary>
+    class MappingPair
+    {
+        private INode _x, _y;
+        private int _hash;
+        private TripleIndexType _type;
+
+        public MappingPair(INode x, INode y, TripleIndexType type)
+        {
+            this._x = x;
+            this._y = y;
+            this._type = type;
+            this._hash = Tools.CombineHashCodes(x, y);
+        }
+
+        public INode X
+        {
+            get
+            {
+                return this._x;
+            }
+        }
+
+        public INode Y
+        {
+            get
+            {
+                return this._y;
+            }
+        }
+
+        public TripleIndexType Type
+        {
+            get
+            {
+                return this._type;
+            }
+        }
+
+        public override bool Equals(object obj)
+        {
+            if (obj == null) return false;
+            if (obj is MappingPair)
+            {
+                MappingPair p = (MappingPair)obj;
+                return (this._x.Equals(p.X) && this._y.Equals(p.Y) && this._type == p.Type);
+            }
+            else
+            {
+                return false;
+            }
+        }
+
+        public override int GetHashCode()
+        {
+            return this._hash;
+        }
+
+        public bool Contains(INode n)
+        {
+            return (this._x.Equals(n) || this._y.Equals(n));
+        }
+    }
+}