--- conflicted
+++ resolved
@@ -1,918 +1,907 @@
-﻿<?xml version="1.0" encoding="utf-8"?>
-<Project ToolsVersion="4.0" DefaultTargets="Build" xmlns="http://schemas.microsoft.com/developer/msbuild/2003">
-  <PropertyGroup>
-    <Configuration Condition=" '$(Configuration)' == '' ">Debug</Configuration>
-    <Platform Condition=" '$(Platform)' == '' ">AnyCPU</Platform>
-    <ProductVersion>9.0.30729</ProductVersion>
-    <SchemaVersion>2.0</SchemaVersion>
-    <ProjectGuid>{BFBAC159-1E60-4D03-8ACA-D34E31EB83BF}</ProjectGuid>
-    <OutputType>Library</OutputType>
-    <AppDesignerFolder>Properties</AppDesignerFolder>
-    <RootNamespace>VDS.RDF</RootNamespace>
-    <AssemblyName>dotNetRDF</AssemblyName>
-    <TargetFrameworkVersion>v4.0</TargetFrameworkVersion>
-    <FileAlignment>512</FileAlignment>
-    <SignAssembly>false</SignAssembly>
-    <AssemblyOriginatorKeyFile>
-    </AssemblyOriginatorKeyFile>
-    <RunPostBuildEvent>OnBuildSuccess</RunPostBuildEvent>
-    <FileUpgradeFlags>
-    </FileUpgradeFlags>
-    <OldToolsVersion>3.5</OldToolsVersion>
-    <UpgradeBackupLocation />
-    <PublishUrl>publish\</PublishUrl>
-    <Install>true</Install>
-    <InstallFrom>Disk</InstallFrom>
-    <UpdateEnabled>false</UpdateEnabled>
-    <UpdateMode>Foreground</UpdateMode>
-    <UpdateInterval>7</UpdateInterval>
-    <UpdateIntervalUnits>Days</UpdateIntervalUnits>
-    <UpdatePeriodically>false</UpdatePeriodically>
-    <UpdateRequired>false</UpdateRequired>
-    <MapFileExtensions>true</MapFileExtensions>
-    <ApplicationRevision>0</ApplicationRevision>
-    <ApplicationVersion>1.0.0.%2a</ApplicationVersion>
-    <IsWebBootstrapper>false</IsWebBootstrapper>
-    <UseApplicationTrust>false</UseApplicationTrust>
-    <BootstrapperEnabled>true</BootstrapperEnabled>
-    <TargetFrameworkProfile />
-    <SolutionDir Condition="$(SolutionDir) == '' Or $(SolutionDir) == '*Undefined*'">..\..\..\</SolutionDir>
-    <RestorePackages>true</RestorePackages>
-  </PropertyGroup>
-  <PropertyGroup Condition=" '$(Configuration)|$(Platform)' == 'Debug|AnyCPU' ">
-    <DebugSymbols>true</DebugSymbols>
-    <DebugType>full</DebugType>
-    <Optimize>false</Optimize>
-    <OutputPath>bin\Debug\</OutputPath>
-    <DefineConstants>TRACE;DEBUG;NET40</DefineConstants>
-    <ErrorReport>prompt</ErrorReport>
-    <WarningLevel>4</WarningLevel>
-    <DocumentationFile>bin\Debug\dotNetRDF.XML</DocumentationFile>
-    <NoWarn>0659,1574,0067,0419,0628</NoWarn>
-    <WarningsAsErrors>0672,0108</WarningsAsErrors>
-    <CodeAnalysisRuleSet>AllRules.ruleset</CodeAnalysisRuleSet>
-  </PropertyGroup>
-  <PropertyGroup Condition=" '$(Configuration)|$(Platform)' == 'Release|AnyCPU' ">
-    <DebugType>pdbonly</DebugType>
-    <Optimize>true</Optimize>
-    <OutputPath>bin\Release\</OutputPath>
-    <DefineConstants>TRACE</DefineConstants>
-    <ErrorReport>prompt</ErrorReport>
-    <WarningLevel>4</WarningLevel>
-    <CodeAnalysisRuleSet>AllRules.ruleset</CodeAnalysisRuleSet>
-  </PropertyGroup>
-  <ItemGroup>
-    <Reference Include="HtmlAgilityPack, Version=1.4.6.0, Culture=neutral, PublicKeyToken=bd319b19eaf3b43a, processorArchitecture=MSIL">
-      <HintPath>..\..\..\packages\HtmlAgilityPack.1.4.6\lib\Net40\HtmlAgilityPack.dll</HintPath>
-    </Reference>
-    <Reference Include="Newtonsoft.Json, Version=4.5.0.0, Culture=neutral, PublicKeyToken=30ad4fe6b2a6aeed, processorArchitecture=MSIL">
-      <HintPath>..\..\..\packages\Newtonsoft.Json.4.5.11\lib\net40\Newtonsoft.Json.dll</HintPath>
-    </Reference>
-    <Reference Include="System" />
-    <Reference Include="System.configuration" />
-    <Reference Include="System.Core">
-      <RequiredTargetFramework>3.5</RequiredTargetFramework>
-    </Reference>
-    <Reference Include="System.Data" />
-    <Reference Include="System.Web" />
-    <Reference Include="System.Xml" />
-    <Reference Include="VDS.Common, Version=1.1.0.0, Culture=neutral, PublicKeyToken=ab5f4eb908061bf0, processorArchitecture=MSIL">
-      <SpecificVersion>False</SpecificVersion>
-      <HintPath>..\..\..\packages\VDS.Common.1.1.0\lib\net40-client\VDS.Common.dll</HintPath>
-    </Reference>
-  </ItemGroup>
-  <ItemGroup>
-<<<<<<< HEAD
-    <Compile Include="Collections\IGraphCollection.cs" />
-    <Compile Include="Collections\IRdfCollection.cs" />
-    <Compile Include="Collections\IRdfDictionary.cs" />
-    <Compile Include="Collections\ITripleCollection.cs" />
-    <Compile Include="Collections\ThreadSafeGraphCollection.cs" />
-    <Compile Include="Collections\ThreadSafeTripleCollection.cs" />
-    <Compile Include="Common\MultiDictionary.cs" />
-    <Compile Include="Common\Trees\BinaryTree.cs" />
-    <Compile Include="Common\Trees\BinaryTreeNode.cs" />
-    <Compile Include="Common\Trees\AVLTree.cs" />
-    <Compile Include="Common\Trees\ITree.cs" />
-    <Compile Include="Common\Trees\ScapegoatTree.cs" />
-    <Compile Include="Common\Trees\TreeExtensions.cs" />
-    <Compile Include="Common\Trees\UnbalancedBinaryTree.cs" />
-=======
->>>>>>> 438fa8cb
-    <Compile Include="Compatability\HashSet.cs" />
-    <Compile Include="Compatability\HtmlTextWriter.cs" />
-    <Compile Include="Compatability\HtmlTextWriterAttribute.cs" />
-    <Compile Include="Compatability\HtmlTextWriterStyle.cs" />
-    <Compile Include="Compatability\HtmlTextWriterTag.cs" />
-    <Compile Include="Compatability\HttpUtility.cs" />
-    <Compile Include="Compatability\SilverlightCompatability.cs" />
-    <Compile Include="Configuration\CollectionFactory.cs" />
-    <Compile Include="Configuration\PropertyFunctionFactoryFactory.cs" />
-    <Compile Include="Configuration\OperatorFactory.cs" />
-    <Compile Include="Collections\BaseDemandGraphCollection.cs" />
-    <Compile Include="Core\BaseGraph.cs" />
-    <Compile Include="Collections\BaseGraphCollection.cs" />
-    <Compile Include="Core\BaseTripleStore.cs" />
-    <Compile Include="Core\IGraphStore.cs" />
-    <Compile Include="Core\Quad.cs" />
-    <Compile Include="Collections\SubTreeIndexedTripleCollection.cs" />
-    <Compile Include="Core\WrapperGraph.cs" />
-    <Compile Include="Core\Extensions.cs" />
-    <Compile Include="Core\ISparqlResultsReader.cs" />
-    <Compile Include="Core\ISparqlResultsWriter.cs" />
-    <Compile Include="Collections\BaseTripleCollection.cs" />
-    <Compile Include="Core\Options.cs" />
-    <Compile Include="Core\ThreadSafeGraph.cs" />
-    <Compile Include="Collections\TreeIndexedTripleCollection.cs" />
-    <Compile Include="Collections\WrapperGraphCollection.cs" />
-    <Compile Include="Collections\WrapperTripleCollection.cs" />
-    <Compile Include="Core\WrapperTripleStore.cs" />
-    <Compile Include="Exceptions.cs" />
-    <Compile Include="Nodes\TimeSpanNode.cs" />
-    <Compile Include="Parsing\BaseGZipParser.cs" />
-    <Compile Include="Parsing\CommentIgnoringJsonTextReader.cs" />
-    <Compile Include="Parsing\BaseGZipDatasetParser.cs" />
-    <Compile Include="Parsing\BaseGZipResultsParser.cs" />
-    <Compile Include="Parsing\Contexts\TurtleParserContext.cs" />
-    <Compile Include="Parsing\Handlers\DataTableHandler.cs" />
-    <Compile Include="Parsing\Handlers\ListUrisHandler.cs" />
-    <Compile Include="Parsing\Handlers\UniqueBlankNodesHandler.cs" />
-    <Compile Include="Parsing\Tokens\NTriplesTokeniser.cs" />
-    <Compile Include="Parsing\RdfJsonParser.cs" />
-    <Compile Include="Parsing\RdfSpecsHelper.cs" />
-    <Compile Include="Parsing\SparqlJsonParser.cs" />
-    <Compile Include="Parsing\SparqlXmlParser.cs" />
-    <Compile Include="Parsing\StringParser.cs" />
-    <Compile Include="Parsing\Tokens\BaseTokeniser.cs" />
-    <Compile Include="Parsing\TriGParser.cs" />
-    <Compile Include="Parsing\Tokens\TriGTokeniser.cs" />
-    <Compile Include="Parsing\TurtleSpecsHelper.cs" />
-    <Compile Include="Query\Algebra\FilteredProduct.cs" />
-    <Compile Include="Query\Algebra\PartitionedMultiset.cs" />
-    <Compile Include="Query\Algebra\PropertyFunction.cs" />
-    <Compile Include="Query\Algebra\Table.cs" />
-    <Compile Include="Query\Datasets\BaseDemandDataset.cs" />
-    <Compile Include="Query\Datasets\ExternalDataset.cs" />
-    <Compile Include="Query\Datasets\WebDemandDataset.cs" />
-    <Compile Include="Query\Expressions\Functions\Sparql\CallFunction.cs" />
-    <Compile Include="Query\Expressions\Functions\Sparql\String\BaseUUIDFunction.cs" />
-    <Compile Include="Query\Expressions\Functions\Sparql\String\UUIDFunction.cs" />
-    <Compile Include="Query\Operators\BaseOperator.cs" />
-    <Compile Include="Query\Operators\DateTime\BaseDateTimeOperator.cs" />
-    <Compile Include="Query\Operators\DateTime\BaseTimeSpanOperator.cs" />
-    <Compile Include="Query\Operators\DateTime\TimeSpanSubtraction.cs" />
-    <Compile Include="Query\Operators\DateTime\DateTimeSubtraction.cs" />
-    <Compile Include="Query\Operators\DateTime\DateTimeAddition.cs" />
-    <Compile Include="Query\Operators\DateTime\TimeSpanAddition.cs" />
-    <Compile Include="Query\Operators\ISparqlOperator.cs" />
-    <Compile Include="Query\Operators\Numeric\AdditionOperator.cs" />
-    <Compile Include="Query\Operators\Numeric\BaseNumericOperator.cs" />
-    <Compile Include="Query\Operators\Numeric\MultiplicationOperator.cs" />
-    <Compile Include="Query\Operators\Numeric\DivisionOperator.cs" />
-    <Compile Include="Query\Operators\Numeric\SubtractionOperator.cs" />
-    <Compile Include="Query\Operators\SparqlOperator.cs" />
-    <Compile Include="Query\Operators\SparqlOperatorType.cs" />
-    <Compile Include="Query\Optimisation\FilteredProductOptimiser.cs" />
-    <Compile Include="Query\Optimisation\ImplicitJoinOptimiser.cs" />
-    <Compile Include="Query\Optimisation\PropertyFunctionOptimiser.cs" />
-    <Compile Include="Query\Optimisation\VariableSubstitutionTransformer.cs" />
-    <Compile Include="Query\Patterns\GraphPattern.cs" />
-    <Compile Include="Query\Expressions\ISparqlCustomExpressionFactory.cs" />
-    <Compile Include="Query\Expressions\SparqlExpressionFactory.cs" />
-    <Compile Include="Query\Filters\SparqlFilterClasses.cs" />
-    <Compile Include="Query\Ordering\SparqlOrderByClasses.cs" />
-    <Compile Include="Query\Patterns\PropertyFunctionPattern.cs" />
-    <Compile Include="Query\Patterns\SparqlPatternClasses.cs" />
-    <Compile Include="Query\Patterns\TriplePattern.cs" />
-    <Compile Include="Query\Patterns\TriplePatternType.cs" />
-    <Compile Include="Query\PropertyFunctions\IPropertyFunctionFactory.cs" />
-    <Compile Include="Query\PropertyFunctions\PropertyFunctionHelper.cs" />
-    <Compile Include="Query\PropertyFunctions\ISparqlPropertyFunction.cs" />
-    <Compile Include="Query\PropertyFunctions\PropertyFunctionFactory.cs" />
-    <Compile Include="Query\PropertyFunctions\PropertyFunctionInfo.cs" />
-    <Compile Include="Query\SparqlExpressionParser.cs" />
-    <Compile Include="Query\SparqlResult.cs" />
-    <Compile Include="Query\SparqlResultBinder.cs" />
-    <Compile Include="Query\SparqlVariable.cs" />
-    <Compile Include="Parsing\Events\BaseEvent.cs" />
-    <Compile Include="Parsing\Tokens\BaseToken.cs" />
-    <Compile Include="Core\BlankNode.cs" />
-    <Compile Include="Parsing\Tokens\BufferedTokenQueue.cs" />
-    <Compile Include="Query\SparqlQuery.cs" />
-    <Compile Include="Parsing\SparqlQueryParser.cs" />
-    <Compile Include="Parsing\Tokens\SparqlTokeniser.cs" />
-    <Compile Include="Core\Graph.cs" />
-    <Compile Include="Collections\GraphCollection.cs" />
-    <Compile Include="Core\GraphLiteralNode.cs" />
-    <Compile Include="Storage\AsyncStorageExtensions.cs" />
-    <Compile Include="Storage\BaseAsyncSafeConnector.cs" />
-    <Compile Include="Storage\IStorageProvider.cs" />
-    <Compile Include="Storage\Management\AllegroGraphServer.cs" />
-    <Compile Include="Storage\Management\IStorageServer.cs" />
-    <Compile Include="Storage\Management\Provisioning\Sesame\Owlim\BaseOwlimTemplate.cs" />
-    <Compile Include="Storage\Management\Provisioning\Sesame\BaseSesameTemplate.cs" />
-    <Compile Include="Storage\Management\Provisioning\IStoreTemplate.cs" />
-    <Compile Include="Storage\Management\Provisioning\Sesame\Owlim\OwlimLiteTemplate.cs" />
-    <Compile Include="Storage\Management\Provisioning\Sesame\Owlim\OwlimSETemplate.cs" />
-    <Compile Include="Storage\Management\Provisioning\Sesame\SesameHttpTemplate.cs" />
-    <Compile Include="Storage\Management\Provisioning\Sesame\SesameMemTemplate.cs" />
-    <Compile Include="Storage\Management\Provisioning\Sesame\SesameNativeTemplate.cs" />
-    <Compile Include="Storage\Management\Provisioning\Stardog\BaseStardogTemplate.cs" />
-    <Compile Include="Storage\Management\Provisioning\Stardog\StardogDiskTemplate.cs" />
-    <Compile Include="Storage\Management\Provisioning\Stardog\StardogMemTemplate.cs" />
-    <Compile Include="Storage\Management\Provisioning\StoreTemplate.cs" />
-    <Compile Include="Storage\Management\SesameServer.cs" />
-    <Compile Include="Storage\Management\StardogServer.cs" />
-    <Compile Include="Storage\StorageCallbacks.cs" />
-    <Compile Include="Storage\StorageHelper.cs" />
-    <Compile Include="Web\WebContext.cs" />
-    <Compile Include="Web\IHttpContext.cs" />
-    <Compile Include="Writing\BaseGZipWriter.cs" />
-    <Compile Include="Writing\CompressingTurtleWriter.cs" />
-    <Compile Include="Writing\BaseGZipDatasetWriter.cs" />
-    <Compile Include="Writing\BaseGZipResultsWriter.cs" />
-    <Compile Include="Writing\Formatting\IQuadFormatter.cs" />
-    <Compile Include="Writing\GraphVizGenerator.cs" />
-    <Compile Include="Writing\GraphVizWriter.cs" />
-    <Compile Include="Core\IGraph.cs" />
-    <Compile Include="Core\INode.cs" />
-    <Compile Include="Core\IRdfReader.cs" />
-    <Compile Include="Core\IRdfWriter.cs" />
-    <Compile Include="Parsing\Events\IRdfXmlEvent.cs" />
-    <Compile Include="Core\IStoreReader.cs" />
-    <Compile Include="Core\IStoreWriter.cs" />
-    <Compile Include="Parsing\Tokens\IToken.cs" />
-    <Compile Include="Parsing\Tokens\ITokeniser.cs" />
-    <Compile Include="Parsing\Tokens\ITokenQueue.cs" />
-    <Compile Include="Core\ITripleContext.cs" />
-    <Compile Include="Core\ITripleStore.cs" />
-    <Compile Include="Core\LiteralNode.cs" />
-    <Compile Include="Core\MimeTypesHelper.cs" />
-    <Compile Include="NamespaceDocs.cs" />
-    <Compile Include="Core\NamespaceMapper.cs" />
-    <Compile Include="Parsing\NTriplesParser.cs" />
-    <Compile Include="Parsing\Tokens\Notation3Tokeniser.cs" />
-    <Compile Include="Writing\InternalXmlWriter.cs" />
-    <Compile Include="Query\SparqlRemoteEndpoint.cs" />
-    <Compile Include="Query\SparqlResultSet.cs" />
-    <Compile Include="Query\SparqlSpecsHelper.cs" />
-    <Compile Include="Writing\SparqlHtmlWriter.cs" />
-    <Compile Include="Writing\SparqlJsonWriter.cs" />
-    <Compile Include="Writing\SparqlXmlWriter.cs" />
-    <Compile Include="Core\TripleStore.cs" />
-    <Compile Include="Writing\StringWriter.cs" />
-    <Compile Include="Writing\TriGWriter.cs" />
-    <Compile Include="Writing\NTriplesWriter.cs" />
-    <Compile Include="Core\Tools.cs" />
-    <Compile Include="Parsing\Tokens\TurtleTokeniser.cs" />
-    <Compile Include="Parsing\Tokens\Tokens.cs" />
-    <Compile Include="Parsing\UnicodeSpecsHelper.cs" />
-    <Compile Include="Parsing\UriLoader.cs" />
-    <Compile Include="Core\UriNode.cs" />
-    <Compile Include="Properties\AssemblyInfo.cs" />
-    <Compile Include="Core\Triple.cs" />
-    <Compile Include="Collections\TripleCollection.cs" />
-    <Compile Include="Parsing\Events\RdfXml\XmlEvents.cs" />
-    <Compile Include="Parsing\RdfXmlParser.cs" />
-    <Compile Include="Parsing\XmlSpecsHelper.cs" />
-    <Compile Include="Writing\WriterUtilities.cs" />
-  </ItemGroup>
-  <ItemGroup>
-    <Compile Include="Callbacks.cs" />
-    <Compile Include="Configuration\CachedObjectKey.cs" />
-    <Compile Include="Configuration\ConfigurationSerializationContext.cs" />
-    <Compile Include="Configuration\CredentialsFactory.cs" />
-    <Compile Include="Configuration\DataFactories.cs" />
-    <Compile Include="Configuration\DatasetFactory.cs" />
-    <Compile Include="Configuration\EndpointFactories.cs" />
-    <Compile Include="Configuration\ExpressionFactoryFactory.cs" />
-    <Compile Include="Configuration\OptimiserFactory.cs" />
-    <Compile Include="Configuration\ParserFactory.cs" />
-    <Compile Include="Configuration\PermissionFactories.cs" />
-    <Compile Include="Configuration\Permissions\Permission.cs" />
-    <Compile Include="Configuration\Permissions\UserGroup.cs" />
-    <Compile Include="Configuration\ProcessorFactories.cs" />
-    <Compile Include="Configuration\ObjectFactoryFactory.cs" />
-    <Compile Include="Configuration\ProxyFactory.cs" />
-    <Compile Include="Configuration\ReasonerFactory.cs" />
-    <Compile Include="Core\BaseEndpoint.cs" />
-    <Compile Include="Core\BaseNode.cs" />
-    <Compile Include="Core\BlankNodeMapper.cs" />
-    <Compile Include="Core\DiskDemandTripleStore.cs" />
-    <Compile Include="Core\EqualityHelper.cs" />
-    <Compile Include="Core\GraphDiff.cs" />
-    <Compile Include="Core\INamespaceMapper.cs" />
-    <Compile Include="Core\INodeFactory.cs" />
-    <Compile Include="Core\IRdfHandler.cs" />
-    <Compile Include="Core\ISparqlResultsHandler.cs" />
-    <Compile Include="Core\MimeTypeDefinition.cs" />
-    <Compile Include="Core\GraphPersistenceWrapper.cs" />
-    <Compile Include="Core\NestedNamespaceMapper.cs" />
-    <Compile Include="Core\NodeFactory.cs" />
-    <Compile Include="Core\PersistenceAction.cs" />
-    <Compile Include="Core\PersistentTripleStore.cs" />
-    <Compile Include="Core\SubGraphMatcher.cs" />
-    <Compile Include="Core\GraphMatcher.cs" />
-    <Compile Include="Core\QueryableGraph.cs" />
-    <Compile Include="Core\TripleComparers.cs" />
-    <Compile Include="Collections\UnionCollections.cs" />
-    <Compile Include="Core\UnionGraph.cs" />
-    <Compile Include="Core\UriFactory.cs" />
-    <Compile Include="Core\VariableNode.cs" />
-    <Compile Include="Core\VariableContext.cs" />
-    <Compile Include="Core\WebDemandTripleStore.cs" />
-    <Compile Include="Events.cs" />
-    <Compile Include="Indexing.cs" />
-    <Compile Include="Ontology\Individual.cs" />
-    <Compile Include="Ontology\Ontology.cs" />
-    <Compile Include="Ontology\OntologyClass.cs" />
-    <Compile Include="Ontology\OntologyGraph.cs" />
-    <Compile Include="Ontology\OntologyHelper.cs" />
-    <Compile Include="Ontology\OntologyProperty.cs" />
-    <Compile Include="Ontology\OntologyResource.cs" />
-    <Compile Include="Ontology\ReasonerGraph.cs" />
-    <Compile Include="Parsing\SparqlCsvParser.cs" />
-    <Compile Include="Parsing\Handlers\AnyHandler.cs" />
-    <Compile Include="Parsing\Handlers\GraphUriRewriteHandler.cs" />
-    <Compile Include="Core\IObjectParser.cs" />
-    <Compile Include="Parsing\SparqlTsvParser.cs" />
-    <Compile Include="Parsing\Tokens\CsvTokeniser.cs" />
-    <Compile Include="Parsing\Tokens\TsvTokeniser.cs" />
-    <Compile Include="Parsing\UriLoaderAsync.cs" />
-    <Compile Include="Parsing\BlockingTextReader.cs" />
-    <Compile Include="Parsing\Contexts\BaseParserContext.cs" />
-    <Compile Include="Parsing\Contexts\BaseResultsParserContext.cs" />
-    <Compile Include="Parsing\Contexts\BaseStoreParserContext.cs" />
-    <Compile Include="Parsing\Contexts\IEventParserContext.cs" />
-    <Compile Include="Parsing\Contexts\IParserContext.cs" />
-    <Compile Include="Parsing\Contexts\IResultsParserContext.cs" />
-    <Compile Include="Parsing\Contexts\IStoreParserContext.cs" />
-    <Compile Include="Parsing\Contexts\JsonParserContext.cs" />
-    <Compile Include="Parsing\Contexts\Notation3ParserContext.cs" />
-    <Compile Include="Parsing\Contexts\RdfACoreParserContext.cs" />
-    <Compile Include="Parsing\Contexts\RdfAParserContext.cs" />
-    <Compile Include="Parsing\Contexts\RdfXmlParserContext.cs" />
-    <Compile Include="Parsing\Contexts\SparqlJsonParserContext.cs" />
-    <Compile Include="Parsing\Contexts\SparqlQueryParserContext.cs" />
-    <Compile Include="Parsing\Contexts\SparqlRdfParserContext.cs" />
-    <Compile Include="Parsing\Contexts\SparqlUpdateParserContext.cs" />
-    <Compile Include="Parsing\Contexts\SparqlXmlParserContext.cs" />
-    <Compile Include="Parsing\Contexts\TriGParserContext.cs" />
-    <Compile Include="Parsing\DataUriLoader.cs" />
-    <Compile Include="Parsing\EmbeddedResourceLoader.cs" />
-    <Compile Include="Parsing\Events\DualEventQueue.cs" />
-    <Compile Include="Parsing\Events\RdfA\HtmlEventGenerator.cs" />
-    <Compile Include="Parsing\Events\RdfA\IRdfAHostLanguage.cs" />
-    <Compile Include="Parsing\Events\RdfA\XHtmlHost.cs" />
-    <Compile Include="Parsing\Events\RdfA\XmlHost.cs" />
-    <Compile Include="Parsing\Events\RdfXml\DomBasedEventGenerator.cs" />
-    <Compile Include="Parsing\Events\EventQueue.cs" />
-    <Compile Include="Parsing\Events\IEvent.cs" />
-    <Compile Include="Parsing\Events\IEventGenerator.cs" />
-    <Compile Include="Parsing\Events\IEventQueue.cs" />
-    <Compile Include="Parsing\Events\IRdfAEvent.cs" />
-    <Compile Include="Parsing\Events\RdfA\RdfAEvents.cs" />
-    <Compile Include="Parsing\Handlers\BaseHandler.cs" />
-    <Compile Include="Parsing\Handlers\CancellableHandler.cs" />
-    <Compile Include="Parsing\Handlers\HandlerExtensions.cs" />
-    <Compile Include="Parsing\Handlers\MultisetHandler.cs" />
-    <Compile Include="Parsing\Handlers\ResultCountHandler.cs" />
-    <Compile Include="Parsing\Handlers\ResultSetHandler.cs" />
-    <Compile Include="Parsing\Handlers\StoreCountHandler.cs" />
-    <Compile Include="Parsing\Handlers\MultiHandler.cs" />
-    <Compile Include="Parsing\Handlers\ChainedHandler.cs" />
-    <Compile Include="Parsing\Handlers\NullHandler.cs" />
-    <Compile Include="Parsing\Handlers\CountHandler.cs" />
-    <Compile Include="Parsing\Handlers\GraphHandler.cs" />
-    <Compile Include="Parsing\Handlers\PagingHandler.cs" />
-    <Compile Include="Parsing\Handlers\StoreHandler.cs" />
-    <Compile Include="Parsing\Handlers\WriteThroughHandler.cs" />
-    <Compile Include="Parsing\Handlers\WriteToStoreHandler.cs" />
-    <Compile Include="Parsing\HtmlPlusRdfAParser.cs" />
-    <Compile Include="Parsing\IRdfAVocabulary.cs" />
-    <Compile Include="Parsing\IriSpecsHelper.cs" />
-    <Compile Include="Parsing\IUriLoaderCache.cs" />
-    <Compile Include="Parsing\Notation3Parser.cs" />
-    <Compile Include="Parsing\FileLoader.cs" />
-    <Compile Include="Parsing\ParserHelper.cs" />
-    <Compile Include="Parsing\PositionInfo.cs" />
-    <Compile Include="Parsing\RdfACoreParser.cs" />
-    <Compile Include="Parsing\RdfAParser.cs" />
-    <Compile Include="Parsing\RdfXmlSpecsHelper.cs" />
-    <Compile Include="Parsing\Events\RdfXml\StreamingEventGenerator.cs" />
-    <Compile Include="Parsing\SparqlRdfParser.cs" />
-    <Compile Include="Parsing\SparqlUpdateParser.cs" />
-    <Compile Include="Parsing\Tokens\PathToken.cs" />
-    <Compile Include="Parsing\Tokens\SparqlTokens.cs" />
-    <Compile Include="Parsing\Tokens\SparqlUpdateTokens.cs" />
-    <Compile Include="Parsing\Tokens\Token.cs" />
-    <Compile Include="Parsing\TurtleParser.cs" />
-    <Compile Include="Parsing\NQuadsParser.cs" />
-    <Compile Include="Parsing\SparqlBooleanParser.cs" />
-    <Compile Include="Parsing\TriXParser.cs" />
-    <Compile Include="Parsing\UriLoaderCache.cs" />
-    <Compile Include="Parsing\Validation\ISyntaxValidator.cs" />
-    <Compile Include="Parsing\Validation\RdfDatasetSyntaxValidator.cs" />
-    <Compile Include="Parsing\Validation\RdfSyntaxValidator.cs" />
-    <Compile Include="Parsing\Validation\SparqlQueryValidator.cs" />
-    <Compile Include="Parsing\Validation\SparqlResultsValidator.cs" />
-    <Compile Include="Parsing\Validation\SparqlUpdateValidator.cs" />
-    <Compile Include="Parsing\Validation\SyntaxValidationResults.cs" />
-    <Compile Include="Parsing\XmlPlusRdfAParser.cs" />
-    <Compile Include="Query\Aggregates\BaseAggregate.cs" />
-    <Compile Include="Query\Aggregates\LeviathanNumericAggregates.cs" />
-    <Compile Include="Query\Aggregates\Leviathan\AllAggregate.cs" />
-    <Compile Include="Query\Aggregates\Leviathan\AnyAggregate.cs" />
-    <Compile Include="Query\Aggregates\Leviathan\MedianAggregate.cs" />
-    <Compile Include="Query\Aggregates\Leviathan\ModeAggregate.cs" />
-    <Compile Include="Query\Aggregates\Leviathan\NoneAggregate.cs" />
-    <Compile Include="Query\Aggregates\Leviathan\NumericMaxAggregate.cs" />
-    <Compile Include="Query\Aggregates\Leviathan\NumericMinAggregate.cs" />
-    <Compile Include="Query\Aggregates\Sparql\AverageAggregate.cs" />
-    <Compile Include="Query\Aggregates\Sparql\CountAggregate.cs" />
-    <Compile Include="Query\Aggregates\Sparql\CountAllAggregate.cs" />
-    <Compile Include="Query\Aggregates\Sparql\CountAllDistinctAggregate.cs" />
-    <Compile Include="Query\Aggregates\Sparql\CountDistinctAggregate.cs" />
-    <Compile Include="Query\Aggregates\Sparql\GroupConcatAggregate.cs" />
-    <Compile Include="Query\Aggregates\Sparql\MaxAggregate.cs" />
-    <Compile Include="Query\Aggregates\Sparql\MinAggregate.cs" />
-    <Compile Include="Query\Aggregates\Sparql\SampleAggregate.cs" />
-    <Compile Include="Query\Aggregates\Sparql\SumAggregate.cs" />
-    <Compile Include="Query\Aggregates\XPath\StringJoin.cs" />
-    <Compile Include="Query\Algebra\AlgebraExtensions.cs" />
-    <Compile Include="Query\Algebra\AskBgp.cs" />
-    <Compile Include="Query\Algebra\BaseMultiset.cs" />
-    <Compile Include="Query\Algebra\Bgp.cs" />
-    <Compile Include="Query\Algebra\Bindings.cs" />
-    <Compile Include="Query\Algebra\Extend.cs" />
-    <Compile Include="Query\Algebra\ISet.cs" />
-    <Compile Include="Query\Algebra\LazyBgp.cs" />
-    <Compile Include="Query\Algebra\Distinct.cs" />
-    <Compile Include="Query\Algebra\Filter.cs" />
-    <Compile Include="Query\Algebra\Graph.cs" />
-    <Compile Include="Query\Algebra\GroupBy.cs" />
-    <Compile Include="Query\Algebra\GroupMultiset.cs" />
-    <Compile Include="Query\Algebra\Having.cs" />
-    <Compile Include="Query\Algebra\IdentityMultiset.cs" />
-    <Compile Include="Query\Algebra\ISparqlAlgebra.cs" />
-    <Compile Include="Query\Algebra\AlgebraJoinClasses.cs" />
-    <Compile Include="Query\Algebra\NegatedPropertySet.cs" />
-    <Compile Include="Query\Algebra\NullOperator.cs" />
-    <Compile Include="Query\Algebra\OneOrMorePath.cs" />
-    <Compile Include="Query\Algebra\ParallelisedJoinClasses.cs" />
-    <Compile Include="Query\Algebra\PropertyPath.cs" />
-    <Compile Include="Query\Algebra\PropertyPathOperators.cs" />
-    <Compile Include="Query\Algebra\RestrictionFilters.cs" />
-    <Compile Include="Query\Algebra\SubQuery.cs" />
-    <Compile Include="Query\Algebra\ZeroLengthPath.cs" />
-    <Compile Include="Query\Algebra\ZeroOrMorePath.cs" />
-    <Compile Include="Query\Datasets\BaseQuadDataset.cs" />
-    <Compile Include="Query\Datasets\InMemoryQuadDataset.cs" />
-    <Compile Include="Query\Datasets\QuadDatasetTripleCollection.cs" />
-    <Compile Include="Query\Datasets\WrapperDataset.cs" />
-    <Compile Include="Query\ExplainQueryProcessor.cs" />
-    <Compile Include="Query\Expressions\Arithmetic\AdditionExpression.cs" />
-    <Compile Include="Query\Expressions\Arithmetic\DivisionExpression.cs" />
-    <Compile Include="Query\Expressions\Arithmetic\MinusExpression.cs" />
-    <Compile Include="Query\Expressions\Arithmetic\MultiplicationExpression.cs" />
-    <Compile Include="Query\Expressions\Arithmetic\SubtractionExpression.cs" />
-    <Compile Include="Query\Expressions\Comparison\EqualsExpression.cs" />
-    <Compile Include="Query\Expressions\Comparison\GreaterThanExpression.cs" />
-    <Compile Include="Query\Expressions\Comparison\GreaterThanOrEqualToExpression.cs" />
-    <Compile Include="Query\Expressions\Comparison\LessThanExpression.cs" />
-    <Compile Include="Query\Expressions\Comparison\LessThanOrEqualToExpression.cs" />
-    <Compile Include="Query\Expressions\Comparison\NotEqualsExpression.cs" />
-    <Compile Include="Query\Expressions\Conditional\AndExpression.cs" />
-    <Compile Include="Query\Expressions\Conditional\NotExpression.cs" />
-    <Compile Include="Query\Expressions\Conditional\OrExpression.cs" />
-    <Compile Include="Query\Expressions\Functions\Arq\BNodeFunction.cs" />
-    <Compile Include="Query\Expressions\Functions\Arq\EFunction.cs" />
-    <Compile Include="Query\Expressions\Functions\Arq\LocalNameFunction.cs" />
-    <Compile Include="Query\Expressions\Functions\Arq\MaxFunction.cs" />
-    <Compile Include="Query\Expressions\Functions\Arq\MinFunction.cs" />
-    <Compile Include="Query\Expressions\Functions\Arq\NamespaceFunction.cs" />
-    <Compile Include="Query\Expressions\Functions\Arq\NowFunction.cs" />
-    <Compile Include="Query\Expressions\Functions\Arq\PiFunction.cs" />
-    <Compile Include="Query\Expressions\Functions\Arq\Sha1Function.cs" />
-    <Compile Include="Query\Expressions\Functions\Arq\StringJoinFunction.cs" />
-    <Compile Include="Query\Expressions\Functions\Arq\SubstringFunction.cs" />
-    <Compile Include="Query\Expressions\Functions\Leviathan\Hash\MD5HashFunction.cs" />
-    <Compile Include="Query\Expressions\Functions\Leviathan\Hash\Sha256HashFunction.cs" />
-    <Compile Include="Query\Expressions\Functions\Leviathan\Numeric\CubeFunction.cs" />
-    <Compile Include="Query\Expressions\Functions\Leviathan\Numeric\EFunction.cs" />
-    <Compile Include="Query\Expressions\Functions\Leviathan\Numeric\FactorialFunction.cs" />
-    <Compile Include="Query\Expressions\Functions\Leviathan\Numeric\LogFunction.cs" />
-    <Compile Include="Query\Expressions\Functions\Leviathan\Numeric\NaturalLogFunction.cs" />
-    <Compile Include="Query\Expressions\Functions\Leviathan\Numeric\PowerFunction.cs" />
-    <Compile Include="Query\Expressions\Functions\Leviathan\Numeric\PythagoreanDistanceFunction.cs" />
-    <Compile Include="Query\Expressions\Functions\Leviathan\Numeric\RandomFunction.cs" />
-    <Compile Include="Query\Expressions\Functions\Leviathan\Numeric\ReciprocalFunction.cs" />
-    <Compile Include="Query\Expressions\Functions\Leviathan\Numeric\RootFunction.cs" />
-    <Compile Include="Query\Expressions\Functions\Leviathan\Numeric\SquareFunction.cs" />
-    <Compile Include="Query\Expressions\Functions\Leviathan\Numeric\SquareRootFunction.cs" />
-    <Compile Include="Query\Expressions\Functions\Leviathan\Numeric\TenFunction.cs" />
-    <Compile Include="Query\Expressions\Functions\Leviathan\Numeric\Trigonometry\BaseTrigonometricFunction.cs" />
-    <Compile Include="Query\Expressions\Functions\Leviathan\Numeric\Trigonometry\CosecantFunction.cs" />
-    <Compile Include="Query\Expressions\Functions\Leviathan\Numeric\Trigonometry\CosineFunction.cs" />
-    <Compile Include="Query\Expressions\Functions\Leviathan\Numeric\Trigonometry\CotangentFunction.cs" />
-    <Compile Include="Query\Expressions\Functions\Leviathan\Numeric\Trigonometry\DegreesToRadiansFunction.cs" />
-    <Compile Include="Query\Expressions\Functions\Leviathan\Numeric\Trigonometry\RadiansToDegressFunction.cs" />
-    <Compile Include="Query\Expressions\Functions\Leviathan\Numeric\Trigonometry\SecantFunction.cs" />
-    <Compile Include="Query\Expressions\Functions\Leviathan\Numeric\Trigonometry\SineFunction.cs" />
-    <Compile Include="Query\Expressions\Functions\Leviathan\Numeric\Trigonometry\TangentFunction.cs" />
-    <Compile Include="Query\Expressions\Functions\Sparql\Numeric\AbsFunction.cs" />
-    <Compile Include="Query\Expressions\Functions\Sparql\String\BaseBinaryStringFunction.cs" />
-    <Compile Include="Query\Expressions\Functions\Sparql\Numeric\CeilFunction.cs" />
-    <Compile Include="Query\Expressions\Functions\Sparql\String\ConcatFunction.cs" />
-    <Compile Include="Query\Expressions\Functions\Sparql\String\ContainsFunction.cs" />
-    <Compile Include="Query\Expressions\Functions\Sparql\String\EncodeForUriFunction.cs" />
-    <Compile Include="Query\Expressions\Functions\Sparql\Numeric\FloorFunction.cs" />
-    <Compile Include="Query\Expressions\Functions\Sparql\Boolean\IsNumericFunction.cs" />
-    <Compile Include="Query\Expressions\Functions\Sparql\String\LCaseFunction.cs" />
-    <Compile Include="Query\Expressions\Functions\Sparql\Numeric\RandFunction.cs" />
-    <Compile Include="Query\Expressions\Functions\Sparql\String\ReplaceFunction.cs" />
-    <Compile Include="Query\Expressions\Functions\Sparql\Numeric\RoundFunction.cs" />
-    <Compile Include="Query\Expressions\Functions\Sparql\Hash\Sha384HashFunction.cs" />
-    <Compile Include="Query\Expressions\Functions\Sparql\Set\BaseSetFunction.cs" />
-    <Compile Include="Query\Expressions\Functions\Sparql\Constructor\BNodeFunction.cs" />
-    <Compile Include="Query\Expressions\Functions\Sparql\Boolean\BoundFunction.cs" />
-    <Compile Include="Query\Expressions\Functions\Sparql\String\DataTypeFunction.cs" />
-    <Compile Include="Query\Expressions\Functions\Sparql\DateTime\DayFunction.cs" />
-    <Compile Include="Query\Expressions\Functions\Sparql\DateTime\HoursFunction.cs" />
-    <Compile Include="Query\Expressions\Functions\Sparql\Set\InFunction.cs" />
-    <Compile Include="Query\Expressions\Functions\Sparql\Constructor\IriFunction.cs" />
-    <Compile Include="Query\Expressions\Functions\Sparql\Boolean\IsBlankFunction.cs" />
-    <Compile Include="Query\Expressions\Functions\Sparql\Boolean\IsIriFunction.cs" />
-    <Compile Include="Query\Expressions\Functions\Sparql\Boolean\IsLiteralFunction.cs" />
-    <Compile Include="Query\Expressions\Functions\Sparql\String\LangFunction.cs" />
-    <Compile Include="Query\Expressions\Functions\Sparql\Boolean\LangMatchesFunction.cs" />
-    <Compile Include="Query\Expressions\Functions\Sparql\Hash\MD5HashFunction.cs" />
-    <Compile Include="Query\Expressions\Functions\Sparql\DateTime\MinutesFunction.cs" />
-    <Compile Include="Query\Expressions\Functions\Sparql\DateTime\MonthFunction.cs" />
-    <Compile Include="Query\Expressions\Functions\Sparql\Set\NotInFunction.cs" />
-    <Compile Include="Query\Expressions\Functions\Sparql\DateTime\NowFunction.cs" />
-    <Compile Include="Query\Expressions\Functions\Sparql\Boolean\RegexFunction.cs" />
-    <Compile Include="Query\Expressions\Functions\Sparql\Boolean\SameTermFunction.cs" />
-    <Compile Include="Query\Expressions\Functions\Sparql\DateTime\SecondsFunction.cs" />
-    <Compile Include="Query\Expressions\Functions\Sparql\Hash\Sha1HashFunction.cs" />
-    <Compile Include="Query\Expressions\Functions\Sparql\Hash\Sha256HashFunction.cs" />
-    <Compile Include="Query\Expressions\Functions\Sparql\Hash\Sha512HashFunction.cs" />
-    <Compile Include="Query\Expressions\Functions\Sparql\String\StrAfterFunction.cs" />
-    <Compile Include="Query\Expressions\Functions\Sparql\String\StrBeforeFunction.cs" />
-    <Compile Include="Query\Expressions\Functions\Sparql\Constructor\StrDtFunction.cs" />
-    <Compile Include="Query\Expressions\Functions\Sparql\String\StrEndsFunction.cs" />
-    <Compile Include="Query\Expressions\Functions\Sparql\String\StrFunction.cs" />
-    <Compile Include="Query\Expressions\Functions\Sparql\Constructor\StrLangFunction.cs" />
-    <Compile Include="Query\Expressions\Functions\Sparql\String\StrLenFunction.cs" />
-    <Compile Include="Query\Expressions\Functions\Sparql\String\StrStartsFunction.cs" />
-    <Compile Include="Query\Expressions\Functions\Sparql\String\SubStrFunction.cs" />
-    <Compile Include="Query\Expressions\Functions\Sparql\DateTime\TimezoneFunction.cs" />
-    <Compile Include="Query\Expressions\Functions\Sparql\DateTime\TZFunction.cs" />
-    <Compile Include="Query\Expressions\Functions\Sparql\String\UCaseFunction.cs" />
-    <Compile Include="Query\Expressions\Functions\Sparql\DateTime\YearFunction.cs" />
-    <Compile Include="Query\Expressions\Functions\XPath\String\CompareFunction.cs" />
-    <Compile Include="Query\Expressions\Functions\XPath\String\BaseBinaryStringFunction.cs" />
-    <Compile Include="Query\Expressions\Functions\XPath\DateTime\BaseUnaryDateTimeFunction.cs" />
-    <Compile Include="Query\Expressions\Functions\XPath\Cast\BaseCast.cs" />
-    <Compile Include="Query\Expressions\Functions\XPath\String\BaseUnaryStringFunction.cs" />
-    <Compile Include="Query\Expressions\Functions\XPath\DateTime\DayFromDateTimeFunction.cs" />
-    <Compile Include="Query\Expressions\Functions\XPath\String\ConcatFunction.cs" />
-    <Compile Include="Query\Expressions\Functions\XPath\String\EncodeForUriFunction.cs" />
-    <Compile Include="Query\Expressions\Functions\XPath\String\EndsWithFunction.cs" />
-    <Compile Include="Query\Expressions\Functions\XPath\String\EscapeHtmlUriFunction.cs" />
-    <Compile Include="Query\Expressions\Functions\XPath\DateTime\HoursFromDateTimeFunction.cs" />
-    <Compile Include="Query\Expressions\Functions\XPath\String\LowerCaseFunction.cs" />
-    <Compile Include="Query\Expressions\Functions\XPath\DateTime\MinutesFromDateTimeFunction.cs" />
-    <Compile Include="Query\Expressions\Functions\XPath\DateTime\MonthFromDateTimeFunction.cs" />
-    <Compile Include="Query\Expressions\Functions\XPath\String\NormalizeSpaceFunction.cs" />
-    <Compile Include="Query\Expressions\Functions\XPath\String\NormalizeUnicodeFunction.cs" />
-    <Compile Include="Query\Expressions\Functions\XPath\Numeric\RoundHalfToEvenFunction.cs" />
-    <Compile Include="Query\Expressions\Functions\XPath\Numeric\AbsFunction.cs" />
-    <Compile Include="Query\Expressions\Functions\XPath\Cast\BooleanCast.cs" />
-    <Compile Include="Query\Expressions\Functions\XPath\Numeric\CeilingFunction.cs" />
-    <Compile Include="Query\Expressions\Functions\XPath\Cast\DateTimeCast.cs" />
-    <Compile Include="Query\Expressions\Functions\XPath\Cast\DecimalCast.cs" />
-    <Compile Include="Query\Expressions\Functions\XPath\Cast\DoubleCast.cs" />
-    <Compile Include="Query\Expressions\Functions\XPath\Cast\FloatCast.cs" />
-    <Compile Include="Query\Expressions\Functions\XPath\Numeric\FloorFunction.cs" />
-    <Compile Include="Query\Expressions\Functions\XPath\Cast\IntegerCast.cs" />
-    <Compile Include="Query\Expressions\Functions\XPath\Numeric\RoundFunction.cs" />
-    <Compile Include="Query\Expressions\Functions\XPath\DateTime\SecondsFromDateTimeFunction.cs" />
-    <Compile Include="Query\Expressions\Functions\XPath\Cast\StringCast.cs" />
-    <Compile Include="Query\Expressions\Functions\XPath\String\ReplaceFunction.cs" />
-    <Compile Include="Query\Expressions\Functions\XPath\String\StartsWithFunction.cs" />
-    <Compile Include="Query\Expressions\Functions\XPath\String\StringLengthFunction.cs" />
-    <Compile Include="Query\Expressions\Functions\XPath\String\ContainsFunction.cs" />
-    <Compile Include="Query\Expressions\Functions\XPath\DateTime\TimezoneFromDateTimeFunction.cs" />
-    <Compile Include="Query\Expressions\Functions\XPath\String\SubstringAfterFunction.cs" />
-    <Compile Include="Query\Expressions\Functions\XPath\String\SubstringBeforeFunction.cs" />
-    <Compile Include="Query\Expressions\Functions\XPath\String\SubstringFunction.cs" />
-    <Compile Include="Query\Expressions\Functions\XPath\String\UpperCaseFunction.cs" />
-    <Compile Include="Query\Expressions\Functions\XPath\DateTime\YearFromDateTimeFunction.cs" />
-    <Compile Include="Query\Expressions\IExpressionTransformer.cs" />
-    <Compile Include="Nodes\BooleanNode.cs" />
-    <Compile Include="Nodes\ByteNodes.cs" />
-    <Compile Include="Nodes\DateTimeNode.cs" />
-    <Compile Include="Nodes\DecimalNode.cs" />
-    <Compile Include="Nodes\DoubleNode.cs" />
-    <Compile Include="Nodes\ValuedNodeExtensions.cs" />
-    <Compile Include="Nodes\FloatNode.cs" />
-    <Compile Include="Nodes\IValuedNode.cs" />
-    <Compile Include="Nodes\LongNode.cs" />
-    <Compile Include="Nodes\NumericNode.cs" />
-    <Compile Include="Nodes\StringNode.cs" />
-    <Compile Include="Query\Expressions\Primary\AggregateTerm.cs" />
-    <Compile Include="Query\Expressions\Primary\AllModifier.cs" />
-    <Compile Include="Query\Expressions\Primary\ConstantTerm.cs" />
-    <Compile Include="Query\Expressions\Primary\DistinctModifier.cs" />
-    <Compile Include="Query\Expressions\Primary\GraphPatternTerm.cs" />
-    <Compile Include="Query\Expressions\Primary\VariableTerm.cs" />
-    <Compile Include="Query\FederatedSparqlRemoteEndpoint.cs" />
-    <Compile Include="Query\Optimisation\BaseAlgebraOptimiser.cs" />
-    <Compile Include="Query\Optimisation\BaseQueryOptimiser.cs" />
-    <Compile Include="Query\Optimisation\BgpOptimisers.cs" />
-    <Compile Include="Query\Algebra\Minus.cs" />
-    <Compile Include="Query\Algebra\Multiset.cs" />
-    <Compile Include="Query\Algebra\NullMultiset.cs" />
-    <Compile Include="Query\Algebra\OrderBy.cs" />
-    <Compile Include="Query\Algebra\Project.cs" />
-    <Compile Include="Query\Algebra\Service.cs" />
-    <Compile Include="Query\Algebra\Set.cs" />
-    <Compile Include="Query\Algebra\Slice.cs" />
-    <Compile Include="Query\Algebra\SpecialQueryClasses.cs" />
-    <Compile Include="Query\Construct\ConstructContext.cs" />
-    <Compile Include="Query\Datasets\BaseDataset.cs" />
-    <Compile Include="Query\Datasets\DatasetGraphCollection.cs" />
-    <Compile Include="Query\Datasets\InMemoryDataset.cs" />
-    <Compile Include="Query\Datasets\ISparqlDataset.cs" />
-    <Compile Include="Query\Describe\BaseDescribeAlgorithm.cs" />
-    <Compile Include="Query\Describe\ConciseBoundedDescription.cs" />
-    <Compile Include="Query\Describe\LabelledDescription.cs" />
-    <Compile Include="Query\Describe\MinimalSpanningGraph.cs" />
-    <Compile Include="Query\Describe\SymmetricConciseBoundedDescription.cs" />
-    <Compile Include="Query\Describe\SimpleSubjectObjectDescription.cs" />
-    <Compile Include="Query\Describe\NamedGraphDescription.cs" />
-    <Compile Include="Query\Describe\SimpleSubjectDescription.cs" />
-    <Compile Include="Query\Expressions\ArqFunctionFactory.cs" />
-    <Compile Include="Query\Expressions\BaseExpressionClasses.cs" />
-    <Compile Include="Query\Expressions\Functions\Sparql\Hash\BaseHashFunction.cs" />
-    <Compile Include="Query\Expressions\Functions\Leviathan\Numeric\CartesianFunctions.cs" />
-    <Compile Include="Query\Expressions\Functions\Sparql\CoalesceFunction.cs" />
-    <Compile Include="Query\Expressions\Functions\Sparql\Boolean\ExistsFunction.cs" />
-    <Compile Include="Query\Expressions\Functions\Sparql\IfFunction.cs" />
-    <Compile Include="Query\Expressions\Functions\UnknownFunction.cs" />
-    <Compile Include="Query\Expressions\LeviathanFunctionFactory.cs" />
-    <Compile Include="Query\Expressions\Functions\XPath\BooleanFunction.cs" />
-    <Compile Include="Query\Expressions\SparqlBuiltInFunctionFactory.cs" />
-    <Compile Include="Query\Describe\ISparqlDescribe.cs" />
-    <Compile Include="Query\Inference\InferenceHelper.cs" />
-    <Compile Include="Query\Inference\IOwlReasoner.cs" />
-    <Compile Include="Query\Inference\Pellet\Services\ClusterService.cs" />
-    <Compile Include="Query\Inference\Pellet\Services\SimilarityService.cs" />
-    <Compile Include="Query\Inference\Pellet\Services\IntegrityConstraintValidationService.cs" />
-    <Compile Include="Query\Inference\Pellet\Services\PredictService.cs" />
-    <Compile Include="Query\Inference\SimpleN3RulesReasoner.cs" />
-    <Compile Include="Query\Inference\OwlReasonerWrapper.cs" />
-    <Compile Include="Query\Inference\PelletReasoner.cs" />
-    <Compile Include="Query\Inference\Pellet\Services\NamespaceService.cs" />
-    <Compile Include="Query\Optimisation\IAlgebraOptimiser.cs" />
-    <Compile Include="Query\Optimisation\IdentityFilterOptimiser.cs" />
-    <Compile Include="Query\Optimisation\IQueryOptimiser.cs" />
-    <Compile Include="Query\Optimisation\ParallelEvaluationOptimiser.cs" />
-    <Compile Include="Query\Optimisation\QueryOptimisers.cs" />
-    <Compile Include="Query\Optimisation\SparqlOptimiser.cs" />
-    <Compile Include="Query\Optimisation\StrictAlgebraOptimiser.cs" />
-    <Compile Include="Query\Optimisation\VirtualAlgebraOptimiser.cs" />
-    <Compile Include="Query\Optimisation\WeightedOptimiser.cs" />
-    <Compile Include="Query\Ordering\TripleComparer.cs" />
-    <Compile Include="Query\Paths\NegatedSet.cs" />
-    <Compile Include="Query\Patterns\BindPattern.cs" />
-    <Compile Include="Query\Patterns\BlankNodePattern.cs" />
-    <Compile Include="Query\Patterns\NodeMatchPattern.cs" />
-    <Compile Include="Query\Patterns\VariablePattern.cs" />
-    <Compile Include="Query\PelletQueryProcessor.cs" />
-    <Compile Include="Query\Inference\Pellet\ServiceEndpoint.cs" />
-    <Compile Include="Query\Inference\Pellet\KnowledgeBase.cs" />
-    <Compile Include="Query\Inference\Pellet\PelletHelper.cs" />
-    <Compile Include="Query\Inference\Pellet\PelletServer.cs" />
-    <Compile Include="Query\Inference\Pellet\PelletService.cs" />
-    <Compile Include="Query\Inference\Pellet\Services\ClassifyService.cs" />
-    <Compile Include="Query\Inference\Pellet\Services\ConsistencyService.cs" />
-    <Compile Include="Query\Inference\Pellet\Services\ExplainServices.cs" />
-    <Compile Include="Query\Inference\Pellet\Services\QueryService.cs" />
-    <Compile Include="Query\Inference\Pellet\Services\RealizeService.cs" />
-    <Compile Include="Query\Inference\Pellet\Services\SearchService.cs" />
-    <Compile Include="Query\Inference\Pellet\Services\UnsupportedService.cs" />
-    <Compile Include="Query\ISparqlQueryProcessor.cs" />
-    <Compile Include="Query\LeviathanQueryProcessor.cs" />
-    <Compile Include="Query\Ordering\ISparqlOrderBy.cs" />
-    <Compile Include="Query\Paths\AlternativePath.cs" />
-    <Compile Include="Query\Paths\BaseBinaryPath.cs" />
-    <Compile Include="Query\Paths\BaseUnaryPath.cs" />
-    <Compile Include="Query\Paths\CardinalityPathClasses.cs" />
-    <Compile Include="Query\Paths\InversePath.cs" />
-    <Compile Include="Query\Paths\ISparqlPath.cs" />
-    <Compile Include="Query\Paths\PartialPath.cs" />
-    <Compile Include="Query\Paths\PathEvaluationContext.cs" />
-    <Compile Include="Query\Paths\PathTransformContext.cs" />
-    <Compile Include="Query\Paths\Property.cs" />
-    <Compile Include="Query\Paths\SequencePath.cs" />
-    <Compile Include="Query\Patterns\BaseTriplePattern.cs" />
-    <Compile Include="Query\Patterns\BindingsPattern.cs" />
-    <Compile Include="Query\Patterns\FilterPattern.cs" />
-    <Compile Include="Query\Filters\ISparqlFilter.cs" />
-    <Compile Include="Query\Patterns\ITriplePattern.cs" />
-    <Compile Include="Query\Patterns\LetPattern.cs" />
-    <Compile Include="Query\Patterns\PropertyPathPattern.cs" />
-    <Compile Include="Query\Patterns\SubQueryPattern.cs" />
-    <Compile Include="Query\Expressions\XPathFunctionFactory.cs" />
-    <Compile Include="Query\QueryExtensions.cs" />
-    <Compile Include="Query\QueryProcessors.cs" />
-    <Compile Include="Query\SparqlEvaluationContext.cs" />
-    <Compile Include="Query\SparqlNodeComparer.cs" />
-    <Compile Include="Query\SparqlParameterizedString.cs" />
-    <Compile Include="Query\SparqlPathParser.cs" />
-    <Compile Include="Query\SparqlView.cs" />
-    <Compile Include="Storage\BaseHttpConnector.cs" />
-    <Compile Include="Storage\DydraConnector.cs" />
-    <Compile Include="Storage\IOBehaviour.cs" />
-    <Compile Include="Storage\StardogConnector.cs" />
-    <Compile Include="Storage\DatasetFileManager.cs" />
-    <Compile Include="Storage\FusekiConnector.cs" />
-    <Compile Include="Storage\InMemoryManager.cs" />
-    <Compile Include="Storage\ReadOnlyConnector.cs" />
-    <Compile Include="Storage\SparqlConnector.cs" />
-    <Compile Include="Storage\SparqlHttpProtocolConnector.cs" />
-    <Compile Include="Storage\Virtualisation\IVirtualNode.cs" />
-    <Compile Include="Storage\Virtualisation\IVirtualRdfProvider.cs" />
-    <Compile Include="Storage\Virtualisation\SimpleVirtualNodes.cs" />
-    <Compile Include="Storage\Virtualisation\VirtualNode.cs" />
-    <Compile Include="Storage\Virtualisation\VirtualNodeCache.cs" />
-    <Compile Include="Update\Commands\AddCommand.cs" />
-    <Compile Include="Update\Commands\BaseModifyCommand.cs" />
-    <Compile Include="Update\Commands\BaseTransferCommand.cs" />
-    <Compile Include="Update\Commands\ClearCommand.cs" />
-    <Compile Include="Update\Commands\CopyCommand.cs" />
-    <Compile Include="Update\Commands\CreateCommand.cs" />
-    <Compile Include="Update\Commands\DeleteCommand.cs" />
-    <Compile Include="Update\Commands\DeleteDataCommand.cs" />
-    <Compile Include="Update\Commands\DropCommand.cs" />
-    <Compile Include="Update\Commands\InsertCommand.cs" />
-    <Compile Include="Update\Commands\InsertDataCommand.cs" />
-    <Compile Include="Update\Commands\LoadCommand.cs" />
-    <Compile Include="Update\Commands\ModifyCommand.cs" />
-    <Compile Include="Update\Commands\MoveCommand.cs" />
-    <Compile Include="Update\ExplainUpdateProcessor.cs" />
-    <Compile Include="Update\GenericUpdateProcessor.cs" />
-    <Compile Include="Update\ISparqlUpdateProcessor.cs" />
-    <Compile Include="Update\LeviathanUpdateProcessor.cs" />
-    <Compile Include="Update\RemoteUpdateProcessor.cs" />
-    <Compile Include="Update\SimpleUpdateProcessor.cs" />
-    <Compile Include="Update\Protocol\BaseProtocolProcessor.cs" />
-    <Compile Include="Update\Protocol\GenericProtocolProcessor.cs" />
-    <Compile Include="Update\Protocol\LeviathanProtocolProcessor.cs" />
-    <Compile Include="Update\Protocol\ProtocolToUpdateProcessor.cs" />
-    <Compile Include="Update\SparqlRemoteUpdateEndpoint.cs" />
-    <Compile Include="Update\SparqlUpdateCommand.cs" />
-    <Compile Include="Update\SparqlUpdateCommandSet.cs" />
-    <Compile Include="Update\SparqlUpdateEvaluationContext.cs" />
-    <Compile Include="Update\SparqlUpdateSpecsHelper.cs" />
-    <Compile Include="Web\BaseDatasetHandler.cs" />
-    <Compile Include="Web\BaseGraphHandler.cs" />
-    <Compile Include="Web\BaseSparqlHttpProtocolHandler.cs" />
-    <Compile Include="Web\BaseSparqlQueryHandler.cs" />
-    <Compile Include="Web\BaseSparqlUpdateHandler.cs" />
-    <Compile Include="Configuration\ConfigurationLoader.cs" />
-    <Compile Include="Configuration\ConfigurationInterfaces.cs" />
-    <Compile Include="Web\Configuration\BaseHandlerConfiguration.cs" />
-    <Compile Include="Web\BaseSparqlServer.cs" />
-    <Compile Include="Web\Configuration\Protocol\BaseProtocolHandlerConfiguration.cs" />
-    <Compile Include="Web\Configuration\Query\BaseQueryHandlerConfiguration.cs" />
-    <Compile Include="Update\Protocol\ISparqlHttpProtocolProcessor.cs" />
-    <Compile Include="Web\Configuration\Resource\BaseDatasetHandlerConfiguration.cs" />
-    <Compile Include="Web\Configuration\Resource\BaseGraphHandlerConfiguration.cs" />
-    <Compile Include="Configuration\StorageFactories.cs" />
-    <Compile Include="Web\Configuration\Server\BaseSparqlServerConfiguration.cs" />
-    <Compile Include="Web\Configuration\Update\BaseUpdateHandlerConfiguration.cs" />
-    <Compile Include="Web\Configuration\WebConfigurationLoader.cs" />
-    <Compile Include="Web\DatasetHandler.cs" />
-    <Compile Include="Web\NegotiateByFileExtension.cs" />
-    <Compile Include="Web\SchemaGraphHandler.cs" />
-    <Compile Include="Web\SparqlServiceDescriber.cs" />
-    <Compile Include="Web\WildcardProtocolHandler.cs" />
-    <Compile Include="Web\GraphHandler.cs" />
-    <Compile Include="Web\HandlerHelper.cs" />
-    <Compile Include="Web\ProtocolHandler.cs" />
-    <Compile Include="Web\QueryHandler.cs" />
-    <Compile Include="Web\SparqlServer.cs" />
-    <Compile Include="Web\UpdateHandler.cs" />
-    <Compile Include="Web\WildcardGraphHandler.cs" />
-    <Compile Include="Writing\BaseHtmlWriter.cs" />
-    <Compile Include="Writing\Contexts\BaseStoreWriterContexts.cs" />
-    <Compile Include="Writing\Contexts\BaseWriterContexts.cs" />
-    <Compile Include="Query\BindingClasses.cs" />
-    <Compile Include="Query\Inference\IInferenceEngine.cs" />
-    <Compile Include="Query\Inference\RdfsReasoner.cs" />
-    <Compile Include="Query\Inference\SkosReasoner.cs" />
-    <Compile Include="Query\Aggregates\ISparqlAggregate.cs" />
-    <Compile Include="Query\Expressions\ISparqlExpression.cs" />
-    <Compile Include="Query\Grouping\ISparqlGroupBy.cs" />
-    <Compile Include="Query\Grouping\SparqlGroupByClasses.cs" />
-    <Compile Include="Storage\AllegroGraphConnector.cs" />
-    <Compile Include="Storage\FourStoreConnector.cs" />
-    <Compile Include="Storage\BatchTriple.cs" />
-    <Compile Include="Storage\JosekiConnector.cs" />
-    <Compile Include="Storage\SesameHttpProtocolConnector.cs" />
-    <Compile Include="Writing\Contexts\HtmlWriterContext.cs" />
-    <Compile Include="Writing\Contexts\NTriplesWriterContext.cs" />
-    <Compile Include="Writing\Contexts\RdfXmlWriterContext.cs" />
-    <Compile Include="Writing\Contexts\ThreadedStoreWriterContext.cs" />
-    <Compile Include="Writing\Contexts\TriGWriterContext.cs" />
-    <Compile Include="Writing\Contexts\TurtleWriterContext.cs" />
-    <Compile Include="Writing\Formatting\IGraphFormatter.cs" />
-    <Compile Include="Writing\Formatting\IResultSetFormatter.cs" />
-    <Compile Include="Writing\Formatting\RdfXmlFormatter.cs" />
-    <Compile Include="Writing\Formatting\SparqlXmlFormatter.cs" />
-    <Compile Include="Writing\PrettyRdfXmlWriter.cs" />
-    <Compile Include="Writing\Formatting\BaseFormatter.cs" />
-    <Compile Include="Writing\Formatting\CsvFormatter.cs" />
-    <Compile Include="Writing\Formatting\DeliminatedLineFormatter.cs" />
-    <Compile Include="Writing\Formatting\HtmlFormatter.cs" />
-    <Compile Include="Writing\Formatting\ICharFormatter.cs" />
-    <Compile Include="Writing\Formatting\INamespaceFormatter.cs" />
-    <Compile Include="Writing\Formatting\IQueryFormatter.cs" />
-    <Compile Include="Writing\Formatting\IResultFormatter.cs" />
-    <Compile Include="Writing\Formatting\ITripleFormatter.cs" />
-    <Compile Include="Writing\Formatting\IUriFormatter.cs" />
-    <Compile Include="Writing\Formatting\Notation3Formatter.cs" />
-    <Compile Include="Writing\Formatting\NQuadsFormatter.cs" />
-    <Compile Include="Writing\Formatting\NTriplesFormatter.cs" />
-    <Compile Include="Writing\Formatting\QNameFormatter.cs" />
-    <Compile Include="Writing\Formatting\SparqlFormatter.cs" />
-    <Compile Include="Writing\Formatting\TsvFormatter.cs" />
-    <Compile Include="Writing\Formatting\TurtleFormatter.cs" />
-    <Compile Include="Writing\HtmlSchemaWriter.cs" />
-    <Compile Include="Writing\RdfXmlWriter.cs" />
-    <Compile Include="Writing\HtmlWriter.cs" />
-    <Compile Include="Writing\CsvWriter.cs" />
-    <Compile Include="Writing\FastRdfXmlWriter.cs" />
-    <Compile Include="Writing\Notation3Writer.cs" />
-    <Compile Include="Writing\NQuadsWriter.cs" />
-    <Compile Include="Writing\RdfJsonWriter.cs" />
-    <Compile Include="Writing\Serialization\GraphDeserializationInfo.cs" />
-    <Compile Include="Writing\Serialization\ResultSetDeserializationInfo.cs" />
-    <Compile Include="Writing\Serialization\SerializationHelper.cs" />
-    <Compile Include="Writing\SparqlCsvWriter.cs" />
-    <Compile Include="Writing\SparqlRdfWriter.cs" />
-    <Compile Include="Writing\SparqlTsvWriter.cs" />
-    <Compile Include="Writing\SparqlXsltWriter.cs" />
-    <Compile Include="Writing\TriXWriter.cs" />
-    <Compile Include="Writing\TsvWriter.cs" />
-    <Compile Include="Writing\TurtleWriter.cs" />
-    <EmbeddedResource Include="Writing\Serialization\SerializationSchema.xsd" />
-    <EmbeddedResource Include="Query\Expressions\LeviathanFunctionLibrary.ttl" />
-    <Compile Include="Writing\Formatting\INodeFormatter.cs" />
-  </ItemGroup>
-  <ItemGroup>
-    <EmbeddedResource Include="Configuration\configuration.ttl" />
-    <EmbeddedResource Include="Query\Optimisation\OptimiserStats.ttl" />
-  </ItemGroup>
-  <ItemGroup>
-    <BootstrapperPackage Include="Microsoft.Net.Client.3.5">
-      <Visible>False</Visible>
-      <ProductName>.NET Framework 3.5 SP1 Client Profile</ProductName>
-      <Install>false</Install>
-    </BootstrapperPackage>
-    <BootstrapperPackage Include="Microsoft.Net.Framework.3.5.SP1">
-      <Visible>False</Visible>
-      <ProductName>.NET Framework 3.5 SP1</ProductName>
-      <Install>true</Install>
-    </BootstrapperPackage>
-    <BootstrapperPackage Include="Microsoft.Windows.Installer.3.1">
-      <Visible>False</Visible>
-      <ProductName>Windows Installer 3.1</ProductName>
-      <Install>true</Install>
-    </BootstrapperPackage>
-  </ItemGroup>
-  <ItemGroup>
-    <None Include="packages.config" />
-  </ItemGroup>
-  <Import Project="$(MSBuildToolsPath)\Microsoft.CSharp.targets" />
-  <!-- To modify your build process, add your task inside one of the targets below and uncomment it. 
-       Other similar extension points exist, see Microsoft.Common.targets.
-  <Target Name="BeforeBuild">
-  </Target>
-  <Target Name="AfterBuild">
-  </Target>
-  -->
-  <PropertyGroup>
-    <PostBuildEvent>
-    </PostBuildEvent>
-  </PropertyGroup>
-  <ProjectExtensions>
-    <VisualStudio>
-      <UserProperties ProjectLinkerExcludeFilter="\\?desktop(\\.*)?$;\\?silverlight(\\.*)?$;\.desktop;\.silverlight;\.xaml;^service references(\\.*)?$;\.clientconfig;^web references(\\.*)?$" />
-    </VisualStudio>
-  </ProjectExtensions>
-  <Import Project="$(SolutionDir)\.nuget\nuget.targets" />
+﻿<?xml version="1.0" encoding="utf-8"?>
+<Project ToolsVersion="4.0" DefaultTargets="Build" xmlns="http://schemas.microsoft.com/developer/msbuild/2003">
+  <PropertyGroup>
+    <Configuration Condition=" '$(Configuration)' == '' ">Debug</Configuration>
+    <Platform Condition=" '$(Platform)' == '' ">AnyCPU</Platform>
+    <ProductVersion>9.0.30729</ProductVersion>
+    <SchemaVersion>2.0</SchemaVersion>
+    <ProjectGuid>{BFBAC159-1E60-4D03-8ACA-D34E31EB83BF}</ProjectGuid>
+    <OutputType>Library</OutputType>
+    <AppDesignerFolder>Properties</AppDesignerFolder>
+    <RootNamespace>VDS.RDF</RootNamespace>
+    <AssemblyName>dotNetRDF</AssemblyName>
+    <TargetFrameworkVersion>v4.0</TargetFrameworkVersion>
+    <FileAlignment>512</FileAlignment>
+    <SignAssembly>false</SignAssembly>
+    <AssemblyOriginatorKeyFile>
+    </AssemblyOriginatorKeyFile>
+    <RunPostBuildEvent>OnBuildSuccess</RunPostBuildEvent>
+    <FileUpgradeFlags>
+    </FileUpgradeFlags>
+    <OldToolsVersion>3.5</OldToolsVersion>
+    <UpgradeBackupLocation />
+    <PublishUrl>publish\</PublishUrl>
+    <Install>true</Install>
+    <InstallFrom>Disk</InstallFrom>
+    <UpdateEnabled>false</UpdateEnabled>
+    <UpdateMode>Foreground</UpdateMode>
+    <UpdateInterval>7</UpdateInterval>
+    <UpdateIntervalUnits>Days</UpdateIntervalUnits>
+    <UpdatePeriodically>false</UpdatePeriodically>
+    <UpdateRequired>false</UpdateRequired>
+    <MapFileExtensions>true</MapFileExtensions>
+    <ApplicationRevision>0</ApplicationRevision>
+    <ApplicationVersion>1.0.0.%2a</ApplicationVersion>
+    <IsWebBootstrapper>false</IsWebBootstrapper>
+    <UseApplicationTrust>false</UseApplicationTrust>
+    <BootstrapperEnabled>true</BootstrapperEnabled>
+    <TargetFrameworkProfile />
+    <SolutionDir Condition="$(SolutionDir) == '' Or $(SolutionDir) == '*Undefined*'">..\..\..\</SolutionDir>
+    <RestorePackages>true</RestorePackages>
+  </PropertyGroup>
+  <PropertyGroup Condition=" '$(Configuration)|$(Platform)' == 'Debug|AnyCPU' ">
+    <DebugSymbols>true</DebugSymbols>
+    <DebugType>full</DebugType>
+    <Optimize>false</Optimize>
+    <OutputPath>bin\Debug\</OutputPath>
+    <DefineConstants>TRACE;DEBUG;NET40</DefineConstants>
+    <ErrorReport>prompt</ErrorReport>
+    <WarningLevel>4</WarningLevel>
+    <DocumentationFile>bin\Debug\dotNetRDF.XML</DocumentationFile>
+    <NoWarn>0659,1574,0067,0419,0628</NoWarn>
+    <WarningsAsErrors>0672,0108</WarningsAsErrors>
+    <CodeAnalysisRuleSet>AllRules.ruleset</CodeAnalysisRuleSet>
+  </PropertyGroup>
+  <PropertyGroup Condition=" '$(Configuration)|$(Platform)' == 'Release|AnyCPU' ">
+    <DebugType>pdbonly</DebugType>
+    <Optimize>true</Optimize>
+    <OutputPath>bin\Release\</OutputPath>
+    <DefineConstants>TRACE</DefineConstants>
+    <ErrorReport>prompt</ErrorReport>
+    <WarningLevel>4</WarningLevel>
+    <CodeAnalysisRuleSet>AllRules.ruleset</CodeAnalysisRuleSet>
+  </PropertyGroup>
+  <ItemGroup>
+    <Reference Include="HtmlAgilityPack, Version=1.4.6.0, Culture=neutral, PublicKeyToken=bd319b19eaf3b43a, processorArchitecture=MSIL">
+      <HintPath>..\..\..\packages\HtmlAgilityPack.1.4.6\lib\Net40\HtmlAgilityPack.dll</HintPath>
+    </Reference>
+    <Reference Include="Newtonsoft.Json, Version=4.5.0.0, Culture=neutral, PublicKeyToken=30ad4fe6b2a6aeed, processorArchitecture=MSIL">
+      <HintPath>..\..\..\packages\Newtonsoft.Json.4.5.11\lib\net40\Newtonsoft.Json.dll</HintPath>
+    </Reference>
+    <Reference Include="System" />
+    <Reference Include="System.configuration" />
+    <Reference Include="System.Core">
+      <RequiredTargetFramework>3.5</RequiredTargetFramework>
+    </Reference>
+    <Reference Include="System.Data" />
+    <Reference Include="System.Web" />
+    <Reference Include="System.Xml" />
+    <Reference Include="VDS.Common, Version=1.1.0.0, Culture=neutral, PublicKeyToken=ab5f4eb908061bf0, processorArchitecture=MSIL">
+      <SpecificVersion>False</SpecificVersion>
+      <HintPath>..\..\..\packages\VDS.Common.1.1.0\lib\net40-client\VDS.Common.dll</HintPath>
+    </Reference>
+  </ItemGroup>
+  <ItemGroup>
+    <Compile Include="Collections\IGraphCollection.cs" />
+    <Compile Include="Collections\IRdfCollection.cs" />
+    <Compile Include="Collections\IRdfDictionary.cs" />
+    <Compile Include="Collections\ITripleCollection.cs" />
+    <Compile Include="Collections\ThreadSafeGraphCollection.cs" />
+    <Compile Include="Collections\ThreadSafeTripleCollection.cs" />
+    <Compile Include="Compatability\HashSet.cs" />
+    <Compile Include="Compatability\HtmlTextWriter.cs" />
+    <Compile Include="Compatability\HtmlTextWriterAttribute.cs" />
+    <Compile Include="Compatability\HtmlTextWriterStyle.cs" />
+    <Compile Include="Compatability\HtmlTextWriterTag.cs" />
+    <Compile Include="Compatability\HttpUtility.cs" />
+    <Compile Include="Compatability\SilverlightCompatability.cs" />
+    <Compile Include="Configuration\CollectionFactory.cs" />
+    <Compile Include="Configuration\PropertyFunctionFactoryFactory.cs" />
+    <Compile Include="Configuration\OperatorFactory.cs" />
+    <Compile Include="Collections\BaseDemandGraphCollection.cs" />
+    <Compile Include="Core\BaseGraph.cs" />
+    <Compile Include="Collections\BaseGraphCollection.cs" />
+    <Compile Include="Core\BaseTripleStore.cs" />
+    <Compile Include="Core\IGraphStore.cs" />
+    <Compile Include="Core\Quad.cs" />
+    <Compile Include="Collections\SubTreeIndexedTripleCollection.cs" />
+    <Compile Include="Core\WrapperGraph.cs" />
+    <Compile Include="Core\Extensions.cs" />
+    <Compile Include="Core\ISparqlResultsReader.cs" />
+    <Compile Include="Core\ISparqlResultsWriter.cs" />
+    <Compile Include="Collections\BaseTripleCollection.cs" />
+    <Compile Include="Core\Options.cs" />
+    <Compile Include="Core\ThreadSafeGraph.cs" />
+    <Compile Include="Collections\TreeIndexedTripleCollection.cs" />
+    <Compile Include="Collections\WrapperGraphCollection.cs" />
+    <Compile Include="Collections\WrapperTripleCollection.cs" />
+    <Compile Include="Core\WrapperTripleStore.cs" />
+    <Compile Include="Exceptions.cs" />
+    <Compile Include="Nodes\TimeSpanNode.cs" />
+    <Compile Include="Parsing\BaseGZipParser.cs" />
+    <Compile Include="Parsing\CommentIgnoringJsonTextReader.cs" />
+    <Compile Include="Parsing\BaseGZipDatasetParser.cs" />
+    <Compile Include="Parsing\BaseGZipResultsParser.cs" />
+    <Compile Include="Parsing\Contexts\TurtleParserContext.cs" />
+    <Compile Include="Parsing\Handlers\DataTableHandler.cs" />
+    <Compile Include="Parsing\Handlers\ListUrisHandler.cs" />
+    <Compile Include="Parsing\Handlers\UniqueBlankNodesHandler.cs" />
+    <Compile Include="Parsing\Tokens\NTriplesTokeniser.cs" />
+    <Compile Include="Parsing\RdfJsonParser.cs" />
+    <Compile Include="Parsing\RdfSpecsHelper.cs" />
+    <Compile Include="Parsing\SparqlJsonParser.cs" />
+    <Compile Include="Parsing\SparqlXmlParser.cs" />
+    <Compile Include="Parsing\StringParser.cs" />
+    <Compile Include="Parsing\Tokens\BaseTokeniser.cs" />
+    <Compile Include="Parsing\TriGParser.cs" />
+    <Compile Include="Parsing\Tokens\TriGTokeniser.cs" />
+    <Compile Include="Parsing\TurtleSpecsHelper.cs" />
+    <Compile Include="Query\Algebra\FilteredProduct.cs" />
+    <Compile Include="Query\Algebra\PartitionedMultiset.cs" />
+    <Compile Include="Query\Algebra\PropertyFunction.cs" />
+    <Compile Include="Query\Algebra\Table.cs" />
+    <Compile Include="Query\Datasets\BaseDemandDataset.cs" />
+    <Compile Include="Query\Datasets\ExternalDataset.cs" />
+    <Compile Include="Query\Datasets\WebDemandDataset.cs" />
+    <Compile Include="Query\Expressions\Functions\Sparql\CallFunction.cs" />
+    <Compile Include="Query\Expressions\Functions\Sparql\String\BaseUUIDFunction.cs" />
+    <Compile Include="Query\Expressions\Functions\Sparql\String\UUIDFunction.cs" />
+    <Compile Include="Query\Operators\BaseOperator.cs" />
+    <Compile Include="Query\Operators\DateTime\BaseDateTimeOperator.cs" />
+    <Compile Include="Query\Operators\DateTime\BaseTimeSpanOperator.cs" />
+    <Compile Include="Query\Operators\DateTime\TimeSpanSubtraction.cs" />
+    <Compile Include="Query\Operators\DateTime\DateTimeSubtraction.cs" />
+    <Compile Include="Query\Operators\DateTime\DateTimeAddition.cs" />
+    <Compile Include="Query\Operators\DateTime\TimeSpanAddition.cs" />
+    <Compile Include="Query\Operators\ISparqlOperator.cs" />
+    <Compile Include="Query\Operators\Numeric\AdditionOperator.cs" />
+    <Compile Include="Query\Operators\Numeric\BaseNumericOperator.cs" />
+    <Compile Include="Query\Operators\Numeric\MultiplicationOperator.cs" />
+    <Compile Include="Query\Operators\Numeric\DivisionOperator.cs" />
+    <Compile Include="Query\Operators\Numeric\SubtractionOperator.cs" />
+    <Compile Include="Query\Operators\SparqlOperator.cs" />
+    <Compile Include="Query\Operators\SparqlOperatorType.cs" />
+    <Compile Include="Query\Optimisation\FilteredProductOptimiser.cs" />
+    <Compile Include="Query\Optimisation\ImplicitJoinOptimiser.cs" />
+    <Compile Include="Query\Optimisation\PropertyFunctionOptimiser.cs" />
+    <Compile Include="Query\Optimisation\VariableSubstitutionTransformer.cs" />
+    <Compile Include="Query\Patterns\GraphPattern.cs" />
+    <Compile Include="Query\Expressions\ISparqlCustomExpressionFactory.cs" />
+    <Compile Include="Query\Expressions\SparqlExpressionFactory.cs" />
+    <Compile Include="Query\Filters\SparqlFilterClasses.cs" />
+    <Compile Include="Query\Ordering\SparqlOrderByClasses.cs" />
+    <Compile Include="Query\Patterns\PropertyFunctionPattern.cs" />
+    <Compile Include="Query\Patterns\SparqlPatternClasses.cs" />
+    <Compile Include="Query\Patterns\TriplePattern.cs" />
+    <Compile Include="Query\Patterns\TriplePatternType.cs" />
+    <Compile Include="Query\PropertyFunctions\IPropertyFunctionFactory.cs" />
+    <Compile Include="Query\PropertyFunctions\PropertyFunctionHelper.cs" />
+    <Compile Include="Query\PropertyFunctions\ISparqlPropertyFunction.cs" />
+    <Compile Include="Query\PropertyFunctions\PropertyFunctionFactory.cs" />
+    <Compile Include="Query\PropertyFunctions\PropertyFunctionInfo.cs" />
+    <Compile Include="Query\SparqlExpressionParser.cs" />
+    <Compile Include="Query\SparqlResult.cs" />
+    <Compile Include="Query\SparqlResultBinder.cs" />
+    <Compile Include="Query\SparqlVariable.cs" />
+    <Compile Include="Parsing\Events\BaseEvent.cs" />
+    <Compile Include="Parsing\Tokens\BaseToken.cs" />
+    <Compile Include="Core\BlankNode.cs" />
+    <Compile Include="Parsing\Tokens\BufferedTokenQueue.cs" />
+    <Compile Include="Query\SparqlQuery.cs" />
+    <Compile Include="Parsing\SparqlQueryParser.cs" />
+    <Compile Include="Parsing\Tokens\SparqlTokeniser.cs" />
+    <Compile Include="Core\Graph.cs" />
+    <Compile Include="Collections\GraphCollection.cs" />
+    <Compile Include="Core\GraphLiteralNode.cs" />
+    <Compile Include="Storage\AsyncStorageExtensions.cs" />
+    <Compile Include="Storage\BaseAsyncSafeConnector.cs" />
+    <Compile Include="Storage\IStorageProvider.cs" />
+    <Compile Include="Storage\Management\AllegroGraphServer.cs" />
+    <Compile Include="Storage\Management\IStorageServer.cs" />
+    <Compile Include="Storage\Management\Provisioning\Sesame\Owlim\BaseOwlimTemplate.cs" />
+    <Compile Include="Storage\Management\Provisioning\Sesame\BaseSesameTemplate.cs" />
+    <Compile Include="Storage\Management\Provisioning\IStoreTemplate.cs" />
+    <Compile Include="Storage\Management\Provisioning\Sesame\Owlim\OwlimLiteTemplate.cs" />
+    <Compile Include="Storage\Management\Provisioning\Sesame\Owlim\OwlimSETemplate.cs" />
+    <Compile Include="Storage\Management\Provisioning\Sesame\SesameHttpTemplate.cs" />
+    <Compile Include="Storage\Management\Provisioning\Sesame\SesameMemTemplate.cs" />
+    <Compile Include="Storage\Management\Provisioning\Sesame\SesameNativeTemplate.cs" />
+    <Compile Include="Storage\Management\Provisioning\Stardog\BaseStardogTemplate.cs" />
+    <Compile Include="Storage\Management\Provisioning\Stardog\StardogDiskTemplate.cs" />
+    <Compile Include="Storage\Management\Provisioning\Stardog\StardogMemTemplate.cs" />
+    <Compile Include="Storage\Management\Provisioning\StoreTemplate.cs" />
+    <Compile Include="Storage\Management\SesameServer.cs" />
+    <Compile Include="Storage\Management\StardogServer.cs" />
+    <Compile Include="Storage\StorageCallbacks.cs" />
+    <Compile Include="Storage\StorageHelper.cs" />
+    <Compile Include="Web\WebContext.cs" />
+    <Compile Include="Web\IHttpContext.cs" />
+    <Compile Include="Writing\BaseGZipWriter.cs" />
+    <Compile Include="Writing\CompressingTurtleWriter.cs" />
+    <Compile Include="Writing\BaseGZipDatasetWriter.cs" />
+    <Compile Include="Writing\BaseGZipResultsWriter.cs" />
+    <Compile Include="Writing\Formatting\IQuadFormatter.cs" />
+    <Compile Include="Writing\GraphVizGenerator.cs" />
+    <Compile Include="Writing\GraphVizWriter.cs" />
+    <Compile Include="Core\IGraph.cs" />
+    <Compile Include="Core\INode.cs" />
+    <Compile Include="Core\IRdfReader.cs" />
+    <Compile Include="Core\IRdfWriter.cs" />
+    <Compile Include="Parsing\Events\IRdfXmlEvent.cs" />
+    <Compile Include="Core\IStoreReader.cs" />
+    <Compile Include="Core\IStoreWriter.cs" />
+    <Compile Include="Parsing\Tokens\IToken.cs" />
+    <Compile Include="Parsing\Tokens\ITokeniser.cs" />
+    <Compile Include="Parsing\Tokens\ITokenQueue.cs" />
+    <Compile Include="Core\ITripleContext.cs" />
+    <Compile Include="Core\ITripleStore.cs" />
+    <Compile Include="Core\LiteralNode.cs" />
+    <Compile Include="Core\MimeTypesHelper.cs" />
+    <Compile Include="NamespaceDocs.cs" />
+    <Compile Include="Core\NamespaceMapper.cs" />
+    <Compile Include="Parsing\NTriplesParser.cs" />
+    <Compile Include="Parsing\Tokens\Notation3Tokeniser.cs" />
+    <Compile Include="Writing\InternalXmlWriter.cs" />
+    <Compile Include="Query\SparqlRemoteEndpoint.cs" />
+    <Compile Include="Query\SparqlResultSet.cs" />
+    <Compile Include="Query\SparqlSpecsHelper.cs" />
+    <Compile Include="Writing\SparqlHtmlWriter.cs" />
+    <Compile Include="Writing\SparqlJsonWriter.cs" />
+    <Compile Include="Writing\SparqlXmlWriter.cs" />
+    <Compile Include="Core\TripleStore.cs" />
+    <Compile Include="Writing\StringWriter.cs" />
+    <Compile Include="Writing\TriGWriter.cs" />
+    <Compile Include="Writing\NTriplesWriter.cs" />
+    <Compile Include="Core\Tools.cs" />
+    <Compile Include="Parsing\Tokens\TurtleTokeniser.cs" />
+    <Compile Include="Parsing\Tokens\Tokens.cs" />
+    <Compile Include="Parsing\UnicodeSpecsHelper.cs" />
+    <Compile Include="Parsing\UriLoader.cs" />
+    <Compile Include="Core\UriNode.cs" />
+    <Compile Include="Properties\AssemblyInfo.cs" />
+    <Compile Include="Core\Triple.cs" />
+    <Compile Include="Collections\TripleCollection.cs" />
+    <Compile Include="Parsing\Events\RdfXml\XmlEvents.cs" />
+    <Compile Include="Parsing\RdfXmlParser.cs" />
+    <Compile Include="Parsing\XmlSpecsHelper.cs" />
+    <Compile Include="Writing\WriterUtilities.cs" />
+  </ItemGroup>
+  <ItemGroup>
+    <Compile Include="Callbacks.cs" />
+    <Compile Include="Configuration\CachedObjectKey.cs" />
+    <Compile Include="Configuration\ConfigurationSerializationContext.cs" />
+    <Compile Include="Configuration\CredentialsFactory.cs" />
+    <Compile Include="Configuration\DataFactories.cs" />
+    <Compile Include="Configuration\DatasetFactory.cs" />
+    <Compile Include="Configuration\EndpointFactories.cs" />
+    <Compile Include="Configuration\ExpressionFactoryFactory.cs" />
+    <Compile Include="Configuration\OptimiserFactory.cs" />
+    <Compile Include="Configuration\ParserFactory.cs" />
+    <Compile Include="Configuration\PermissionFactories.cs" />
+    <Compile Include="Configuration\Permissions\Permission.cs" />
+    <Compile Include="Configuration\Permissions\UserGroup.cs" />
+    <Compile Include="Configuration\ProcessorFactories.cs" />
+    <Compile Include="Configuration\ObjectFactoryFactory.cs" />
+    <Compile Include="Configuration\ProxyFactory.cs" />
+    <Compile Include="Configuration\ReasonerFactory.cs" />
+    <Compile Include="Core\BaseEndpoint.cs" />
+    <Compile Include="Core\BaseNode.cs" />
+    <Compile Include="Core\BlankNodeMapper.cs" />
+    <Compile Include="Core\DiskDemandTripleStore.cs" />
+    <Compile Include="Core\EqualityHelper.cs" />
+    <Compile Include="Core\GraphDiff.cs" />
+    <Compile Include="Core\INamespaceMapper.cs" />
+    <Compile Include="Core\INodeFactory.cs" />
+    <Compile Include="Core\IRdfHandler.cs" />
+    <Compile Include="Core\ISparqlResultsHandler.cs" />
+    <Compile Include="Core\MimeTypeDefinition.cs" />
+    <Compile Include="Core\GraphPersistenceWrapper.cs" />
+    <Compile Include="Core\NestedNamespaceMapper.cs" />
+    <Compile Include="Core\NodeFactory.cs" />
+    <Compile Include="Core\PersistenceAction.cs" />
+    <Compile Include="Core\PersistentTripleStore.cs" />
+    <Compile Include="Core\SubGraphMatcher.cs" />
+    <Compile Include="Core\GraphMatcher.cs" />
+    <Compile Include="Core\QueryableGraph.cs" />
+    <Compile Include="Core\TripleComparers.cs" />
+    <Compile Include="Collections\UnionCollections.cs" />
+    <Compile Include="Core\UnionGraph.cs" />
+    <Compile Include="Core\UriFactory.cs" />
+    <Compile Include="Core\VariableNode.cs" />
+    <Compile Include="Core\VariableContext.cs" />
+    <Compile Include="Core\WebDemandTripleStore.cs" />
+    <Compile Include="Events.cs" />
+    <Compile Include="Indexing.cs" />
+    <Compile Include="Ontology\Individual.cs" />
+    <Compile Include="Ontology\Ontology.cs" />
+    <Compile Include="Ontology\OntologyClass.cs" />
+    <Compile Include="Ontology\OntologyGraph.cs" />
+    <Compile Include="Ontology\OntologyHelper.cs" />
+    <Compile Include="Ontology\OntologyProperty.cs" />
+    <Compile Include="Ontology\OntologyResource.cs" />
+    <Compile Include="Ontology\ReasonerGraph.cs" />
+    <Compile Include="Parsing\SparqlCsvParser.cs" />
+    <Compile Include="Parsing\Handlers\AnyHandler.cs" />
+    <Compile Include="Parsing\Handlers\GraphUriRewriteHandler.cs" />
+    <Compile Include="Core\IObjectParser.cs" />
+    <Compile Include="Parsing\SparqlTsvParser.cs" />
+    <Compile Include="Parsing\Tokens\CsvTokeniser.cs" />
+    <Compile Include="Parsing\Tokens\TsvTokeniser.cs" />
+    <Compile Include="Parsing\UriLoaderAsync.cs" />
+    <Compile Include="Parsing\BlockingTextReader.cs" />
+    <Compile Include="Parsing\Contexts\BaseParserContext.cs" />
+    <Compile Include="Parsing\Contexts\BaseResultsParserContext.cs" />
+    <Compile Include="Parsing\Contexts\BaseStoreParserContext.cs" />
+    <Compile Include="Parsing\Contexts\IEventParserContext.cs" />
+    <Compile Include="Parsing\Contexts\IParserContext.cs" />
+    <Compile Include="Parsing\Contexts\IResultsParserContext.cs" />
+    <Compile Include="Parsing\Contexts\IStoreParserContext.cs" />
+    <Compile Include="Parsing\Contexts\JsonParserContext.cs" />
+    <Compile Include="Parsing\Contexts\Notation3ParserContext.cs" />
+    <Compile Include="Parsing\Contexts\RdfACoreParserContext.cs" />
+    <Compile Include="Parsing\Contexts\RdfAParserContext.cs" />
+    <Compile Include="Parsing\Contexts\RdfXmlParserContext.cs" />
+    <Compile Include="Parsing\Contexts\SparqlJsonParserContext.cs" />
+    <Compile Include="Parsing\Contexts\SparqlQueryParserContext.cs" />
+    <Compile Include="Parsing\Contexts\SparqlRdfParserContext.cs" />
+    <Compile Include="Parsing\Contexts\SparqlUpdateParserContext.cs" />
+    <Compile Include="Parsing\Contexts\SparqlXmlParserContext.cs" />
+    <Compile Include="Parsing\Contexts\TriGParserContext.cs" />
+    <Compile Include="Parsing\DataUriLoader.cs" />
+    <Compile Include="Parsing\EmbeddedResourceLoader.cs" />
+    <Compile Include="Parsing\Events\DualEventQueue.cs" />
+    <Compile Include="Parsing\Events\RdfA\HtmlEventGenerator.cs" />
+    <Compile Include="Parsing\Events\RdfA\IRdfAHostLanguage.cs" />
+    <Compile Include="Parsing\Events\RdfA\XHtmlHost.cs" />
+    <Compile Include="Parsing\Events\RdfA\XmlHost.cs" />
+    <Compile Include="Parsing\Events\RdfXml\DomBasedEventGenerator.cs" />
+    <Compile Include="Parsing\Events\EventQueue.cs" />
+    <Compile Include="Parsing\Events\IEvent.cs" />
+    <Compile Include="Parsing\Events\IEventGenerator.cs" />
+    <Compile Include="Parsing\Events\IEventQueue.cs" />
+    <Compile Include="Parsing\Events\IRdfAEvent.cs" />
+    <Compile Include="Parsing\Events\RdfA\RdfAEvents.cs" />
+    <Compile Include="Parsing\Handlers\BaseHandler.cs" />
+    <Compile Include="Parsing\Handlers\CancellableHandler.cs" />
+    <Compile Include="Parsing\Handlers\HandlerExtensions.cs" />
+    <Compile Include="Parsing\Handlers\MultisetHandler.cs" />
+    <Compile Include="Parsing\Handlers\ResultCountHandler.cs" />
+    <Compile Include="Parsing\Handlers\ResultSetHandler.cs" />
+    <Compile Include="Parsing\Handlers\StoreCountHandler.cs" />
+    <Compile Include="Parsing\Handlers\MultiHandler.cs" />
+    <Compile Include="Parsing\Handlers\ChainedHandler.cs" />
+    <Compile Include="Parsing\Handlers\NullHandler.cs" />
+    <Compile Include="Parsing\Handlers\CountHandler.cs" />
+    <Compile Include="Parsing\Handlers\GraphHandler.cs" />
+    <Compile Include="Parsing\Handlers\PagingHandler.cs" />
+    <Compile Include="Parsing\Handlers\StoreHandler.cs" />
+    <Compile Include="Parsing\Handlers\WriteThroughHandler.cs" />
+    <Compile Include="Parsing\Handlers\WriteToStoreHandler.cs" />
+    <Compile Include="Parsing\HtmlPlusRdfAParser.cs" />
+    <Compile Include="Parsing\IRdfAVocabulary.cs" />
+    <Compile Include="Parsing\IriSpecsHelper.cs" />
+    <Compile Include="Parsing\IUriLoaderCache.cs" />
+    <Compile Include="Parsing\Notation3Parser.cs" />
+    <Compile Include="Parsing\FileLoader.cs" />
+    <Compile Include="Parsing\ParserHelper.cs" />
+    <Compile Include="Parsing\PositionInfo.cs" />
+    <Compile Include="Parsing\RdfACoreParser.cs" />
+    <Compile Include="Parsing\RdfAParser.cs" />
+    <Compile Include="Parsing\RdfXmlSpecsHelper.cs" />
+    <Compile Include="Parsing\Events\RdfXml\StreamingEventGenerator.cs" />
+    <Compile Include="Parsing\SparqlRdfParser.cs" />
+    <Compile Include="Parsing\SparqlUpdateParser.cs" />
+    <Compile Include="Parsing\Tokens\PathToken.cs" />
+    <Compile Include="Parsing\Tokens\SparqlTokens.cs" />
+    <Compile Include="Parsing\Tokens\SparqlUpdateTokens.cs" />
+    <Compile Include="Parsing\Tokens\Token.cs" />
+    <Compile Include="Parsing\TurtleParser.cs" />
+    <Compile Include="Parsing\NQuadsParser.cs" />
+    <Compile Include="Parsing\SparqlBooleanParser.cs" />
+    <Compile Include="Parsing\TriXParser.cs" />
+    <Compile Include="Parsing\UriLoaderCache.cs" />
+    <Compile Include="Parsing\Validation\ISyntaxValidator.cs" />
+    <Compile Include="Parsing\Validation\RdfDatasetSyntaxValidator.cs" />
+    <Compile Include="Parsing\Validation\RdfSyntaxValidator.cs" />
+    <Compile Include="Parsing\Validation\SparqlQueryValidator.cs" />
+    <Compile Include="Parsing\Validation\SparqlResultsValidator.cs" />
+    <Compile Include="Parsing\Validation\SparqlUpdateValidator.cs" />
+    <Compile Include="Parsing\Validation\SyntaxValidationResults.cs" />
+    <Compile Include="Parsing\XmlPlusRdfAParser.cs" />
+    <Compile Include="Query\Aggregates\BaseAggregate.cs" />
+    <Compile Include="Query\Aggregates\LeviathanNumericAggregates.cs" />
+    <Compile Include="Query\Aggregates\Leviathan\AllAggregate.cs" />
+    <Compile Include="Query\Aggregates\Leviathan\AnyAggregate.cs" />
+    <Compile Include="Query\Aggregates\Leviathan\MedianAggregate.cs" />
+    <Compile Include="Query\Aggregates\Leviathan\ModeAggregate.cs" />
+    <Compile Include="Query\Aggregates\Leviathan\NoneAggregate.cs" />
+    <Compile Include="Query\Aggregates\Leviathan\NumericMaxAggregate.cs" />
+    <Compile Include="Query\Aggregates\Leviathan\NumericMinAggregate.cs" />
+    <Compile Include="Query\Aggregates\Sparql\AverageAggregate.cs" />
+    <Compile Include="Query\Aggregates\Sparql\CountAggregate.cs" />
+    <Compile Include="Query\Aggregates\Sparql\CountAllAggregate.cs" />
+    <Compile Include="Query\Aggregates\Sparql\CountAllDistinctAggregate.cs" />
+    <Compile Include="Query\Aggregates\Sparql\CountDistinctAggregate.cs" />
+    <Compile Include="Query\Aggregates\Sparql\GroupConcatAggregate.cs" />
+    <Compile Include="Query\Aggregates\Sparql\MaxAggregate.cs" />
+    <Compile Include="Query\Aggregates\Sparql\MinAggregate.cs" />
+    <Compile Include="Query\Aggregates\Sparql\SampleAggregate.cs" />
+    <Compile Include="Query\Aggregates\Sparql\SumAggregate.cs" />
+    <Compile Include="Query\Aggregates\XPath\StringJoin.cs" />
+    <Compile Include="Query\Algebra\AlgebraExtensions.cs" />
+    <Compile Include="Query\Algebra\AskBgp.cs" />
+    <Compile Include="Query\Algebra\BaseMultiset.cs" />
+    <Compile Include="Query\Algebra\Bgp.cs" />
+    <Compile Include="Query\Algebra\Bindings.cs" />
+    <Compile Include="Query\Algebra\Extend.cs" />
+    <Compile Include="Query\Algebra\ISet.cs" />
+    <Compile Include="Query\Algebra\LazyBgp.cs" />
+    <Compile Include="Query\Algebra\Distinct.cs" />
+    <Compile Include="Query\Algebra\Filter.cs" />
+    <Compile Include="Query\Algebra\Graph.cs" />
+    <Compile Include="Query\Algebra\GroupBy.cs" />
+    <Compile Include="Query\Algebra\GroupMultiset.cs" />
+    <Compile Include="Query\Algebra\Having.cs" />
+    <Compile Include="Query\Algebra\IdentityMultiset.cs" />
+    <Compile Include="Query\Algebra\ISparqlAlgebra.cs" />
+    <Compile Include="Query\Algebra\AlgebraJoinClasses.cs" />
+    <Compile Include="Query\Algebra\NegatedPropertySet.cs" />
+    <Compile Include="Query\Algebra\NullOperator.cs" />
+    <Compile Include="Query\Algebra\OneOrMorePath.cs" />
+    <Compile Include="Query\Algebra\ParallelisedJoinClasses.cs" />
+    <Compile Include="Query\Algebra\PropertyPath.cs" />
+    <Compile Include="Query\Algebra\PropertyPathOperators.cs" />
+    <Compile Include="Query\Algebra\RestrictionFilters.cs" />
+    <Compile Include="Query\Algebra\SubQuery.cs" />
+    <Compile Include="Query\Algebra\ZeroLengthPath.cs" />
+    <Compile Include="Query\Algebra\ZeroOrMorePath.cs" />
+    <Compile Include="Query\Datasets\BaseQuadDataset.cs" />
+    <Compile Include="Query\Datasets\InMemoryQuadDataset.cs" />
+    <Compile Include="Query\Datasets\QuadDatasetTripleCollection.cs" />
+    <Compile Include="Query\Datasets\WrapperDataset.cs" />
+    <Compile Include="Query\ExplainQueryProcessor.cs" />
+    <Compile Include="Query\Expressions\Arithmetic\AdditionExpression.cs" />
+    <Compile Include="Query\Expressions\Arithmetic\DivisionExpression.cs" />
+    <Compile Include="Query\Expressions\Arithmetic\MinusExpression.cs" />
+    <Compile Include="Query\Expressions\Arithmetic\MultiplicationExpression.cs" />
+    <Compile Include="Query\Expressions\Arithmetic\SubtractionExpression.cs" />
+    <Compile Include="Query\Expressions\Comparison\EqualsExpression.cs" />
+    <Compile Include="Query\Expressions\Comparison\GreaterThanExpression.cs" />
+    <Compile Include="Query\Expressions\Comparison\GreaterThanOrEqualToExpression.cs" />
+    <Compile Include="Query\Expressions\Comparison\LessThanExpression.cs" />
+    <Compile Include="Query\Expressions\Comparison\LessThanOrEqualToExpression.cs" />
+    <Compile Include="Query\Expressions\Comparison\NotEqualsExpression.cs" />
+    <Compile Include="Query\Expressions\Conditional\AndExpression.cs" />
+    <Compile Include="Query\Expressions\Conditional\NotExpression.cs" />
+    <Compile Include="Query\Expressions\Conditional\OrExpression.cs" />
+    <Compile Include="Query\Expressions\Functions\Arq\BNodeFunction.cs" />
+    <Compile Include="Query\Expressions\Functions\Arq\EFunction.cs" />
+    <Compile Include="Query\Expressions\Functions\Arq\LocalNameFunction.cs" />
+    <Compile Include="Query\Expressions\Functions\Arq\MaxFunction.cs" />
+    <Compile Include="Query\Expressions\Functions\Arq\MinFunction.cs" />
+    <Compile Include="Query\Expressions\Functions\Arq\NamespaceFunction.cs" />
+    <Compile Include="Query\Expressions\Functions\Arq\NowFunction.cs" />
+    <Compile Include="Query\Expressions\Functions\Arq\PiFunction.cs" />
+    <Compile Include="Query\Expressions\Functions\Arq\Sha1Function.cs" />
+    <Compile Include="Query\Expressions\Functions\Arq\StringJoinFunction.cs" />
+    <Compile Include="Query\Expressions\Functions\Arq\SubstringFunction.cs" />
+    <Compile Include="Query\Expressions\Functions\Leviathan\Hash\MD5HashFunction.cs" />
+    <Compile Include="Query\Expressions\Functions\Leviathan\Hash\Sha256HashFunction.cs" />
+    <Compile Include="Query\Expressions\Functions\Leviathan\Numeric\CubeFunction.cs" />
+    <Compile Include="Query\Expressions\Functions\Leviathan\Numeric\EFunction.cs" />
+    <Compile Include="Query\Expressions\Functions\Leviathan\Numeric\FactorialFunction.cs" />
+    <Compile Include="Query\Expressions\Functions\Leviathan\Numeric\LogFunction.cs" />
+    <Compile Include="Query\Expressions\Functions\Leviathan\Numeric\NaturalLogFunction.cs" />
+    <Compile Include="Query\Expressions\Functions\Leviathan\Numeric\PowerFunction.cs" />
+    <Compile Include="Query\Expressions\Functions\Leviathan\Numeric\PythagoreanDistanceFunction.cs" />
+    <Compile Include="Query\Expressions\Functions\Leviathan\Numeric\RandomFunction.cs" />
+    <Compile Include="Query\Expressions\Functions\Leviathan\Numeric\ReciprocalFunction.cs" />
+    <Compile Include="Query\Expressions\Functions\Leviathan\Numeric\RootFunction.cs" />
+    <Compile Include="Query\Expressions\Functions\Leviathan\Numeric\SquareFunction.cs" />
+    <Compile Include="Query\Expressions\Functions\Leviathan\Numeric\SquareRootFunction.cs" />
+    <Compile Include="Query\Expressions\Functions\Leviathan\Numeric\TenFunction.cs" />
+    <Compile Include="Query\Expressions\Functions\Leviathan\Numeric\Trigonometry\BaseTrigonometricFunction.cs" />
+    <Compile Include="Query\Expressions\Functions\Leviathan\Numeric\Trigonometry\CosecantFunction.cs" />
+    <Compile Include="Query\Expressions\Functions\Leviathan\Numeric\Trigonometry\CosineFunction.cs" />
+    <Compile Include="Query\Expressions\Functions\Leviathan\Numeric\Trigonometry\CotangentFunction.cs" />
+    <Compile Include="Query\Expressions\Functions\Leviathan\Numeric\Trigonometry\DegreesToRadiansFunction.cs" />
+    <Compile Include="Query\Expressions\Functions\Leviathan\Numeric\Trigonometry\RadiansToDegressFunction.cs" />
+    <Compile Include="Query\Expressions\Functions\Leviathan\Numeric\Trigonometry\SecantFunction.cs" />
+    <Compile Include="Query\Expressions\Functions\Leviathan\Numeric\Trigonometry\SineFunction.cs" />
+    <Compile Include="Query\Expressions\Functions\Leviathan\Numeric\Trigonometry\TangentFunction.cs" />
+    <Compile Include="Query\Expressions\Functions\Sparql\Numeric\AbsFunction.cs" />
+    <Compile Include="Query\Expressions\Functions\Sparql\String\BaseBinaryStringFunction.cs" />
+    <Compile Include="Query\Expressions\Functions\Sparql\Numeric\CeilFunction.cs" />
+    <Compile Include="Query\Expressions\Functions\Sparql\String\ConcatFunction.cs" />
+    <Compile Include="Query\Expressions\Functions\Sparql\String\ContainsFunction.cs" />
+    <Compile Include="Query\Expressions\Functions\Sparql\String\EncodeForUriFunction.cs" />
+    <Compile Include="Query\Expressions\Functions\Sparql\Numeric\FloorFunction.cs" />
+    <Compile Include="Query\Expressions\Functions\Sparql\Boolean\IsNumericFunction.cs" />
+    <Compile Include="Query\Expressions\Functions\Sparql\String\LCaseFunction.cs" />
+    <Compile Include="Query\Expressions\Functions\Sparql\Numeric\RandFunction.cs" />
+    <Compile Include="Query\Expressions\Functions\Sparql\String\ReplaceFunction.cs" />
+    <Compile Include="Query\Expressions\Functions\Sparql\Numeric\RoundFunction.cs" />
+    <Compile Include="Query\Expressions\Functions\Sparql\Hash\Sha384HashFunction.cs" />
+    <Compile Include="Query\Expressions\Functions\Sparql\Set\BaseSetFunction.cs" />
+    <Compile Include="Query\Expressions\Functions\Sparql\Constructor\BNodeFunction.cs" />
+    <Compile Include="Query\Expressions\Functions\Sparql\Boolean\BoundFunction.cs" />
+    <Compile Include="Query\Expressions\Functions\Sparql\String\DataTypeFunction.cs" />
+    <Compile Include="Query\Expressions\Functions\Sparql\DateTime\DayFunction.cs" />
+    <Compile Include="Query\Expressions\Functions\Sparql\DateTime\HoursFunction.cs" />
+    <Compile Include="Query\Expressions\Functions\Sparql\Set\InFunction.cs" />
+    <Compile Include="Query\Expressions\Functions\Sparql\Constructor\IriFunction.cs" />
+    <Compile Include="Query\Expressions\Functions\Sparql\Boolean\IsBlankFunction.cs" />
+    <Compile Include="Query\Expressions\Functions\Sparql\Boolean\IsIriFunction.cs" />
+    <Compile Include="Query\Expressions\Functions\Sparql\Boolean\IsLiteralFunction.cs" />
+    <Compile Include="Query\Expressions\Functions\Sparql\String\LangFunction.cs" />
+    <Compile Include="Query\Expressions\Functions\Sparql\Boolean\LangMatchesFunction.cs" />
+    <Compile Include="Query\Expressions\Functions\Sparql\Hash\MD5HashFunction.cs" />
+    <Compile Include="Query\Expressions\Functions\Sparql\DateTime\MinutesFunction.cs" />
+    <Compile Include="Query\Expressions\Functions\Sparql\DateTime\MonthFunction.cs" />
+    <Compile Include="Query\Expressions\Functions\Sparql\Set\NotInFunction.cs" />
+    <Compile Include="Query\Expressions\Functions\Sparql\DateTime\NowFunction.cs" />
+    <Compile Include="Query\Expressions\Functions\Sparql\Boolean\RegexFunction.cs" />
+    <Compile Include="Query\Expressions\Functions\Sparql\Boolean\SameTermFunction.cs" />
+    <Compile Include="Query\Expressions\Functions\Sparql\DateTime\SecondsFunction.cs" />
+    <Compile Include="Query\Expressions\Functions\Sparql\Hash\Sha1HashFunction.cs" />
+    <Compile Include="Query\Expressions\Functions\Sparql\Hash\Sha256HashFunction.cs" />
+    <Compile Include="Query\Expressions\Functions\Sparql\Hash\Sha512HashFunction.cs" />
+    <Compile Include="Query\Expressions\Functions\Sparql\String\StrAfterFunction.cs" />
+    <Compile Include="Query\Expressions\Functions\Sparql\String\StrBeforeFunction.cs" />
+    <Compile Include="Query\Expressions\Functions\Sparql\Constructor\StrDtFunction.cs" />
+    <Compile Include="Query\Expressions\Functions\Sparql\String\StrEndsFunction.cs" />
+    <Compile Include="Query\Expressions\Functions\Sparql\String\StrFunction.cs" />
+    <Compile Include="Query\Expressions\Functions\Sparql\Constructor\StrLangFunction.cs" />
+    <Compile Include="Query\Expressions\Functions\Sparql\String\StrLenFunction.cs" />
+    <Compile Include="Query\Expressions\Functions\Sparql\String\StrStartsFunction.cs" />
+    <Compile Include="Query\Expressions\Functions\Sparql\String\SubStrFunction.cs" />
+    <Compile Include="Query\Expressions\Functions\Sparql\DateTime\TimezoneFunction.cs" />
+    <Compile Include="Query\Expressions\Functions\Sparql\DateTime\TZFunction.cs" />
+    <Compile Include="Query\Expressions\Functions\Sparql\String\UCaseFunction.cs" />
+    <Compile Include="Query\Expressions\Functions\Sparql\DateTime\YearFunction.cs" />
+    <Compile Include="Query\Expressions\Functions\XPath\String\CompareFunction.cs" />
+    <Compile Include="Query\Expressions\Functions\XPath\String\BaseBinaryStringFunction.cs" />
+    <Compile Include="Query\Expressions\Functions\XPath\DateTime\BaseUnaryDateTimeFunction.cs" />
+    <Compile Include="Query\Expressions\Functions\XPath\Cast\BaseCast.cs" />
+    <Compile Include="Query\Expressions\Functions\XPath\String\BaseUnaryStringFunction.cs" />
+    <Compile Include="Query\Expressions\Functions\XPath\DateTime\DayFromDateTimeFunction.cs" />
+    <Compile Include="Query\Expressions\Functions\XPath\String\ConcatFunction.cs" />
+    <Compile Include="Query\Expressions\Functions\XPath\String\EncodeForUriFunction.cs" />
+    <Compile Include="Query\Expressions\Functions\XPath\String\EndsWithFunction.cs" />
+    <Compile Include="Query\Expressions\Functions\XPath\String\EscapeHtmlUriFunction.cs" />
+    <Compile Include="Query\Expressions\Functions\XPath\DateTime\HoursFromDateTimeFunction.cs" />
+    <Compile Include="Query\Expressions\Functions\XPath\String\LowerCaseFunction.cs" />
+    <Compile Include="Query\Expressions\Functions\XPath\DateTime\MinutesFromDateTimeFunction.cs" />
+    <Compile Include="Query\Expressions\Functions\XPath\DateTime\MonthFromDateTimeFunction.cs" />
+    <Compile Include="Query\Expressions\Functions\XPath\String\NormalizeSpaceFunction.cs" />
+    <Compile Include="Query\Expressions\Functions\XPath\String\NormalizeUnicodeFunction.cs" />
+    <Compile Include="Query\Expressions\Functions\XPath\Numeric\RoundHalfToEvenFunction.cs" />
+    <Compile Include="Query\Expressions\Functions\XPath\Numeric\AbsFunction.cs" />
+    <Compile Include="Query\Expressions\Functions\XPath\Cast\BooleanCast.cs" />
+    <Compile Include="Query\Expressions\Functions\XPath\Numeric\CeilingFunction.cs" />
+    <Compile Include="Query\Expressions\Functions\XPath\Cast\DateTimeCast.cs" />
+    <Compile Include="Query\Expressions\Functions\XPath\Cast\DecimalCast.cs" />
+    <Compile Include="Query\Expressions\Functions\XPath\Cast\DoubleCast.cs" />
+    <Compile Include="Query\Expressions\Functions\XPath\Cast\FloatCast.cs" />
+    <Compile Include="Query\Expressions\Functions\XPath\Numeric\FloorFunction.cs" />
+    <Compile Include="Query\Expressions\Functions\XPath\Cast\IntegerCast.cs" />
+    <Compile Include="Query\Expressions\Functions\XPath\Numeric\RoundFunction.cs" />
+    <Compile Include="Query\Expressions\Functions\XPath\DateTime\SecondsFromDateTimeFunction.cs" />
+    <Compile Include="Query\Expressions\Functions\XPath\Cast\StringCast.cs" />
+    <Compile Include="Query\Expressions\Functions\XPath\String\ReplaceFunction.cs" />
+    <Compile Include="Query\Expressions\Functions\XPath\String\StartsWithFunction.cs" />
+    <Compile Include="Query\Expressions\Functions\XPath\String\StringLengthFunction.cs" />
+    <Compile Include="Query\Expressions\Functions\XPath\String\ContainsFunction.cs" />
+    <Compile Include="Query\Expressions\Functions\XPath\DateTime\TimezoneFromDateTimeFunction.cs" />
+    <Compile Include="Query\Expressions\Functions\XPath\String\SubstringAfterFunction.cs" />
+    <Compile Include="Query\Expressions\Functions\XPath\String\SubstringBeforeFunction.cs" />
+    <Compile Include="Query\Expressions\Functions\XPath\String\SubstringFunction.cs" />
+    <Compile Include="Query\Expressions\Functions\XPath\String\UpperCaseFunction.cs" />
+    <Compile Include="Query\Expressions\Functions\XPath\DateTime\YearFromDateTimeFunction.cs" />
+    <Compile Include="Query\Expressions\IExpressionTransformer.cs" />
+    <Compile Include="Nodes\BooleanNode.cs" />
+    <Compile Include="Nodes\ByteNodes.cs" />
+    <Compile Include="Nodes\DateTimeNode.cs" />
+    <Compile Include="Nodes\DecimalNode.cs" />
+    <Compile Include="Nodes\DoubleNode.cs" />
+    <Compile Include="Nodes\ValuedNodeExtensions.cs" />
+    <Compile Include="Nodes\FloatNode.cs" />
+    <Compile Include="Nodes\IValuedNode.cs" />
+    <Compile Include="Nodes\LongNode.cs" />
+    <Compile Include="Nodes\NumericNode.cs" />
+    <Compile Include="Nodes\StringNode.cs" />
+    <Compile Include="Query\Expressions\Primary\AggregateTerm.cs" />
+    <Compile Include="Query\Expressions\Primary\AllModifier.cs" />
+    <Compile Include="Query\Expressions\Primary\ConstantTerm.cs" />
+    <Compile Include="Query\Expressions\Primary\DistinctModifier.cs" />
+    <Compile Include="Query\Expressions\Primary\GraphPatternTerm.cs" />
+    <Compile Include="Query\Expressions\Primary\VariableTerm.cs" />
+    <Compile Include="Query\FederatedSparqlRemoteEndpoint.cs" />
+    <Compile Include="Query\Optimisation\BaseAlgebraOptimiser.cs" />
+    <Compile Include="Query\Optimisation\BaseQueryOptimiser.cs" />
+    <Compile Include="Query\Optimisation\BgpOptimisers.cs" />
+    <Compile Include="Query\Algebra\Minus.cs" />
+    <Compile Include="Query\Algebra\Multiset.cs" />
+    <Compile Include="Query\Algebra\NullMultiset.cs" />
+    <Compile Include="Query\Algebra\OrderBy.cs" />
+    <Compile Include="Query\Algebra\Project.cs" />
+    <Compile Include="Query\Algebra\Service.cs" />
+    <Compile Include="Query\Algebra\Set.cs" />
+    <Compile Include="Query\Algebra\Slice.cs" />
+    <Compile Include="Query\Algebra\SpecialQueryClasses.cs" />
+    <Compile Include="Query\Construct\ConstructContext.cs" />
+    <Compile Include="Query\Datasets\BaseDataset.cs" />
+    <Compile Include="Query\Datasets\DatasetGraphCollection.cs" />
+    <Compile Include="Query\Datasets\InMemoryDataset.cs" />
+    <Compile Include="Query\Datasets\ISparqlDataset.cs" />
+    <Compile Include="Query\Describe\BaseDescribeAlgorithm.cs" />
+    <Compile Include="Query\Describe\ConciseBoundedDescription.cs" />
+    <Compile Include="Query\Describe\LabelledDescription.cs" />
+    <Compile Include="Query\Describe\MinimalSpanningGraph.cs" />
+    <Compile Include="Query\Describe\SymmetricConciseBoundedDescription.cs" />
+    <Compile Include="Query\Describe\SimpleSubjectObjectDescription.cs" />
+    <Compile Include="Query\Describe\NamedGraphDescription.cs" />
+    <Compile Include="Query\Describe\SimpleSubjectDescription.cs" />
+    <Compile Include="Query\Expressions\ArqFunctionFactory.cs" />
+    <Compile Include="Query\Expressions\BaseExpressionClasses.cs" />
+    <Compile Include="Query\Expressions\Functions\Sparql\Hash\BaseHashFunction.cs" />
+    <Compile Include="Query\Expressions\Functions\Leviathan\Numeric\CartesianFunctions.cs" />
+    <Compile Include="Query\Expressions\Functions\Sparql\CoalesceFunction.cs" />
+    <Compile Include="Query\Expressions\Functions\Sparql\Boolean\ExistsFunction.cs" />
+    <Compile Include="Query\Expressions\Functions\Sparql\IfFunction.cs" />
+    <Compile Include="Query\Expressions\Functions\UnknownFunction.cs" />
+    <Compile Include="Query\Expressions\LeviathanFunctionFactory.cs" />
+    <Compile Include="Query\Expressions\Functions\XPath\BooleanFunction.cs" />
+    <Compile Include="Query\Expressions\SparqlBuiltInFunctionFactory.cs" />
+    <Compile Include="Query\Describe\ISparqlDescribe.cs" />
+    <Compile Include="Query\Inference\InferenceHelper.cs" />
+    <Compile Include="Query\Inference\IOwlReasoner.cs" />
+    <Compile Include="Query\Inference\Pellet\Services\ClusterService.cs" />
+    <Compile Include="Query\Inference\Pellet\Services\SimilarityService.cs" />
+    <Compile Include="Query\Inference\Pellet\Services\IntegrityConstraintValidationService.cs" />
+    <Compile Include="Query\Inference\Pellet\Services\PredictService.cs" />
+    <Compile Include="Query\Inference\SimpleN3RulesReasoner.cs" />
+    <Compile Include="Query\Inference\OwlReasonerWrapper.cs" />
+    <Compile Include="Query\Inference\PelletReasoner.cs" />
+    <Compile Include="Query\Inference\Pellet\Services\NamespaceService.cs" />
+    <Compile Include="Query\Optimisation\IAlgebraOptimiser.cs" />
+    <Compile Include="Query\Optimisation\IdentityFilterOptimiser.cs" />
+    <Compile Include="Query\Optimisation\IQueryOptimiser.cs" />
+    <Compile Include="Query\Optimisation\ParallelEvaluationOptimiser.cs" />
+    <Compile Include="Query\Optimisation\QueryOptimisers.cs" />
+    <Compile Include="Query\Optimisation\SparqlOptimiser.cs" />
+    <Compile Include="Query\Optimisation\StrictAlgebraOptimiser.cs" />
+    <Compile Include="Query\Optimisation\VirtualAlgebraOptimiser.cs" />
+    <Compile Include="Query\Optimisation\WeightedOptimiser.cs" />
+    <Compile Include="Query\Ordering\TripleComparer.cs" />
+    <Compile Include="Query\Paths\NegatedSet.cs" />
+    <Compile Include="Query\Patterns\BindPattern.cs" />
+    <Compile Include="Query\Patterns\BlankNodePattern.cs" />
+    <Compile Include="Query\Patterns\NodeMatchPattern.cs" />
+    <Compile Include="Query\Patterns\VariablePattern.cs" />
+    <Compile Include="Query\PelletQueryProcessor.cs" />
+    <Compile Include="Query\Inference\Pellet\ServiceEndpoint.cs" />
+    <Compile Include="Query\Inference\Pellet\KnowledgeBase.cs" />
+    <Compile Include="Query\Inference\Pellet\PelletHelper.cs" />
+    <Compile Include="Query\Inference\Pellet\PelletServer.cs" />
+    <Compile Include="Query\Inference\Pellet\PelletService.cs" />
+    <Compile Include="Query\Inference\Pellet\Services\ClassifyService.cs" />
+    <Compile Include="Query\Inference\Pellet\Services\ConsistencyService.cs" />
+    <Compile Include="Query\Inference\Pellet\Services\ExplainServices.cs" />
+    <Compile Include="Query\Inference\Pellet\Services\QueryService.cs" />
+    <Compile Include="Query\Inference\Pellet\Services\RealizeService.cs" />
+    <Compile Include="Query\Inference\Pellet\Services\SearchService.cs" />
+    <Compile Include="Query\Inference\Pellet\Services\UnsupportedService.cs" />
+    <Compile Include="Query\ISparqlQueryProcessor.cs" />
+    <Compile Include="Query\LeviathanQueryProcessor.cs" />
+    <Compile Include="Query\Ordering\ISparqlOrderBy.cs" />
+    <Compile Include="Query\Paths\AlternativePath.cs" />
+    <Compile Include="Query\Paths\BaseBinaryPath.cs" />
+    <Compile Include="Query\Paths\BaseUnaryPath.cs" />
+    <Compile Include="Query\Paths\CardinalityPathClasses.cs" />
+    <Compile Include="Query\Paths\InversePath.cs" />
+    <Compile Include="Query\Paths\ISparqlPath.cs" />
+    <Compile Include="Query\Paths\PartialPath.cs" />
+    <Compile Include="Query\Paths\PathEvaluationContext.cs" />
+    <Compile Include="Query\Paths\PathTransformContext.cs" />
+    <Compile Include="Query\Paths\Property.cs" />
+    <Compile Include="Query\Paths\SequencePath.cs" />
+    <Compile Include="Query\Patterns\BaseTriplePattern.cs" />
+    <Compile Include="Query\Patterns\BindingsPattern.cs" />
+    <Compile Include="Query\Patterns\FilterPattern.cs" />
+    <Compile Include="Query\Filters\ISparqlFilter.cs" />
+    <Compile Include="Query\Patterns\ITriplePattern.cs" />
+    <Compile Include="Query\Patterns\LetPattern.cs" />
+    <Compile Include="Query\Patterns\PropertyPathPattern.cs" />
+    <Compile Include="Query\Patterns\SubQueryPattern.cs" />
+    <Compile Include="Query\Expressions\XPathFunctionFactory.cs" />
+    <Compile Include="Query\QueryExtensions.cs" />
+    <Compile Include="Query\QueryProcessors.cs" />
+    <Compile Include="Query\SparqlEvaluationContext.cs" />
+    <Compile Include="Query\SparqlNodeComparer.cs" />
+    <Compile Include="Query\SparqlParameterizedString.cs" />
+    <Compile Include="Query\SparqlPathParser.cs" />
+    <Compile Include="Query\SparqlView.cs" />
+    <Compile Include="Storage\BaseHttpConnector.cs" />
+    <Compile Include="Storage\DydraConnector.cs" />
+    <Compile Include="Storage\IOBehaviour.cs" />
+    <Compile Include="Storage\StardogConnector.cs" />
+    <Compile Include="Storage\DatasetFileManager.cs" />
+    <Compile Include="Storage\FusekiConnector.cs" />
+    <Compile Include="Storage\InMemoryManager.cs" />
+    <Compile Include="Storage\ReadOnlyConnector.cs" />
+    <Compile Include="Storage\SparqlConnector.cs" />
+    <Compile Include="Storage\SparqlHttpProtocolConnector.cs" />
+    <Compile Include="Storage\Virtualisation\IVirtualNode.cs" />
+    <Compile Include="Storage\Virtualisation\IVirtualRdfProvider.cs" />
+    <Compile Include="Storage\Virtualisation\SimpleVirtualNodes.cs" />
+    <Compile Include="Storage\Virtualisation\VirtualNode.cs" />
+    <Compile Include="Storage\Virtualisation\VirtualNodeCache.cs" />
+    <Compile Include="Update\Commands\AddCommand.cs" />
+    <Compile Include="Update\Commands\BaseModifyCommand.cs" />
+    <Compile Include="Update\Commands\BaseTransferCommand.cs" />
+    <Compile Include="Update\Commands\ClearCommand.cs" />
+    <Compile Include="Update\Commands\CopyCommand.cs" />
+    <Compile Include="Update\Commands\CreateCommand.cs" />
+    <Compile Include="Update\Commands\DeleteCommand.cs" />
+    <Compile Include="Update\Commands\DeleteDataCommand.cs" />
+    <Compile Include="Update\Commands\DropCommand.cs" />
+    <Compile Include="Update\Commands\InsertCommand.cs" />
+    <Compile Include="Update\Commands\InsertDataCommand.cs" />
+    <Compile Include="Update\Commands\LoadCommand.cs" />
+    <Compile Include="Update\Commands\ModifyCommand.cs" />
+    <Compile Include="Update\Commands\MoveCommand.cs" />
+    <Compile Include="Update\ExplainUpdateProcessor.cs" />
+    <Compile Include="Update\GenericUpdateProcessor.cs" />
+    <Compile Include="Update\ISparqlUpdateProcessor.cs" />
+    <Compile Include="Update\LeviathanUpdateProcessor.cs" />
+    <Compile Include="Update\RemoteUpdateProcessor.cs" />
+    <Compile Include="Update\SimpleUpdateProcessor.cs" />
+    <Compile Include="Update\Protocol\BaseProtocolProcessor.cs" />
+    <Compile Include="Update\Protocol\GenericProtocolProcessor.cs" />
+    <Compile Include="Update\Protocol\LeviathanProtocolProcessor.cs" />
+    <Compile Include="Update\Protocol\ProtocolToUpdateProcessor.cs" />
+    <Compile Include="Update\SparqlRemoteUpdateEndpoint.cs" />
+    <Compile Include="Update\SparqlUpdateCommand.cs" />
+    <Compile Include="Update\SparqlUpdateCommandSet.cs" />
+    <Compile Include="Update\SparqlUpdateEvaluationContext.cs" />
+    <Compile Include="Update\SparqlUpdateSpecsHelper.cs" />
+    <Compile Include="Web\BaseDatasetHandler.cs" />
+    <Compile Include="Web\BaseGraphHandler.cs" />
+    <Compile Include="Web\BaseSparqlHttpProtocolHandler.cs" />
+    <Compile Include="Web\BaseSparqlQueryHandler.cs" />
+    <Compile Include="Web\BaseSparqlUpdateHandler.cs" />
+    <Compile Include="Configuration\ConfigurationLoader.cs" />
+    <Compile Include="Configuration\ConfigurationInterfaces.cs" />
+    <Compile Include="Web\Configuration\BaseHandlerConfiguration.cs" />
+    <Compile Include="Web\BaseSparqlServer.cs" />
+    <Compile Include="Web\Configuration\Protocol\BaseProtocolHandlerConfiguration.cs" />
+    <Compile Include="Web\Configuration\Query\BaseQueryHandlerConfiguration.cs" />
+    <Compile Include="Update\Protocol\ISparqlHttpProtocolProcessor.cs" />
+    <Compile Include="Web\Configuration\Resource\BaseDatasetHandlerConfiguration.cs" />
+    <Compile Include="Web\Configuration\Resource\BaseGraphHandlerConfiguration.cs" />
+    <Compile Include="Configuration\StorageFactories.cs" />
+    <Compile Include="Web\Configuration\Server\BaseSparqlServerConfiguration.cs" />
+    <Compile Include="Web\Configuration\Update\BaseUpdateHandlerConfiguration.cs" />
+    <Compile Include="Web\Configuration\WebConfigurationLoader.cs" />
+    <Compile Include="Web\DatasetHandler.cs" />
+    <Compile Include="Web\NegotiateByFileExtension.cs" />
+    <Compile Include="Web\SchemaGraphHandler.cs" />
+    <Compile Include="Web\SparqlServiceDescriber.cs" />
+    <Compile Include="Web\WildcardProtocolHandler.cs" />
+    <Compile Include="Web\GraphHandler.cs" />
+    <Compile Include="Web\HandlerHelper.cs" />
+    <Compile Include="Web\ProtocolHandler.cs" />
+    <Compile Include="Web\QueryHandler.cs" />
+    <Compile Include="Web\SparqlServer.cs" />
+    <Compile Include="Web\UpdateHandler.cs" />
+    <Compile Include="Web\WildcardGraphHandler.cs" />
+    <Compile Include="Writing\BaseHtmlWriter.cs" />
+    <Compile Include="Writing\Contexts\BaseStoreWriterContexts.cs" />
+    <Compile Include="Writing\Contexts\BaseWriterContexts.cs" />
+    <Compile Include="Query\BindingClasses.cs" />
+    <Compile Include="Query\Inference\IInferenceEngine.cs" />
+    <Compile Include="Query\Inference\RdfsReasoner.cs" />
+    <Compile Include="Query\Inference\SkosReasoner.cs" />
+    <Compile Include="Query\Aggregates\ISparqlAggregate.cs" />
+    <Compile Include="Query\Expressions\ISparqlExpression.cs" />
+    <Compile Include="Query\Grouping\ISparqlGroupBy.cs" />
+    <Compile Include="Query\Grouping\SparqlGroupByClasses.cs" />
+    <Compile Include="Storage\AllegroGraphConnector.cs" />
+    <Compile Include="Storage\FourStoreConnector.cs" />
+    <Compile Include="Storage\BatchTriple.cs" />
+    <Compile Include="Storage\JosekiConnector.cs" />
+    <Compile Include="Storage\SesameHttpProtocolConnector.cs" />
+    <Compile Include="Writing\Contexts\HtmlWriterContext.cs" />
+    <Compile Include="Writing\Contexts\NTriplesWriterContext.cs" />
+    <Compile Include="Writing\Contexts\RdfXmlWriterContext.cs" />
+    <Compile Include="Writing\Contexts\ThreadedStoreWriterContext.cs" />
+    <Compile Include="Writing\Contexts\TriGWriterContext.cs" />
+    <Compile Include="Writing\Contexts\TurtleWriterContext.cs" />
+    <Compile Include="Writing\Formatting\IGraphFormatter.cs" />
+    <Compile Include="Writing\Formatting\IResultSetFormatter.cs" />
+    <Compile Include="Writing\Formatting\RdfXmlFormatter.cs" />
+    <Compile Include="Writing\Formatting\SparqlXmlFormatter.cs" />
+    <Compile Include="Writing\PrettyRdfXmlWriter.cs" />
+    <Compile Include="Writing\Formatting\BaseFormatter.cs" />
+    <Compile Include="Writing\Formatting\CsvFormatter.cs" />
+    <Compile Include="Writing\Formatting\DeliminatedLineFormatter.cs" />
+    <Compile Include="Writing\Formatting\HtmlFormatter.cs" />
+    <Compile Include="Writing\Formatting\ICharFormatter.cs" />
+    <Compile Include="Writing\Formatting\INamespaceFormatter.cs" />
+    <Compile Include="Writing\Formatting\IQueryFormatter.cs" />
+    <Compile Include="Writing\Formatting\IResultFormatter.cs" />
+    <Compile Include="Writing\Formatting\ITripleFormatter.cs" />
+    <Compile Include="Writing\Formatting\IUriFormatter.cs" />
+    <Compile Include="Writing\Formatting\Notation3Formatter.cs" />
+    <Compile Include="Writing\Formatting\NQuadsFormatter.cs" />
+    <Compile Include="Writing\Formatting\NTriplesFormatter.cs" />
+    <Compile Include="Writing\Formatting\QNameFormatter.cs" />
+    <Compile Include="Writing\Formatting\SparqlFormatter.cs" />
+    <Compile Include="Writing\Formatting\TsvFormatter.cs" />
+    <Compile Include="Writing\Formatting\TurtleFormatter.cs" />
+    <Compile Include="Writing\HtmlSchemaWriter.cs" />
+    <Compile Include="Writing\RdfXmlWriter.cs" />
+    <Compile Include="Writing\HtmlWriter.cs" />
+    <Compile Include="Writing\CsvWriter.cs" />
+    <Compile Include="Writing\FastRdfXmlWriter.cs" />
+    <Compile Include="Writing\Notation3Writer.cs" />
+    <Compile Include="Writing\NQuadsWriter.cs" />
+    <Compile Include="Writing\RdfJsonWriter.cs" />
+    <Compile Include="Writing\Serialization\GraphDeserializationInfo.cs" />
+    <Compile Include="Writing\Serialization\ResultSetDeserializationInfo.cs" />
+    <Compile Include="Writing\Serialization\SerializationHelper.cs" />
+    <Compile Include="Writing\SparqlCsvWriter.cs" />
+    <Compile Include="Writing\SparqlRdfWriter.cs" />
+    <Compile Include="Writing\SparqlTsvWriter.cs" />
+    <Compile Include="Writing\SparqlXsltWriter.cs" />
+    <Compile Include="Writing\TriXWriter.cs" />
+    <Compile Include="Writing\TsvWriter.cs" />
+    <Compile Include="Writing\TurtleWriter.cs" />
+    <EmbeddedResource Include="Writing\Serialization\SerializationSchema.xsd" />
+    <EmbeddedResource Include="Query\Expressions\LeviathanFunctionLibrary.ttl" />
+    <Compile Include="Writing\Formatting\INodeFormatter.cs" />
+  </ItemGroup>
+  <ItemGroup>
+    <EmbeddedResource Include="Configuration\configuration.ttl" />
+    <EmbeddedResource Include="Query\Optimisation\OptimiserStats.ttl" />
+  </ItemGroup>
+  <ItemGroup>
+    <BootstrapperPackage Include="Microsoft.Net.Client.3.5">
+      <Visible>False</Visible>
+      <ProductName>.NET Framework 3.5 SP1 Client Profile</ProductName>
+      <Install>false</Install>
+    </BootstrapperPackage>
+    <BootstrapperPackage Include="Microsoft.Net.Framework.3.5.SP1">
+      <Visible>False</Visible>
+      <ProductName>.NET Framework 3.5 SP1</ProductName>
+      <Install>true</Install>
+    </BootstrapperPackage>
+    <BootstrapperPackage Include="Microsoft.Windows.Installer.3.1">
+      <Visible>False</Visible>
+      <ProductName>Windows Installer 3.1</ProductName>
+      <Install>true</Install>
+    </BootstrapperPackage>
+  </ItemGroup>
+  <ItemGroup>
+    <None Include="packages.config" />
+  </ItemGroup>
+  <Import Project="$(MSBuildToolsPath)\Microsoft.CSharp.targets" />
+  <!-- To modify your build process, add your task inside one of the targets below and uncomment it. 
+       Other similar extension points exist, see Microsoft.Common.targets.
+  <Target Name="BeforeBuild">
+  </Target>
+  <Target Name="AfterBuild">
+  </Target>
+  -->
+  <PropertyGroup>
+    <PostBuildEvent>
+    </PostBuildEvent>
+  </PropertyGroup>
+  <ProjectExtensions>
+    <VisualStudio>
+      <UserProperties ProjectLinkerExcludeFilter="\\?desktop(\\.*)?$;\\?silverlight(\\.*)?$;\.desktop;\.silverlight;\.xaml;^service references(\\.*)?$;\.clientconfig;^web references(\\.*)?$" />
+    </VisualStudio>
+  </ProjectExtensions>
+  <Import Project="$(SolutionDir)\.nuget\nuget.targets" />
 </Project>