/*

Copyright dotNetRDF Project 2009-12
dotnetrdf-develop@lists.sf.net

------------------------------------------------------------------------

This file is part of dotNetRDF.

dotNetRDF is free software: you can redistribute it and/or modify
it under the terms of the GNU General Public License as published by
the Free Software Foundation, either version 3 of the License, or
(at your option) any later version.

dotNetRDF is distributed in the hope that it will be useful,
but WITHOUT ANY WARRANTY; without even the implied warranty of
MERCHANTABILITY or FITNESS FOR A PARTICULAR PURPOSE.  See the
GNU General Public License for more details.

You should have received a copy of the GNU General Public License
along with dotNetRDF.  If not, see <http://www.gnu.org/licenses/>.

------------------------------------------------------------------------

dotNetRDF may alternatively be used under the LGPL or MIT License

http://www.gnu.org/licenses/lgpl.html
http://www.opensource.org/licenses/mit-license.php

If these licenses are not suitable for your intended use please contact
us at the above stated email address to discuss alternative
terms.

*/

using System;
using System.Collections.Generic;
using System.IO;
using System.Threading;
<<<<<<< HEAD
using VDS.RDF.Storage;
=======
>>>>>>> d241b48a

namespace VDS.RDF.Writing.Contexts
{
    /// <summary>
    /// Writer Context for Store Writers which do multi-threaded writing
    /// </summary>
    /// <remarks>
    /// Provides a queue for queuing the URIs of Graphs from the Store that need writing and a thread safe way of retrieving the next Uri to be written from the Queue
    /// </remarks>
    public class ThreadedStoreWriterContext : BaseStoreWriterContext
    {
        private Queue<Uri> _writeList = new Queue<Uri>();
        private NamespaceMapper _nsmapper = new NamespaceMapper();
        private ThreadSafeQNameOutputMapper _qnameMapper;

        /// <summary>
        /// Creates a new Threaded Store Writer Context with default settings
        /// </summary>
        /// <param name="store">Store to be written</param>
        /// <param name="output">TextWriter to write to</param>
        public ThreadedStoreWriterContext(ITripleStore store, TextWriter output)
            : base(store, output) { }

        /// <summary>
        /// Creates a new Threaded Store Writer Context with custom settings
        /// </summary>
        /// <param name="store">Store to be written</param>
        /// <param name="output">TextWriter to write to</param>
        /// <param name="prettyPrint">Pretty Print Mode</param>
        /// <param name="hiSpeedAllowed">High Speed Mode</param>
        public ThreadedStoreWriterContext(ITripleStore store, TextWriter output, bool prettyPrint, bool hiSpeedAllowed)
            : base(store, output, prettyPrint, hiSpeedAllowed) { }

        /// <summary>
        /// Gets the NamespaceMap used for reducing URIs to QNames since there may only be one shared map written to the output
        /// </summary>
        public NamespaceMapper NamespaceMap
        {
            get
            {
                return this._nsmapper;
            }
        }

        /// <summary>
        /// Gets the QName Mapper
        /// </summary>
        /// <remarks>
        /// Must be manually initialised by the user
        /// </remarks>
        public ThreadSafeQNameOutputMapper QNameMapper
        {
            get
            {
                return this._qnameMapper;
            }
            set
            {
                this._qnameMapper = value;
            }
        }

        /// <summary>
        /// Adds a Uri to the list of URIs for Graphs that are waiting to be written
        /// </summary>
        /// <param name="u"></param>
        public void Add(Uri u)
        {
            this._writeList.Enqueue(u);
        }

        /// <summary>
        /// Gets the next Uri for a Graph that is waiting to be written
        /// </summary>
        /// <returns>Uri of next Graph to be written</returns>
        public bool TryGetNextUri(out Uri uri)
        {
            uri = null;
            bool ok = false;
            try
            {
                Monitor.Enter(this._writeList);
                if (this._writeList.Count > 0)
                {
                    uri = this._writeList.Dequeue();
                    ok = true;
                }
            }
            finally
            {
                Monitor.Exit(this._writeList);
            }
            return ok;
        }
    }
}
<|MERGE_RESOLUTION|>--- conflicted
+++ resolved
@@ -1,139 +1,135 @@
-/*
-
-Copyright dotNetRDF Project 2009-12
-dotnetrdf-develop@lists.sf.net
-
-------------------------------------------------------------------------
-
-This file is part of dotNetRDF.
-
-dotNetRDF is free software: you can redistribute it and/or modify
-it under the terms of the GNU General Public License as published by
-the Free Software Foundation, either version 3 of the License, or
-(at your option) any later version.
-
-dotNetRDF is distributed in the hope that it will be useful,
-but WITHOUT ANY WARRANTY; without even the implied warranty of
-MERCHANTABILITY or FITNESS FOR A PARTICULAR PURPOSE.  See the
-GNU General Public License for more details.
-
-You should have received a copy of the GNU General Public License
-along with dotNetRDF.  If not, see <http://www.gnu.org/licenses/>.
-
-------------------------------------------------------------------------
-
-dotNetRDF may alternatively be used under the LGPL or MIT License
-
-http://www.gnu.org/licenses/lgpl.html
-http://www.opensource.org/licenses/mit-license.php
-
-If these licenses are not suitable for your intended use please contact
-us at the above stated email address to discuss alternative
-terms.
-
-*/
-
-using System;
-using System.Collections.Generic;
-using System.IO;
-using System.Threading;
-<<<<<<< HEAD
-using VDS.RDF.Storage;
-=======
->>>>>>> d241b48a
-
-namespace VDS.RDF.Writing.Contexts
-{
-    /// <summary>
-    /// Writer Context for Store Writers which do multi-threaded writing
-    /// </summary>
-    /// <remarks>
-    /// Provides a queue for queuing the URIs of Graphs from the Store that need writing and a thread safe way of retrieving the next Uri to be written from the Queue
-    /// </remarks>
-    public class ThreadedStoreWriterContext : BaseStoreWriterContext
-    {
-        private Queue<Uri> _writeList = new Queue<Uri>();
-        private NamespaceMapper _nsmapper = new NamespaceMapper();
-        private ThreadSafeQNameOutputMapper _qnameMapper;
-
-        /// <summary>
-        /// Creates a new Threaded Store Writer Context with default settings
-        /// </summary>
-        /// <param name="store">Store to be written</param>
-        /// <param name="output">TextWriter to write to</param>
-        public ThreadedStoreWriterContext(ITripleStore store, TextWriter output)
-            : base(store, output) { }
-
-        /// <summary>
-        /// Creates a new Threaded Store Writer Context with custom settings
-        /// </summary>
-        /// <param name="store">Store to be written</param>
-        /// <param name="output">TextWriter to write to</param>
-        /// <param name="prettyPrint">Pretty Print Mode</param>
-        /// <param name="hiSpeedAllowed">High Speed Mode</param>
-        public ThreadedStoreWriterContext(ITripleStore store, TextWriter output, bool prettyPrint, bool hiSpeedAllowed)
-            : base(store, output, prettyPrint, hiSpeedAllowed) { }
-
-        /// <summary>
-        /// Gets the NamespaceMap used for reducing URIs to QNames since there may only be one shared map written to the output
-        /// </summary>
-        public NamespaceMapper NamespaceMap
-        {
-            get
-            {
-                return this._nsmapper;
-            }
-        }
-
-        /// <summary>
-        /// Gets the QName Mapper
-        /// </summary>
-        /// <remarks>
-        /// Must be manually initialised by the user
-        /// </remarks>
-        public ThreadSafeQNameOutputMapper QNameMapper
-        {
-            get
-            {
-                return this._qnameMapper;
-            }
-            set
-            {
-                this._qnameMapper = value;
-            }
-        }
-
-        /// <summary>
-        /// Adds a Uri to the list of URIs for Graphs that are waiting to be written
-        /// </summary>
-        /// <param name="u"></param>
-        public void Add(Uri u)
-        {
-            this._writeList.Enqueue(u);
-        }
-
-        /// <summary>
-        /// Gets the next Uri for a Graph that is waiting to be written
-        /// </summary>
-        /// <returns>Uri of next Graph to be written</returns>
-        public bool TryGetNextUri(out Uri uri)
-        {
-            uri = null;
-            bool ok = false;
-            try
-            {
-                Monitor.Enter(this._writeList);
-                if (this._writeList.Count > 0)
-                {
-                    uri = this._writeList.Dequeue();
-                    ok = true;
-                }
-            }
-            finally
-            {
-                Monitor.Exit(this._writeList);
-            }
-            return ok;
-        }
-    }
-}
+/*
+
+Copyright dotNetRDF Project 2009-12
+dotnetrdf-develop@lists.sf.net
+
+------------------------------------------------------------------------
+
+This file is part of dotNetRDF.
+
+dotNetRDF is free software: you can redistribute it and/or modify
+it under the terms of the GNU General Public License as published by
+the Free Software Foundation, either version 3 of the License, or
+(at your option) any later version.
+
+dotNetRDF is distributed in the hope that it will be useful,
+but WITHOUT ANY WARRANTY; without even the implied warranty of
+MERCHANTABILITY or FITNESS FOR A PARTICULAR PURPOSE.  See the
+GNU General Public License for more details.
+
+You should have received a copy of the GNU General Public License
+along with dotNetRDF.  If not, see <http://www.gnu.org/licenses/>.
+
+------------------------------------------------------------------------
+
+dotNetRDF may alternatively be used under the LGPL or MIT License
+
+http://www.gnu.org/licenses/lgpl.html
+http://www.opensource.org/licenses/mit-license.php
+
+If these licenses are not suitable for your intended use please contact
+us at the above stated email address to discuss alternative
+terms.
+
+*/
+
+using System;
+using System.Collections.Generic;
+using System.IO;
+using System.Threading;
+
+namespace VDS.RDF.Writing.Contexts
+{
+    /// <summary>
+    /// Writer Context for Store Writers which do multi-threaded writing
+    /// </summary>
+    /// <remarks>
+    /// Provides a queue for queuing the URIs of Graphs from the Store that need writing and a thread safe way of retrieving the next Uri to be written from the Queue
+    /// </remarks>
+    public class ThreadedStoreWriterContext : BaseStoreWriterContext
+    {
+        private Queue<Uri> _writeList = new Queue<Uri>();
+        private NamespaceMapper _nsmapper = new NamespaceMapper();
+        private ThreadSafeQNameOutputMapper _qnameMapper;
+
+        /// <summary>
+        /// Creates a new Threaded Store Writer Context with default settings
+        /// </summary>
+        /// <param name="store">Store to be written</param>
+        /// <param name="output">TextWriter to write to</param>
+        public ThreadedStoreWriterContext(ITripleStore store, TextWriter output)
+            : base(store, output) { }
+
+        /// <summary>
+        /// Creates a new Threaded Store Writer Context with custom settings
+        /// </summary>
+        /// <param name="store">Store to be written</param>
+        /// <param name="output">TextWriter to write to</param>
+        /// <param name="prettyPrint">Pretty Print Mode</param>
+        /// <param name="hiSpeedAllowed">High Speed Mode</param>
+        public ThreadedStoreWriterContext(ITripleStore store, TextWriter output, bool prettyPrint, bool hiSpeedAllowed)
+            : base(store, output, prettyPrint, hiSpeedAllowed) { }
+
+        /// <summary>
+        /// Gets the NamespaceMap used for reducing URIs to QNames since there may only be one shared map written to the output
+        /// </summary>
+        public NamespaceMapper NamespaceMap
+        {
+            get
+            {
+                return this._nsmapper;
+            }
+        }
+
+        /// <summary>
+        /// Gets the QName Mapper
+        /// </summary>
+        /// <remarks>
+        /// Must be manually initialised by the user
+        /// </remarks>
+        public ThreadSafeQNameOutputMapper QNameMapper
+        {
+            get
+            {
+                return this._qnameMapper;
+            }
+            set
+            {
+                this._qnameMapper = value;
+            }
+        }
+
+        /// <summary>
+        /// Adds a Uri to the list of URIs for Graphs that are waiting to be written
+        /// </summary>
+        /// <param name="u"></param>
+        public void Add(Uri u)
+        {
+            this._writeList.Enqueue(u);
+        }
+
+        /// <summary>
+        /// Gets the next Uri for a Graph that is waiting to be written
+        /// </summary>
+        /// <returns>Uri of next Graph to be written</returns>
+        public bool TryGetNextUri(out Uri uri)
+        {
+            uri = null;
+            bool ok = false;
+            try
+            {
+                Monitor.Enter(this._writeList);
+                if (this._writeList.Count > 0)
+                {
+                    uri = this._writeList.Dequeue();
+                    ok = true;
+                }
+            }
+            finally
+            {
+                Monitor.Exit(this._writeList);
+            }
+            return ok;
+        }
+    }
+}