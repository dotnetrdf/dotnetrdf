--- conflicted
+++ resolved
@@ -241,12 +241,8 @@
                     {
                         // Integer values up to 10^21 should be rendered as an integer rather than a float
                         literalValue = roundedValue.ToString("F0");
-<<<<<<< HEAD
-                        if (literalValue.Equals("-0")) literalValue = "0"; // Special corner-case when the input is -0e0
-=======
                         // The JSON-LD test suite requires no leading minus sign when the value is 0
                         if (literalValue.Equals("-0")) literalValue = "0";
->>>>>>> b57ac2fd
                         datatype = XsdNs + "integer";
                     }
                     else
