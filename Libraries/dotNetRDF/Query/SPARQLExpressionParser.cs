--- conflicted
+++ resolved
@@ -318,47 +318,16 @@
                     case Token.MULTIPLY:
                     {
                         tokens.Dequeue();
-<<<<<<< HEAD
-                        ISparqlExpression rhs = TryParseMultiplicativeExpression(tokens);
-                        if (rhs is DivisionExpression)
-                        {
-                            var args = rhs.Arguments.ToList();
-                            return new DivisionExpression(new MultiplicationExpression(firstTerm, args[0]), args[1]);
-                        }
-                        if (rhs is MultiplicationExpression)
-                        {
-                            var args = rhs.Arguments.ToList();
-                            return new MultiplicationExpression(new MultiplicationExpression(firstTerm, args[0]),
-                                args[1]);
-                        }
-                        return new MultiplicationExpression(firstTerm, rhs);
-=======
                         ISparqlExpression rhs = TryParseUnaryExpression(tokens);
                         firstTerm = new MultiplicationExpression(firstTerm, rhs);
                         break;
->>>>>>> b57ac2fd
                     }
                     case Token.DIVIDE:
                     {
                         tokens.Dequeue();
-<<<<<<< HEAD
-                        ISparqlExpression rhs = TryParseMultiplicativeExpression(tokens);
-                        if (rhs is DivisionExpression)
-                        {
-                            var args = rhs.Arguments.ToList();
-                            return new DivisionExpression(new DivisionExpression(firstTerm, args[0]), args[1]);
-                        }
-                        if (rhs is MultiplicationExpression)
-                        {
-                            var args = rhs.Arguments.ToList();
-                            return new MultiplicationExpression(new DivisionExpression(firstTerm, args[0]), args[1]);
-                        }
-                        return new DivisionExpression(firstTerm, rhs);
-=======
                         ISparqlExpression rhs = TryParseUnaryExpression(tokens);
                         firstTerm = new DivisionExpression(firstTerm, rhs);
                         break;
->>>>>>> b57ac2fd
                     }
                     default:
                         return firstTerm;
