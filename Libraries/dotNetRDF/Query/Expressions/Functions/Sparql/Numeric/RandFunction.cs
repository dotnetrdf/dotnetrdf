--- conflicted
+++ resolved
@@ -56,11 +56,7 @@
         {
             // Ensure we return a consistent value when evaluating a set we have already seen
             if (_bindings.TryGetValue(bindingID, out IValuedNode result)) return result;
-<<<<<<< HEAD
             result = new DoubleNode(_rnd.NextDouble());
-=======
-            result = new DoubleNode(null, _rnd.NextDouble());
->>>>>>> b57ac2fd
             _bindings[bindingID] = result;
             return result;
         }
