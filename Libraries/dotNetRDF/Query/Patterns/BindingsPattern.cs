/*
// <copyright>
// dotNetRDF is free and open source software licensed under the MIT License
// -------------------------------------------------------------------------
// 
// Copyright (c) 2009-2021 dotNetRDF Project (http://dotnetrdf.org/)
// 
// Permission is hereby granted, free of charge, to any person obtaining a copy
// of this software and associated documentation files (the "Software"), to deal
// in the Software without restriction, including without limitation the rights
// to use, copy, modify, merge, publish, distribute, sublicense, and/or sell
// copies of the Software, and to permit persons to whom the Software is furnished
// to do so, subject to the following conditions:
// 
// The above copyright notice and this permission notice shall be included in all
// copies or substantial portions of the Software.
// 
// THE SOFTWARE IS PROVIDED "AS IS", WITHOUT WARRANTY OF ANY KIND, EXPRESS OR 
// IMPLIED, INCLUDING BUT NOT LIMITED TO THE WARRANTIES OF MERCHANTABILITY, 
// FITNESS FOR A PARTICULAR PURPOSE AND NONINFRINGEMENT. IN NO EVENT SHALL THE
// AUTHORS OR COPYRIGHT HOLDERS BE LIABLE FOR ANY CLAIM, DAMAGES OR OTHER LIABILITY,
// WHETHER IN AN ACTION OF CONTRACT, TORT OR OTHERWISE, ARISING FROM, OUT OF OR IN
// CONNECTION WITH THE SOFTWARE OR THE USE OR OTHER DEALINGS IN THE SOFTWARE.
// </copyright>
*/

using System;
using System.Collections.Generic;
using System.Linq;
using System.Text;
using VDS.RDF.Query.Algebra;

namespace VDS.RDF.Query.Patterns
{
    /// <summary>
    /// Represents a set of Bindings for a SPARQL Query or part thereof i.e. represents the VALUES clause.
    /// </summary>
    public class BindingsPattern
    {
        private readonly List<string> _vars = new List<string>();
        private readonly List<BindingTuple> _tuples = new List<BindingTuple>();

        /// <summary>
        /// Creates a new Empty Bindings Pattern.
        /// </summary>
        public BindingsPattern()
        { }

        /// <summary>
        /// Creates a new Bindings Pattern.
        /// </summary>
        /// <param name="vars">Variables.</param>
        public BindingsPattern(IEnumerable<string> vars)
        {
            _vars.AddRange(vars);
        }

        /// <summary>
        /// Gets the enumeration of Variables.
        /// </summary>
        public IEnumerable<string> Variables
        {
            get
            {
                return _vars;
            }
        }

        /// <summary>
        /// Get the enumeration of fixed variables i.e. those guaranteed to be bound.
        /// </summary>
        public IEnumerable<string> FixedVariables
        {
            get { return _vars.Where(v => _tuples.All(t => t.IsBound(v))); }
        }

        /// <summary>
        /// Gets the enumeration of floating variables i.e. those not guaranteed to be bound.
        /// </summary>
        public IEnumerable<string> FloatingVariables
        {
            get { return _vars.Where(v => _tuples.Any(t => !t.IsBound(v))); }
        }

        /// <summary>
        /// Gets the enumeration of Tuples.
        /// </summary>
        public IEnumerable<BindingTuple> Tuples => _tuples;

        /// <summary>
        /// Adds a Tuple to the Bindings pattern.
        /// </summary>
        /// <param name="t"></param>
        public void AddTuple(BindingTuple t)
        {
            _tuples.Add(t);
        }

        /// <summary>
        /// Converts a Bindings Clause to a Multiset.
        /// </summary>
        /// <returns></returns>
        public BaseMultiset ToMultiset()
        {
            if (_vars.Any())
            {
<<<<<<< HEAD
                var m = new Multiset();
                foreach (var var in _vars)
=======
                Multiset m = new Multiset();
                foreach (string var in _vars)
>>>>>>> b57ac2fd
                {
                    m.AddVariable(var);
                }
                foreach (BindingTuple tuple in _tuples)
                {
                    m.Add(new Set(tuple));
                }
                return m;
            }
            else
            {
                return new IdentityMultiset();
            }
        }

        /// <summary>
        /// Gets the String representation of the Pattern.
        /// </summary>
        /// <returns></returns>
        public override string ToString()
        {
            var output = new StringBuilder();
            output.Append("VALUES ( ");
<<<<<<< HEAD
            foreach (var var in _vars)
=======
            foreach (string var in _vars)
>>>>>>> b57ac2fd
            {
                output.Append("?" + var + " ");
            }
            output.AppendLine(")");
            output.AppendLine("{");
            foreach (BindingTuple t in _tuples)
            {
                output.AppendLine("  " + t.ToString());
            }
            output.AppendLine("}");

            return output.ToString();
        }
    }

    /// <summary>
    /// Represents a Tuple in a BINDINGS clause.
    /// </summary>
    public class BindingTuple
    {
        private readonly Dictionary<string, PatternItem> _values = new Dictionary<string, PatternItem>();

        /// <summary>
        /// Creates a new Binding Tuple.
        /// </summary>
        /// <param name="variables">Variables.</param>
        /// <param name="values">Values.</param>
        public BindingTuple(List<string> variables, List<PatternItem> values)
        {
            for (var i = 0; i < variables.Count; i++)
            {
                _values.Add(variables[i], values[i]);
            }
        }

        /// <summary>
        /// Gets the enumeration of Variable-Value pairs.
        /// </summary>
        public IEnumerable<KeyValuePair<string, PatternItem>> Values
        {
            get
            {
                return _values;
            }
        }

        /// <summary>
        /// Gets the Value for a Variable.
        /// </summary>
        /// <param name="var">Variable.</param>
        /// <returns></returns>
        public INode this[string var]
        {
            get
            {
                if (!_values.ContainsKey(var)) throw new IndexOutOfRangeException();
                PatternItem temp = _values[var];
                if (temp is NodeMatchPattern)
                {
                    return ((NodeMatchPattern)temp).Node;
                }
                else
                {
                    return null;
                }
            }
        }

        /// <summary>
        /// Gets whether this is an empty tuple.
        /// </summary>
        public bool IsEmpty
        {
            get
            {
                return _values.Count == 0;
            }
        }

        /// <summary>
        /// Gets whether the Tuple is complete i.e. has no undefined entries.
        /// </summary>
        public bool IsComplete
        {
            get
            {
                return _values.Values.All(v => v != null);
            }
        }

        /// <summary>
        /// Gets whether the given variable is bound for this tuple i.e. is not UNDEF.
        /// </summary>
        /// <param name="var">Variable.</param>
        /// <returns>True if the variable exists in the tuple and is bound, false otherwise.</returns>
        public bool IsBound(string var)
        {
            return _values.TryGetValue(var, out PatternItem value) && value != null;
        }

        /// <summary>
        /// Gets the String representation of the Tuple.
        /// </summary>
        /// <returns></returns>
        public override string ToString()
        {
            var output = new StringBuilder();
            output.Append("( ");
            foreach (PatternItem p in _values.Values)
            {
                if (p != null) 
                {
                    output.Append(p + " ");
                } 
                else 
                {
                    output.Append("UNDEF ");
                }
            }
            output.Append(")");
            return output.ToString();
        }
    }
}<|MERGE_RESOLUTION|>--- conflicted
+++ resolved
@@ -104,13 +104,8 @@
         {
             if (_vars.Any())
             {
-<<<<<<< HEAD
                 var m = new Multiset();
                 foreach (var var in _vars)
-=======
-                Multiset m = new Multiset();
-                foreach (string var in _vars)
->>>>>>> b57ac2fd
                 {
                     m.AddVariable(var);
                 }
@@ -134,11 +129,7 @@
         {
             var output = new StringBuilder();
             output.Append("VALUES ( ");
-<<<<<<< HEAD
-            foreach (var var in _vars)
-=======
             foreach (string var in _vars)
->>>>>>> b57ac2fd
             {
                 output.Append("?" + var + " ");
             }
