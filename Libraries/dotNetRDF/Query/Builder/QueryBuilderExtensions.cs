--- conflicted
+++ resolved
@@ -36,98 +36,10 @@
     /// </summary>
     public static class QueryBuilderExtensions
     {
-<<<<<<< HEAD
         public static IAssignmentVariableNamePart<IQueryBuilder> Bind(this IQueryBuilder describeBuilder, Func<INonAggregateExpressionBuilder, SparqlExpression> buildAssignmentExpression)
         {
             return describeBuilder.Bind(buildAssignmentExpression);
-=======
-        /// <summary>
-        /// See <see cref="IGraphPatternBuilder.Where(VDS.RDF.Query.Patterns.ITriplePattern[])"/>
-        /// </summary>
-        public static IQueryBuilder Where(this IQueryWithVariablesBuilder describeBuilder, params ITriplePattern[] triplePatterns)
-        {
-            return describeBuilder.GetQueryBuilder().Where(triplePatterns);
-        }
 
-        /// <summary>
-        /// See <see cref="IGraphPatternBuilder.Where(Action{ITriplePatternBuilder})"/>
-        /// </summary>
-        public static IQueryBuilder Where(this IQueryWithVariablesBuilder describeBuilder, Action<ITriplePatternBuilder> buildTriplePatterns)
-        {
-            return describeBuilder.GetQueryBuilder().Where(buildTriplePatterns);
-        }
-
-        /// <summary>
-        /// See <see cref="IGraphPatternBuilder.Optional"/>
-        /// </summary>
-        public static IQueryBuilder Optional(this IQueryWithVariablesBuilder describeBuilder, Action<IGraphPatternBuilder> buildGraphPattern)
-        {
-            return describeBuilder.GetQueryBuilder().Optional(buildGraphPattern);
-        }
-
-        /// <summary>
-        /// See <see cref="IGraphPatternBuilder.Filter(Func{INonAggregateExpressionBuilder, BooleanExpression})"/>
-        /// </summary>
-        public static IQueryBuilder Filter(this IQueryWithVariablesBuilder describeBuilder, Func<INonAggregateExpressionBuilder, BooleanExpression> expr)
-        {
-            return describeBuilder.GetQueryBuilder().Filter(expr);
-        }
-
-        /// <summary>
-        /// See <see cref="IGraphPatternBuilder.Filter(ISparqlExpression)"/>
-        /// </summary>
-        public static IQueryBuilder Filter(this IQueryWithVariablesBuilder describeBuilder, ISparqlExpression expr)
-        {
-            return describeBuilder.GetQueryBuilder().Filter(expr);
-        }
-
-        /// <summary>
-        /// See <see cref="IGraphPatternBuilder.Minus"/>
-        /// </summary>
-        public static IQueryBuilder Minus(this IQueryWithVariablesBuilder describeBuilder, Action<IGraphPatternBuilder> buildGraphPattern)
-        {
-            return describeBuilder.GetQueryBuilder().Minus(buildGraphPattern);
-        }
-
-        /// <summary>
-        /// See <see cref="IGraphPatternBuilder.Graph(System.Uri,System.Action{VDS.RDF.Query.Builder.IGraphPatternBuilder})"/>
-        /// </summary>
-        public static IQueryBuilder Graph(this IQueryWithVariablesBuilder describeBuilder, Uri graphUri, Action<IGraphPatternBuilder> buildGraphPattern)
-        {
-            return describeBuilder.GetQueryBuilder().Graph(graphUri, buildGraphPattern);
-        }
-
-        /// <summary>
-        /// See <see cref="IGraphPatternBuilder.Graph(System.String,System.Action{VDS.RDF.Query.Builder.IGraphPatternBuilder})"/>
-        /// </summary>
-        public static IQueryBuilder Graph(this IQueryWithVariablesBuilder describeBuilder, string graphVariable, Action<IGraphPatternBuilder> buildGraphPattern)
-        {
-            return describeBuilder.GetQueryBuilder().Graph(graphVariable, buildGraphPattern);
-        }
-
-        /// <summary>
-        /// See <see cref="IGraphPatternBuilder.Service"/>
-        /// </summary>
-        public static IQueryBuilder Service(this IQueryWithVariablesBuilder describeBuilder, Uri serviceUri, Action<IGraphPatternBuilder> buildGraphPattern)
-        {
-            return describeBuilder.GetQueryBuilder().Service(serviceUri, buildGraphPattern);
-        }
-
-        /// <summary>
-        /// See <see cref="IGraphPatternBuilder.Bind"/>
-        /// </summary>
-        public static IAssignmentVariableNamePart<IQueryBuilder> Bind(this IDescribeBuilder describeBuilder, Func<INonAggregateExpressionBuilder, SparqlExpression> buildAssignmentExpression)
-        {
-            return describeBuilder.GetQueryBuilder().Bind(buildAssignmentExpression);
-        }
-
-        /// <summary>
-        /// Build a simple DESCRIBE query without the WHERE part.
-        /// </summary>
-        public static SparqlQuery BuildQuery(this IDescribeBuilder describeBuilder)
-        {
-            return describeBuilder.GetQueryBuilder().BuildQuery();
->>>>>>> edac449f
         }
 
         /// <summary>
@@ -155,20 +67,9 @@
             return queryBuilder;
         }
 
-<<<<<<< HEAD
-=======
-        /// <summary>
-        /// See <see cref="IGraphPatternBuilder.Child(Action{IGraphPatternBuilder})"/>
-        /// </summary>
-        public static IQueryBuilder Child(this IDescribeBuilder describeBuilder, Action<IGraphPatternBuilder> buildGraphPattern)
-        {
-            return describeBuilder.GetQueryBuilder().Child(buildGraphPattern);
-        }
-
         /// <summary>
         /// See <see cref="IGraphPatternBuilder.Where(VDS.RDF.Query.Patterns.ITriplePattern[])"/>
         /// </summary>
->>>>>>> edac449f
         public static IQueryBuilder Where(this IQueryBuilder queryBuilder, params ITriplePattern[] triplePatterns)
         {
             queryBuilder.Root.Where(triplePatterns);
@@ -254,7 +155,7 @@
         }
 
         /// <summary>
-        /// See <see cref="IGraphPatternBuilder.Union(Action{IGraphPatternBuilder},IGraphPatternBuilder[])"/>
+        /// See <see cref="IGraphPatternBuilder.Union(Action{IGraphPatternBuilder},Action{IGraphPatternBuilder}[])"/>
         /// </summary>
         public static IQueryBuilder Union(this IQueryBuilder queryBuilder, Action<IGraphPatternBuilder> firstGraphPattern, params Action<IGraphPatternBuilder>[] otherGraphPatterns)
         {
