--- conflicted
+++ resolved
@@ -1,279 +1,247 @@
-/*
-// <copyright>
-// dotNetRDF is free and open source software licensed under the MIT License
-// -------------------------------------------------------------------------
-// 
-<<<<<<< HEAD
-// Copyright (c) 2009-2020 dotNetRDF Project (http://dotnetrdf.org/)
-=======
-// Copyright (c) 2009-2021 dotNetRDF Project (http://dotnetrdf.org/)
->>>>>>> b57ac2fd
-// 
-// Permission is hereby granted, free of charge, to any person obtaining a copy
-// of this software and associated documentation files (the "Software"), to deal
-// in the Software without restriction, including without limitation the rights
-// to use, copy, modify, merge, publish, distribute, sublicense, and/or sell
-// copies of the Software, and to permit persons to whom the Software is furnished
-// to do so, subject to the following conditions:
-// 
-// The above copyright notice and this permission notice shall be included in all
-// copies or substantial portions of the Software.
-// 
-// THE SOFTWARE IS PROVIDED "AS IS", WITHOUT WARRANTY OF ANY KIND, EXPRESS OR 
-// IMPLIED, INCLUDING BUT NOT LIMITED TO THE WARRANTIES OF MERCHANTABILITY, 
-// FITNESS FOR A PARTICULAR PURPOSE AND NONINFRINGEMENT. IN NO EVENT SHALL THE
-// AUTHORS OR COPYRIGHT HOLDERS BE LIABLE FOR ANY CLAIM, DAMAGES OR OTHER LIABILITY,
-// WHETHER IN AN ACTION OF CONTRACT, TORT OR OTHERWISE, ARISING FROM, OUT OF OR IN
-// CONNECTION WITH THE SOFTWARE OR THE USE OR OTHER DEALINGS IN THE SOFTWARE.
-// </copyright>
-*/
-
-<<<<<<< HEAD
-using System;
-using System.Collections.Generic;
-using System.Diagnostics;
-using System.Linq;
-using VDS.RDF.Shacl.Constraints;
-using VDS.RDF.Shacl.Validation;
-
-namespace VDS.RDF.Shacl
-{
-    internal abstract class Constraint : GraphWrapperNode
-    {
-        [DebuggerStepThrough]
-        protected Constraint(Shape shape, INode value)
-            : base(value, shape.Graph)
-        {
-            Shape = shape;
-        }
-
-        internal abstract INode ConstraintComponent { get; }
-
-        protected Shape Shape { get; private set; }
-
-        protected virtual string DefaultMessage { get; }
-
-        // TODO: Spec says this is a collection
-=======
-namespace VDS.RDF.Shacl
-{
-    using System;
-    using System.Collections.Generic;
-    using System.Diagnostics;
-    using System.Linq;
-    using VDS.RDF.Shacl.Constraints;
-    using VDS.RDF.Shacl.Validation;
-
-    internal abstract class Constraint : WrapperNode
-    {
-        [DebuggerStepThrough]
-        protected Constraint(Shape shape, INode value)
-            : base(value)
-        {
-            this.Shape = shape;
-        }
-
-        internal abstract INode ConstraintComponent { get; }
-
-        protected Shape Shape { get; private set; }
-
-        protected virtual string DefaultMessage { get; }
-
-        // TODO: Spec says this is a collection
->>>>>>> b57ac2fd
-        private ILiteralNode Message
-        {
-            get
-            {
-                if (Shape.Message is ILiteralNode message)
-                {
-                    return message;
-                }
-
-                if (DefaultMessage is null)
-                {
-                    return null;
-                }
-
-                return Graph.CreateLiteralNode(DefaultMessage);
-            }
-        }
-
-        internal static Constraint Parse(Shape shape, INode type, INode value)
-        {
-            switch (type)
-            {
-                case INode t when t.Equals(Vocabulary.Property): return new Property(shape, value);
-                case INode t when t.Equals(Vocabulary.MaxCount): return new MaxCount(shape, value);
-                case INode t when t.Equals(Vocabulary.NodeKind): return new NodeKind(shape, value);
-                case INode t when t.Equals(Vocabulary.MinCount): return new MinCount(shape, value);
-                case INode t when t.Equals(Vocabulary.Node): return new Node(shape, value);
-                case INode t when t.Equals(Vocabulary.Datatype): return new Datatype(shape, value);
-                case INode t when t.Equals(Vocabulary.Closed): return new Closed(shape, value);
-                case INode t when t.Equals(Vocabulary.HasValue): return new HasValue(shape, value);
-                case INode t when t.Equals(Vocabulary.Or): return new Or(shape, value);
-                case INode t when t.Equals(Vocabulary.Class): return new Class(shape, value);
-                case INode t when t.Equals(Vocabulary.Not): return new Not(shape, value);
-                case INode t when t.Equals(Vocabulary.Xone): return new Xone(shape, value);
-                case INode t when t.Equals(Vocabulary.In): return new In(shape, value);
-                case INode t when t.Equals(Vocabulary.Sparql): return new Select(shape, value);
-                case INode t when t.Equals(Vocabulary.Pattern): return new Pattern(shape, value);
-                case INode t when t.Equals(Vocabulary.MinInclusive): return new MinInclusive(shape, value);
-                case INode t when t.Equals(Vocabulary.MinExclusive): return new MinExclusive(shape, value);
-                case INode t when t.Equals(Vocabulary.MaxExclusive): return new MaxExclusive(shape, value);
-                case INode t when t.Equals(Vocabulary.MinLength): return new MinLength(shape, value);
-                case INode t when t.Equals(Vocabulary.MaxInclusive): return new MaxInclusive(shape, value);
-                case INode t when t.Equals(Vocabulary.And): return new And(shape, value);
-                case INode t when t.Equals(Vocabulary.QualifiedMinCount): return new QualifiedMinCount(shape, value);
-                case INode t when t.Equals(Vocabulary.QualifiedMaxCount): return new QualifiedMaxCount(shape, value);
-                case INode t when t.Equals(Vocabulary.EqualsNode): return new Equals(shape, value);
-                case INode t when t.Equals(Vocabulary.LanguageIn): return new LanguageIn(shape, value);
-                case INode t when t.Equals(Vocabulary.LessThan): return new LessThan(shape, value);
-                case INode t when t.Equals(Vocabulary.Disjoint): return new Disjoint(shape, value);
-                case INode t when t.Equals(Vocabulary.LessThanOrEquals): return new LessThanOrEquals(shape, value);
-                case INode t when t.Equals(Vocabulary.UniqueLang): return new UniqueLang(shape, value);
-                case INode t when t.Equals(Vocabulary.MaxLength): return new MaxLength(shape, value);
-
-                default: throw new Exception();
-            }
-        }
-
-        internal abstract bool Validate(IGraph dataGraph, INode focusNode, IEnumerable<INode> valueNodes, Report report);
-
-        protected bool ReportValueNodes(INode focusNode, IEnumerable<INode> invalidValues, Report report)
-        {
-            var allValid = !invalidValues.Any();
-
-            if (report is null)
-            {
-                return allValid;
-            }
-
-            if (allValid)
-            {
-                return true;
-            }
-
-            foreach (INode invalidValue in invalidValues)
-            {
-                var result = Result.Create(report.Graph);
-                result.SourceConstraintComponent = ConstraintComponent;
-                result.Severity = Shape.Severity;
-                result.Message = Message;
-                result.SourceShape = Shape;
-                result.FocusNode = focusNode;
-
-                if (Shape is Shapes.Property propertyShape)
-                {
-                    result.ResultPath = propertyShape.Path;
-                    report.Graph.Assert(propertyShape.Path.AsTriples);
-                }
-
-                result.ResultValue = invalidValue;
-
-                report.Results.Add(result);
-            }
-
-            return false;
-        }
-
-        protected bool ReportValueNodes(IEnumerable<Triple> invalidValues, Report report)
-        {
-            var allValid = !invalidValues.Any();
-
-            if (report is null)
-            {
-                return allValid;
-            }
-
-            if (allValid)
-            {
-                return true;
-            }
-
-            foreach (Triple invalidValue in invalidValues)
-            {
-                var result = Result.Create(report.Graph);
-                result.SourceConstraintComponent = ConstraintComponent;
-                result.Severity = Shape.Severity;
-                result.Message = Message;
-                result.SourceShape = Shape;
-                result.FocusNode = invalidValue.Subject;
-                result.ResultPath = Path.Parse(invalidValue.Predicate, Graph);
-                report.Graph.Assert(result.ResultPath.AsTriples);
-                result.ResultValue = invalidValue.Object;
-
-                report.Results.Add(result);
-            }
-
-            return false;
-        }
-
-        protected bool ReportFocusNode(INode focusNode, IEnumerable<INode> invalidValues, Report report)
-        {
-            var allValid = !invalidValues.Any();
-
-            if (report is null)
-            {
-                return allValid;
-            }
-
-            if (allValid)
-            {
-                return true;
-            }
-
-            var result = Result.Create(report.Graph);
-            result.SourceConstraintComponent = ConstraintComponent;
-            result.Severity = Shape.Severity;
-            result.Message = Message;
-            result.SourceShape = Shape;
-            result.FocusNode = focusNode;
-
-            if (Shape is Shapes.Property propertyShape)
-            {
-                result.ResultPath = propertyShape.Path;
-                report.Graph.Assert(propertyShape.Path.AsTriples);
-            }
-
-            report.Results.Add(result);
-
-            return false;
-        }
-
-        protected bool ReportFocusNodes(INode focusNode, IEnumerable<INode> invalidValues, Report report)
-        {
-            var allValid = !invalidValues.Any();
-
-            if (report is null)
-            {
-                return allValid;
-            }
-
-            if (allValid)
-            {
-                return true;
-            }
-
-            foreach (INode invalidValue in invalidValues)
-            {
-                var result = Result.Create(report.Graph);
-                result.SourceConstraintComponent = ConstraintComponent;
-                result.Severity = Shape.Severity;
-                result.Message = Message;
-                result.SourceShape = Shape;
-                result.FocusNode = focusNode;
-
-                if (Shape is Shapes.Property propertyShape)
-                {
-                    result.ResultPath = propertyShape.Path;
-                    report.Graph.Assert(propertyShape.Path.AsTriples);
-                }
-
-                report.Results.Add(result);
-            }
-
-            return false;
-        }
-    }
+/*
+// <copyright>
+// dotNetRDF is free and open source software licensed under the MIT License
+// -------------------------------------------------------------------------
+// 
+// Copyright (c) 2009-2021 dotNetRDF Project (http://dotnetrdf.org/)
+// 
+// Permission is hereby granted, free of charge, to any person obtaining a copy
+// of this software and associated documentation files (the "Software"), to deal
+// in the Software without restriction, including without limitation the rights
+// to use, copy, modify, merge, publish, distribute, sublicense, and/or sell
+// copies of the Software, and to permit persons to whom the Software is furnished
+// to do so, subject to the following conditions:
+// 
+// The above copyright notice and this permission notice shall be included in all
+// copies or substantial portions of the Software.
+// 
+// THE SOFTWARE IS PROVIDED "AS IS", WITHOUT WARRANTY OF ANY KIND, EXPRESS OR 
+// IMPLIED, INCLUDING BUT NOT LIMITED TO THE WARRANTIES OF MERCHANTABILITY, 
+// FITNESS FOR A PARTICULAR PURPOSE AND NONINFRINGEMENT. IN NO EVENT SHALL THE
+// AUTHORS OR COPYRIGHT HOLDERS BE LIABLE FOR ANY CLAIM, DAMAGES OR OTHER LIABILITY,
+// WHETHER IN AN ACTION OF CONTRACT, TORT OR OTHERWISE, ARISING FROM, OUT OF OR IN
+// CONNECTION WITH THE SOFTWARE OR THE USE OR OTHER DEALINGS IN THE SOFTWARE.
+// </copyright>
+*/
+
+using System;
+using System.Collections.Generic;
+using System.Diagnostics;
+using System.Linq;
+using VDS.RDF.Shacl.Constraints;
+using VDS.RDF.Shacl.Validation;
+
+namespace VDS.RDF.Shacl
+{
+    internal abstract class Constraint : GraphWrapperNode
+    {
+        [DebuggerStepThrough]
+        protected Constraint(Shape shape, INode value)
+            : base(value, shape.Graph)
+        {
+            Shape = shape;
+        }
+
+        internal abstract INode ConstraintComponent { get; }
+
+        protected Shape Shape { get; private set; }
+
+        protected virtual string DefaultMessage { get; }
+
+        // TODO: Spec says this is a collection
+        private ILiteralNode Message
+        {
+            get
+            {
+                if (Shape.Message is ILiteralNode message)
+                {
+                    return message;
+                }
+
+                if (DefaultMessage is null)
+                {
+                    return null;
+                }
+
+                return Graph.CreateLiteralNode(DefaultMessage);
+            }
+        }
+
+        internal static Constraint Parse(Shape shape, INode type, INode value)
+        {
+            switch (type)
+            {
+                case INode t when t.Equals(Vocabulary.Property): return new Property(shape, value);
+                case INode t when t.Equals(Vocabulary.MaxCount): return new MaxCount(shape, value);
+                case INode t when t.Equals(Vocabulary.NodeKind): return new NodeKind(shape, value);
+                case INode t when t.Equals(Vocabulary.MinCount): return new MinCount(shape, value);
+                case INode t when t.Equals(Vocabulary.Node): return new Node(shape, value);
+                case INode t when t.Equals(Vocabulary.Datatype): return new Datatype(shape, value);
+                case INode t when t.Equals(Vocabulary.Closed): return new Closed(shape, value);
+                case INode t when t.Equals(Vocabulary.HasValue): return new HasValue(shape, value);
+                case INode t when t.Equals(Vocabulary.Or): return new Or(shape, value);
+                case INode t when t.Equals(Vocabulary.Class): return new Class(shape, value);
+                case INode t when t.Equals(Vocabulary.Not): return new Not(shape, value);
+                case INode t when t.Equals(Vocabulary.Xone): return new Xone(shape, value);
+                case INode t when t.Equals(Vocabulary.In): return new In(shape, value);
+                case INode t when t.Equals(Vocabulary.Sparql): return new Select(shape, value);
+                case INode t when t.Equals(Vocabulary.Pattern): return new Pattern(shape, value);
+                case INode t when t.Equals(Vocabulary.MinInclusive): return new MinInclusive(shape, value);
+                case INode t when t.Equals(Vocabulary.MinExclusive): return new MinExclusive(shape, value);
+                case INode t when t.Equals(Vocabulary.MaxExclusive): return new MaxExclusive(shape, value);
+                case INode t when t.Equals(Vocabulary.MinLength): return new MinLength(shape, value);
+                case INode t when t.Equals(Vocabulary.MaxInclusive): return new MaxInclusive(shape, value);
+                case INode t when t.Equals(Vocabulary.And): return new And(shape, value);
+                case INode t when t.Equals(Vocabulary.QualifiedMinCount): return new QualifiedMinCount(shape, value);
+                case INode t when t.Equals(Vocabulary.QualifiedMaxCount): return new QualifiedMaxCount(shape, value);
+                case INode t when t.Equals(Vocabulary.EqualsNode): return new Equals(shape, value);
+                case INode t when t.Equals(Vocabulary.LanguageIn): return new LanguageIn(shape, value);
+                case INode t when t.Equals(Vocabulary.LessThan): return new LessThan(shape, value);
+                case INode t when t.Equals(Vocabulary.Disjoint): return new Disjoint(shape, value);
+                case INode t when t.Equals(Vocabulary.LessThanOrEquals): return new LessThanOrEquals(shape, value);
+                case INode t when t.Equals(Vocabulary.UniqueLang): return new UniqueLang(shape, value);
+                case INode t when t.Equals(Vocabulary.MaxLength): return new MaxLength(shape, value);
+
+                default: throw new Exception();
+            }
+        }
+
+        internal abstract bool Validate(IGraph dataGraph, INode focusNode, IEnumerable<INode> valueNodes, Report report);
+
+        protected bool ReportValueNodes(INode focusNode, IEnumerable<INode> invalidValues, Report report)
+        {
+            var allValid = !invalidValues.Any();
+
+            if (report is null)
+            {
+                return allValid;
+            }
+
+            if (allValid)
+            {
+                return true;
+            }
+
+            foreach (INode invalidValue in invalidValues)
+            {
+                var result = Result.Create(report.Graph);
+                result.SourceConstraintComponent = ConstraintComponent;
+                result.Severity = Shape.Severity;
+                result.Message = Message;
+                result.SourceShape = Shape;
+                result.FocusNode = focusNode;
+
+                if (Shape is Shapes.Property propertyShape)
+                {
+                    result.ResultPath = propertyShape.Path;
+                    report.Graph.Assert(propertyShape.Path.AsTriples);
+                }
+
+                result.ResultValue = invalidValue;
+
+                report.Results.Add(result);
+            }
+
+            return false;
+        }
+
+        protected bool ReportValueNodes(IEnumerable<Triple> invalidValues, Report report)
+        {
+            var allValid = !invalidValues.Any();
+
+            if (report is null)
+            {
+                return allValid;
+            }
+
+            if (allValid)
+            {
+                return true;
+            }
+
+            foreach (Triple invalidValue in invalidValues)
+            {
+                var result = Result.Create(report.Graph);
+                result.SourceConstraintComponent = ConstraintComponent;
+                result.Severity = Shape.Severity;
+                result.Message = Message;
+                result.SourceShape = Shape;
+                result.FocusNode = invalidValue.Subject;
+                result.ResultPath = Path.Parse(invalidValue.Predicate, Graph);
+                report.Graph.Assert(result.ResultPath.AsTriples);
+                result.ResultValue = invalidValue.Object;
+
+                report.Results.Add(result);
+            }
+
+            return false;
+        }
+
+        protected bool ReportFocusNode(INode focusNode, IEnumerable<INode> invalidValues, Report report)
+        {
+            var allValid = !invalidValues.Any();
+
+            if (report is null)
+            {
+                return allValid;
+            }
+
+            if (allValid)
+            {
+                return true;
+            }
+
+            var result = Result.Create(report.Graph);
+            result.SourceConstraintComponent = ConstraintComponent;
+            result.Severity = Shape.Severity;
+            result.Message = Message;
+            result.SourceShape = Shape;
+            result.FocusNode = focusNode;
+
+            if (Shape is Shapes.Property propertyShape)
+            {
+                result.ResultPath = propertyShape.Path;
+                report.Graph.Assert(propertyShape.Path.AsTriples);
+            }
+
+            report.Results.Add(result);
+
+            return false;
+        }
+
+        protected bool ReportFocusNodes(INode focusNode, IEnumerable<INode> invalidValues, Report report)
+        {
+            var allValid = !invalidValues.Any();
+
+            if (report is null)
+            {
+                return allValid;
+            }
+
+            if (allValid)
+            {
+                return true;
+            }
+
+            foreach (INode invalidValue in invalidValues)
+            {
+                var result = Result.Create(report.Graph);
+                result.SourceConstraintComponent = ConstraintComponent;
+                result.Severity = Shape.Severity;
+                result.Message = Message;
+                result.SourceShape = Shape;
+                result.FocusNode = focusNode;
+
+                if (Shape is Shapes.Property propertyShape)
+                {
+                    result.ResultPath = propertyShape.Path;
+                    report.Graph.Assert(propertyShape.Path.AsTriples);
+                }
+
+                report.Results.Add(result);
+            }
+
+            return false;
+        }
+    }
 }