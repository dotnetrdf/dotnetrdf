/*
// <copyright>
// dotNetRDF is free and open source software licensed under the MIT License
// -------------------------------------------------------------------------
// 
<<<<<<< HEAD
// Copyright (c) 2009-2020 dotNetRDF Project (http://dotnetrdf.org/)
=======
// Copyright (c) 2009-2021 dotNetRDF Project (http://dotnetrdf.org/)
>>>>>>> b57ac2fd
// 
// Permission is hereby granted, free of charge, to any person obtaining a copy
// of this software and associated documentation files (the "Software"), to deal
// in the Software without restriction, including without limitation the rights
// to use, copy, modify, merge, publish, distribute, sublicense, and/or sell
// copies of the Software, and to permit persons to whom the Software is furnished
// to do so, subject to the following conditions:
// 
// The above copyright notice and this permission notice shall be included in all
// copies or substantial portions of the Software.
// 
// THE SOFTWARE IS PROVIDED "AS IS", WITHOUT WARRANTY OF ANY KIND, EXPRESS OR 
// IMPLIED, INCLUDING BUT NOT LIMITED TO THE WARRANTIES OF MERCHANTABILITY, 
// FITNESS FOR A PARTICULAR PURPOSE AND NONINFRINGEMENT. IN NO EVENT SHALL THE
// AUTHORS OR COPYRIGHT HOLDERS BE LIABLE FOR ANY CLAIM, DAMAGES OR OTHER LIABILITY,
// WHETHER IN AN ACTION OF CONTRACT, TORT OR OTHERWISE, ARISING FROM, OUT OF OR IN
// CONNECTION WITH THE SOFTWARE OR THE USE OR OTHER DEALINGS IN THE SOFTWARE.
// </copyright>
*/
<<<<<<< HEAD
=======

namespace VDS.RDF.Shacl.Validation
{
    using System.Diagnostics;
    using System.Linq;
    using VDS.RDF;
>>>>>>> b57ac2fd

using System.Diagnostics;
using System.Linq;
using VDS.RDF;

namespace VDS.RDF.Shacl.Validation
{
    /// <summary>
    /// Represents a SHACL validation result.
    /// </summary>
    public class Result : GraphWrapperNode
    {
        [DebuggerStepThrough]
        private Result(IGraph resultGraph, INode node)
            : base(node, resultGraph)
        {
        }
        
        /// <summary>
        /// Gets or sets the severity of the result.
        /// </summary>
        public INode Severity
        {
            get
            {
                return Vocabulary.ResultSeverity.ObjectsOf(this).SingleOrDefault();
            }

            set
            {
                foreach (INode severity in Vocabulary.ResultSeverity.ObjectsOf(this).ToList())
                {
                    Graph.Retract(this, Vocabulary.ResultSeverity, severity);
                }

                if (value is null)
                {
                    return;
                }

                Graph.Assert(this, Vocabulary.ResultSeverity, value);
            }
        }

        /// <summary>
        /// Gets or sets the focus node that has caused thes result.
        /// </summary>
        public INode FocusNode
        {
            get
            {
                return Vocabulary.FocusNode.ObjectsOf(this).SingleOrDefault();
            }

            set
            {
                foreach (INode focusNode in Vocabulary.FocusNode.ObjectsOf(this).ToList())
                {
                    Graph.Retract(this, Vocabulary.FocusNode, focusNode);
                }

                if (value is null)
                {
                    return;
                }

                Graph.Assert(this, Vocabulary.FocusNode, value);
            }
        }

        /// <summary>
        /// Gets or sets the value that has caused the result.
        /// </summary>
        public INode ResultValue
        {
            get
            {
                return Vocabulary.Value.ObjectsOf(this).SingleOrDefault();
            }

            set
            {
                foreach (INode valueNode in Vocabulary.Value.ObjectsOf(this).ToList())
                {
                    Graph.Retract(this, Vocabulary.Value, valueNode);
                }

                if (value is null)
                {
                    return;
                }

                Graph.Assert(this, Vocabulary.Value, value);
            }
        }

        /// <summary>
        /// Gets or sets the shape that the given focus node was validated against.
        /// </summary>
        public INode SourceShape
        {
            get
            {
                return Vocabulary.SourceShape.ObjectsOf(this).SingleOrDefault();
            }

            set
            {
                foreach (INode sourceShape in Vocabulary.SourceShape.ObjectsOf(this).ToList())
                {
                    Graph.Retract(this, Vocabulary.SourceShape, sourceShape);
                }

                if (value is null)
                {
                    return;
                }

                Graph.Assert(this, Vocabulary.SourceShape, value);
            }
        }

        // TODO: Spec says this is a collection
        /// <summary>
        /// Gets or sets additional textual details about the result.
        /// </summary>
        public ILiteralNode Message
        {
            get
            {
                return (ILiteralNode)Vocabulary.ResultMessage.ObjectsOf(this).SingleOrDefault();
            }

            set
            {
                foreach (INode sourceShape in Vocabulary.ResultMessage.ObjectsOf(this).ToList())
                {
                    Graph.Retract(this, Vocabulary.ResultMessage, sourceShape);
                }

                if (value is null)
                {
                    return;
                }

                Graph.Assert(this, Vocabulary.ResultMessage, value);
            }
        }

        /// <summary>
        /// Gets or sets the IRI of the constraint component that has caused the result.
        /// </summary>
        public INode SourceConstraintComponent
        {
            get
            {
                return Vocabulary.SourceConstraintComponent.ObjectsOf(this).SingleOrDefault();
            }

            set
            {
                foreach (INode sourceConstraintComponent in Vocabulary.SourceConstraintComponent.ObjectsOf(this).ToList())
                {
                    Graph.Retract(this, Vocabulary.SourceConstraintComponent, sourceConstraintComponent);
                }

                if (value is null)
                {
                    return;
                }

                Graph.Assert(this, Vocabulary.SourceConstraintComponent, value);
            }
        }

        /// <summary>
        /// Gets or sets the optional path of the property shape that has caused the result.
        /// </summary>
        public Path ResultPath
        {
            get
            {
                return Vocabulary.ResultPath.ObjectsOf(this).Select(x=>Path.Parse(x, Graph)).SingleOrDefault();
            }

            set
            {
                foreach (INode sourceConstraintComponent in Vocabulary.ResultPath.ObjectsOf(this).ToList())
                {
                    Graph.Retract(this, Vocabulary.ResultPath, sourceConstraintComponent);
                }

                if (value is null)
                {
                    return;
                }

                Graph.Assert(this, Vocabulary.ResultPath, value);
            }
        }

        /// <summary>
        /// Gets or sets the optional SPARQL-based constraint the has caused the result.
        /// </summary>
        public INode SourceConstraint
        {
            get
            {
                return Vocabulary.SourceConstraint.ObjectsOf(this).SingleOrDefault();
            }

            set
            {
                foreach (INode sourceConstraint in Vocabulary.SourceConstraint.ObjectsOf(this).ToList())
                {
                    Graph.Retract(this, Vocabulary.SourceConstraint, sourceConstraint);
                }

                if (value is null)
                {
                    return;
                }

                Graph.Assert(this, Vocabulary.SourceConstraint, value);
            }
        }

        private INode Type
        {
            get
            {
                return Vocabulary.RdfType.ObjectsOf(this).SingleOrDefault();
            }

            set
            {
                foreach (INode type in Vocabulary.RdfType.ObjectsOf(this).ToList())
                {
                    Graph.Retract(this, Vocabulary.RdfType, type);
                }

                if (value is null)
                {
                    return;
                }

                Graph.Assert(this, Vocabulary.RdfType, value);
            }
        }

        internal static Result Create(IGraph g)
        {
            var report = new Result(g, g.CreateBlankNode())
            {
                Type = Vocabulary.ValidationResult,
            };

            return report;
        }

        internal static Result Parse(IGraph graph, INode node)
        {
            return new Result(graph, node);
        }
    }
}<|MERGE_RESOLUTION|>--- conflicted
+++ resolved
@@ -1,304 +1,291 @@
-/*
-// <copyright>
-// dotNetRDF is free and open source software licensed under the MIT License
-// -------------------------------------------------------------------------
-// 
-<<<<<<< HEAD
-// Copyright (c) 2009-2020 dotNetRDF Project (http://dotnetrdf.org/)
-=======
-// Copyright (c) 2009-2021 dotNetRDF Project (http://dotnetrdf.org/)
->>>>>>> b57ac2fd
-// 
-// Permission is hereby granted, free of charge, to any person obtaining a copy
-// of this software and associated documentation files (the "Software"), to deal
-// in the Software without restriction, including without limitation the rights
-// to use, copy, modify, merge, publish, distribute, sublicense, and/or sell
-// copies of the Software, and to permit persons to whom the Software is furnished
-// to do so, subject to the following conditions:
-// 
-// The above copyright notice and this permission notice shall be included in all
-// copies or substantial portions of the Software.
-// 
-// THE SOFTWARE IS PROVIDED "AS IS", WITHOUT WARRANTY OF ANY KIND, EXPRESS OR 
-// IMPLIED, INCLUDING BUT NOT LIMITED TO THE WARRANTIES OF MERCHANTABILITY, 
-// FITNESS FOR A PARTICULAR PURPOSE AND NONINFRINGEMENT. IN NO EVENT SHALL THE
-// AUTHORS OR COPYRIGHT HOLDERS BE LIABLE FOR ANY CLAIM, DAMAGES OR OTHER LIABILITY,
-// WHETHER IN AN ACTION OF CONTRACT, TORT OR OTHERWISE, ARISING FROM, OUT OF OR IN
-// CONNECTION WITH THE SOFTWARE OR THE USE OR OTHER DEALINGS IN THE SOFTWARE.
-// </copyright>
-*/
-<<<<<<< HEAD
-=======
-
-namespace VDS.RDF.Shacl.Validation
-{
-    using System.Diagnostics;
-    using System.Linq;
-    using VDS.RDF;
->>>>>>> b57ac2fd
-
-using System.Diagnostics;
-using System.Linq;
-using VDS.RDF;
-
-namespace VDS.RDF.Shacl.Validation
-{
-    /// <summary>
-    /// Represents a SHACL validation result.
-    /// </summary>
-    public class Result : GraphWrapperNode
-    {
-        [DebuggerStepThrough]
-        private Result(IGraph resultGraph, INode node)
-            : base(node, resultGraph)
-        {
-        }
-        
-        /// <summary>
-        /// Gets or sets the severity of the result.
-        /// </summary>
-        public INode Severity
-        {
-            get
-            {
-                return Vocabulary.ResultSeverity.ObjectsOf(this).SingleOrDefault();
-            }
-
-            set
-            {
-                foreach (INode severity in Vocabulary.ResultSeverity.ObjectsOf(this).ToList())
-                {
-                    Graph.Retract(this, Vocabulary.ResultSeverity, severity);
-                }
-
-                if (value is null)
-                {
-                    return;
-                }
-
-                Graph.Assert(this, Vocabulary.ResultSeverity, value);
-            }
-        }
-
-        /// <summary>
-        /// Gets or sets the focus node that has caused thes result.
-        /// </summary>
-        public INode FocusNode
-        {
-            get
-            {
-                return Vocabulary.FocusNode.ObjectsOf(this).SingleOrDefault();
-            }
-
-            set
-            {
-                foreach (INode focusNode in Vocabulary.FocusNode.ObjectsOf(this).ToList())
-                {
-                    Graph.Retract(this, Vocabulary.FocusNode, focusNode);
-                }
-
-                if (value is null)
-                {
-                    return;
-                }
-
-                Graph.Assert(this, Vocabulary.FocusNode, value);
-            }
-        }
-
-        /// <summary>
-        /// Gets or sets the value that has caused the result.
-        /// </summary>
-        public INode ResultValue
-        {
-            get
-            {
-                return Vocabulary.Value.ObjectsOf(this).SingleOrDefault();
-            }
-
-            set
-            {
-                foreach (INode valueNode in Vocabulary.Value.ObjectsOf(this).ToList())
-                {
-                    Graph.Retract(this, Vocabulary.Value, valueNode);
-                }
-
-                if (value is null)
-                {
-                    return;
-                }
-
-                Graph.Assert(this, Vocabulary.Value, value);
-            }
-        }
-
-        /// <summary>
-        /// Gets or sets the shape that the given focus node was validated against.
-        /// </summary>
-        public INode SourceShape
-        {
-            get
-            {
-                return Vocabulary.SourceShape.ObjectsOf(this).SingleOrDefault();
-            }
-
-            set
-            {
-                foreach (INode sourceShape in Vocabulary.SourceShape.ObjectsOf(this).ToList())
-                {
-                    Graph.Retract(this, Vocabulary.SourceShape, sourceShape);
-                }
-
-                if (value is null)
-                {
-                    return;
-                }
-
-                Graph.Assert(this, Vocabulary.SourceShape, value);
-            }
-        }
-
-        // TODO: Spec says this is a collection
-        /// <summary>
-        /// Gets or sets additional textual details about the result.
-        /// </summary>
-        public ILiteralNode Message
-        {
-            get
-            {
-                return (ILiteralNode)Vocabulary.ResultMessage.ObjectsOf(this).SingleOrDefault();
-            }
-
-            set
-            {
-                foreach (INode sourceShape in Vocabulary.ResultMessage.ObjectsOf(this).ToList())
-                {
-                    Graph.Retract(this, Vocabulary.ResultMessage, sourceShape);
-                }
-
-                if (value is null)
-                {
-                    return;
-                }
-
-                Graph.Assert(this, Vocabulary.ResultMessage, value);
-            }
-        }
-
-        /// <summary>
-        /// Gets or sets the IRI of the constraint component that has caused the result.
-        /// </summary>
-        public INode SourceConstraintComponent
-        {
-            get
-            {
-                return Vocabulary.SourceConstraintComponent.ObjectsOf(this).SingleOrDefault();
-            }
-
-            set
-            {
-                foreach (INode sourceConstraintComponent in Vocabulary.SourceConstraintComponent.ObjectsOf(this).ToList())
-                {
-                    Graph.Retract(this, Vocabulary.SourceConstraintComponent, sourceConstraintComponent);
-                }
-
-                if (value is null)
-                {
-                    return;
-                }
-
-                Graph.Assert(this, Vocabulary.SourceConstraintComponent, value);
-            }
-        }
-
-        /// <summary>
-        /// Gets or sets the optional path of the property shape that has caused the result.
-        /// </summary>
-        public Path ResultPath
-        {
-            get
-            {
-                return Vocabulary.ResultPath.ObjectsOf(this).Select(x=>Path.Parse(x, Graph)).SingleOrDefault();
-            }
-
-            set
-            {
-                foreach (INode sourceConstraintComponent in Vocabulary.ResultPath.ObjectsOf(this).ToList())
-                {
-                    Graph.Retract(this, Vocabulary.ResultPath, sourceConstraintComponent);
-                }
-
-                if (value is null)
-                {
-                    return;
-                }
-
-                Graph.Assert(this, Vocabulary.ResultPath, value);
-            }
-        }
-
-        /// <summary>
-        /// Gets or sets the optional SPARQL-based constraint the has caused the result.
-        /// </summary>
-        public INode SourceConstraint
-        {
-            get
-            {
-                return Vocabulary.SourceConstraint.ObjectsOf(this).SingleOrDefault();
-            }
-
-            set
-            {
-                foreach (INode sourceConstraint in Vocabulary.SourceConstraint.ObjectsOf(this).ToList())
-                {
-                    Graph.Retract(this, Vocabulary.SourceConstraint, sourceConstraint);
-                }
-
-                if (value is null)
-                {
-                    return;
-                }
-
-                Graph.Assert(this, Vocabulary.SourceConstraint, value);
-            }
-        }
-
-        private INode Type
-        {
-            get
-            {
-                return Vocabulary.RdfType.ObjectsOf(this).SingleOrDefault();
-            }
-
-            set
-            {
-                foreach (INode type in Vocabulary.RdfType.ObjectsOf(this).ToList())
-                {
-                    Graph.Retract(this, Vocabulary.RdfType, type);
-                }
-
-                if (value is null)
-                {
-                    return;
-                }
-
-                Graph.Assert(this, Vocabulary.RdfType, value);
-            }
-        }
-
-        internal static Result Create(IGraph g)
-        {
-            var report = new Result(g, g.CreateBlankNode())
-            {
-                Type = Vocabulary.ValidationResult,
-            };
-
-            return report;
-        }
-
-        internal static Result Parse(IGraph graph, INode node)
-        {
-            return new Result(graph, node);
-        }
-    }
+/*
+// <copyright>
+// dotNetRDF is free and open source software licensed under the MIT License
+// -------------------------------------------------------------------------
+// 
+// Copyright (c) 2009-2021 dotNetRDF Project (http://dotnetrdf.org/)
+// 
+// Permission is hereby granted, free of charge, to any person obtaining a copy
+// of this software and associated documentation files (the "Software"), to deal
+// in the Software without restriction, including without limitation the rights
+// to use, copy, modify, merge, publish, distribute, sublicense, and/or sell
+// copies of the Software, and to permit persons to whom the Software is furnished
+// to do so, subject to the following conditions:
+// 
+// The above copyright notice and this permission notice shall be included in all
+// copies or substantial portions of the Software.
+// 
+// THE SOFTWARE IS PROVIDED "AS IS", WITHOUT WARRANTY OF ANY KIND, EXPRESS OR 
+// IMPLIED, INCLUDING BUT NOT LIMITED TO THE WARRANTIES OF MERCHANTABILITY, 
+// FITNESS FOR A PARTICULAR PURPOSE AND NONINFRINGEMENT. IN NO EVENT SHALL THE
+// AUTHORS OR COPYRIGHT HOLDERS BE LIABLE FOR ANY CLAIM, DAMAGES OR OTHER LIABILITY,
+// WHETHER IN AN ACTION OF CONTRACT, TORT OR OTHERWISE, ARISING FROM, OUT OF OR IN
+// CONNECTION WITH THE SOFTWARE OR THE USE OR OTHER DEALINGS IN THE SOFTWARE.
+// </copyright>
+*/
+
+using System.Diagnostics;
+using System.Linq;
+using VDS.RDF;
+
+namespace VDS.RDF.Shacl.Validation
+{
+    /// <summary>
+    /// Represents a SHACL validation result.
+    /// </summary>
+    public class Result : GraphWrapperNode
+    {
+        [DebuggerStepThrough]
+        private Result(IGraph resultGraph, INode node)
+            : base(node, resultGraph)
+        {
+        }
+        
+        /// <summary>
+        /// Gets or sets the severity of the result.
+        /// </summary>
+        public INode Severity
+        {
+            get
+            {
+                return Vocabulary.ResultSeverity.ObjectsOf(this).SingleOrDefault();
+            }
+
+            set
+            {
+                foreach (INode severity in Vocabulary.ResultSeverity.ObjectsOf(this).ToList())
+                {
+                    Graph.Retract(this, Vocabulary.ResultSeverity, severity);
+                }
+
+                if (value is null)
+                {
+                    return;
+                }
+
+                Graph.Assert(this, Vocabulary.ResultSeverity, value);
+            }
+        }
+
+        /// <summary>
+        /// Gets or sets the focus node that has caused thes result.
+        /// </summary>
+        public INode FocusNode
+        {
+            get
+            {
+                return Vocabulary.FocusNode.ObjectsOf(this).SingleOrDefault();
+            }
+
+            set
+            {
+                foreach (INode focusNode in Vocabulary.FocusNode.ObjectsOf(this).ToList())
+                {
+                    Graph.Retract(this, Vocabulary.FocusNode, focusNode);
+                }
+
+                if (value is null)
+                {
+                    return;
+                }
+
+                Graph.Assert(this, Vocabulary.FocusNode, value);
+            }
+        }
+
+        /// <summary>
+        /// Gets or sets the value that has caused the result.
+        /// </summary>
+        public INode ResultValue
+        {
+            get
+            {
+                return Vocabulary.Value.ObjectsOf(this).SingleOrDefault();
+            }
+
+            set
+            {
+                foreach (INode valueNode in Vocabulary.Value.ObjectsOf(this).ToList())
+                {
+                    Graph.Retract(this, Vocabulary.Value, valueNode);
+                }
+
+                if (value is null)
+                {
+                    return;
+                }
+
+                Graph.Assert(this, Vocabulary.Value, value);
+            }
+        }
+
+        /// <summary>
+        /// Gets or sets the shape that the given focus node was validated against.
+        /// </summary>
+        public INode SourceShape
+        {
+            get
+            {
+                return Vocabulary.SourceShape.ObjectsOf(this).SingleOrDefault();
+            }
+
+            set
+            {
+                foreach (INode sourceShape in Vocabulary.SourceShape.ObjectsOf(this).ToList())
+                {
+                    Graph.Retract(this, Vocabulary.SourceShape, sourceShape);
+                }
+
+                if (value is null)
+                {
+                    return;
+                }
+
+                Graph.Assert(this, Vocabulary.SourceShape, value);
+            }
+        }
+
+        // TODO: Spec says this is a collection
+        /// <summary>
+        /// Gets or sets additional textual details about the result.
+        /// </summary>
+        public ILiteralNode Message
+        {
+            get
+            {
+                return (ILiteralNode)Vocabulary.ResultMessage.ObjectsOf(this).SingleOrDefault();
+            }
+
+            set
+            {
+                foreach (INode sourceShape in Vocabulary.ResultMessage.ObjectsOf(this).ToList())
+                {
+                    Graph.Retract(this, Vocabulary.ResultMessage, sourceShape);
+                }
+
+                if (value is null)
+                {
+                    return;
+                }
+
+                Graph.Assert(this, Vocabulary.ResultMessage, value);
+            }
+        }
+
+        /// <summary>
+        /// Gets or sets the IRI of the constraint component that has caused the result.
+        /// </summary>
+        public INode SourceConstraintComponent
+        {
+            get
+            {
+                return Vocabulary.SourceConstraintComponent.ObjectsOf(this).SingleOrDefault();
+            }
+
+            set
+            {
+                foreach (INode sourceConstraintComponent in Vocabulary.SourceConstraintComponent.ObjectsOf(this).ToList())
+                {
+                    Graph.Retract(this, Vocabulary.SourceConstraintComponent, sourceConstraintComponent);
+                }
+
+                if (value is null)
+                {
+                    return;
+                }
+
+                Graph.Assert(this, Vocabulary.SourceConstraintComponent, value);
+            }
+        }
+
+        /// <summary>
+        /// Gets or sets the optional path of the property shape that has caused the result.
+        /// </summary>
+        public Path ResultPath
+        {
+            get
+            {
+                return Vocabulary.ResultPath.ObjectsOf(this).Select(x=>Path.Parse(x, Graph)).SingleOrDefault();
+            }
+
+            set
+            {
+                foreach (INode sourceConstraintComponent in Vocabulary.ResultPath.ObjectsOf(this).ToList())
+                {
+                    Graph.Retract(this, Vocabulary.ResultPath, sourceConstraintComponent);
+                }
+
+                if (value is null)
+                {
+                    return;
+                }
+
+                Graph.Assert(this, Vocabulary.ResultPath, value);
+            }
+        }
+
+        /// <summary>
+        /// Gets or sets the optional SPARQL-based constraint the has caused the result.
+        /// </summary>
+        public INode SourceConstraint
+        {
+            get
+            {
+                return Vocabulary.SourceConstraint.ObjectsOf(this).SingleOrDefault();
+            }
+
+            set
+            {
+                foreach (INode sourceConstraint in Vocabulary.SourceConstraint.ObjectsOf(this).ToList())
+                {
+                    Graph.Retract(this, Vocabulary.SourceConstraint, sourceConstraint);
+                }
+
+                if (value is null)
+                {
+                    return;
+                }
+
+                Graph.Assert(this, Vocabulary.SourceConstraint, value);
+            }
+        }
+
+        private INode Type
+        {
+            get
+            {
+                return Vocabulary.RdfType.ObjectsOf(this).SingleOrDefault();
+            }
+
+            set
+            {
+                foreach (INode type in Vocabulary.RdfType.ObjectsOf(this).ToList())
+                {
+                    Graph.Retract(this, Vocabulary.RdfType, type);
+                }
+
+                if (value is null)
+                {
+                    return;
+                }
+
+                Graph.Assert(this, Vocabulary.RdfType, value);
+            }
+        }
+
+        internal static Result Create(IGraph g)
+        {
+            var report = new Result(g, g.CreateBlankNode())
+            {
+                Type = Vocabulary.ValidationResult,
+            };
+
+            return report;
+        }
+
+        internal static Result Parse(IGraph graph, INode node)
+        {
+            return new Result(graph, node);
+        }
+    }
 }