/*
// <copyright>
// dotNetRDF is free and open source software licensed under the MIT License
// -------------------------------------------------------------------------
// 
// Copyright (c) 2009-2021 dotNetRDF Project (http://dotnetrdf.org/)
// 
// Permission is hereby granted, free of charge, to any person obtaining a copy
// of this software and associated documentation files (the "Software"), to deal
// in the Software without restriction, including without limitation the rights
// to use, copy, modify, merge, publish, distribute, sublicense, and/or sell
// copies of the Software, and to permit persons to whom the Software is furnished
// to do so, subject to the following conditions:
// 
// The above copyright notice and this permission notice shall be included in all
// copies or substantial portions of the Software.
// 
// THE SOFTWARE IS PROVIDED "AS IS", WITHOUT WARRANTY OF ANY KIND, EXPRESS OR 
// IMPLIED, INCLUDING BUT NOT LIMITED TO THE WARRANTIES OF MERCHANTABILITY, 
// FITNESS FOR A PARTICULAR PURPOSE AND NONINFRINGEMENT. IN NO EVENT SHALL THE
// AUTHORS OR COPYRIGHT HOLDERS BE LIABLE FOR ANY CLAIM, DAMAGES OR OTHER LIABILITY,
// WHETHER IN AN ACTION OF CONTRACT, TORT OR OTHERWISE, ARISING FROM, OUT OF OR IN
// CONNECTION WITH THE SOFTWARE OR THE USE OR OTHER DEALINGS IN THE SOFTWARE.
// </copyright>
*/

using System;
using System.Collections.Generic;
using System.Linq;
using System.Threading;
using VDS.Common.Collections;

namespace VDS.RDF
{
    /// <summary>
    /// Delegate Type for the Events of the Namespace Mapper.
    /// </summary>
    /// <param name="prefix">Namespace Prefix.</param>
    /// <param name="uri">Namespace Uri.</param>
    public delegate void NamespaceChanged(string prefix, Uri uri);

    /// <summary>
    /// Class for representing Mappings between Prefixes and Namespace URIs.
    /// </summary>
    public class NamespaceMapper : INamespaceMapper
    {
        /// <summary>
        /// Constant Uri for the RDF Namespace.
        /// </summary>
        public const string RDF = "http://www.w3.org/1999/02/22-rdf-syntax-ns#";
        /// <summary>
        /// Constant Uri for the RDF Scheme Namespace.
        /// </summary>
        public const string RDFS = "http://www.w3.org/2000/01/rdf-schema#";
        /// <summary>
        /// Constant Uri for the XML Scheme Namespace.
        /// </summary>
        public const string XMLSCHEMA = "http://www.w3.org/2001/XMLSchema#";
        /// <summary>
        /// Constant Uri for the OWL Namespace.
        /// </summary>
        public const string OWL = "http://www.w3.org/2002/07/owl#";

        /// <summary>
        /// Mapping of Prefixes to URIs.
        /// </summary>
        protected Dictionary<string, Uri> _uris;
<<<<<<< HEAD
        /// <summary>
        /// Mapping of URIs to Prefixes.
        /// </summary>
        protected Dictionary<int, string> _prefixes;
=======

        /// <summary>
        /// Mapping of URIs to Prefixes.
        /// </summary>
        protected Dictionary<int, List<string>> _prefixes;
>>>>>>> b57ac2fd

        /// <summary>
        /// Constructs a new Namespace Map.
        /// </summary>
        /// <remarks>The Prefixes rdf, rdfs and xsd are automatically defined.</remarks>
        public NamespaceMapper()
            : this(false) { }

        /// <summary>
        /// Constructs a new Namespace Map which is optionally empty.
        /// </summary>
        /// <param name="empty">Whether the Namespace Map should be empty, if set to false the Prefixes rdf, rdfs and xsd are automatically defined.</param>
        public NamespaceMapper(bool empty)
        {
            _uris = new Dictionary<string, Uri>();
            _prefixes = new Dictionary<int, List<string>>();

            if (!empty)
            {
                // Add Standard Namespaces
                AddNamespace("rdf", UriFactory.Create(RDF));
                AddNamespace("rdfs", UriFactory.Create(RDFS));
                AddNamespace("xsd", UriFactory.Create(XMLSCHEMA));
            }
        }

        /// <summary>
        /// Constructs a new Namespace Map which is based on an existing map.
        /// </summary>
        /// <param name="nsmapper"></param>
        protected internal NamespaceMapper(INamespaceMapper nsmapper)
            : this(true)
        {
            Import(nsmapper);
        }

        /// <summary>
        /// Returns the Prefix associated with the given Namespace URI.
        /// </summary>
        /// <param name="uri">The Namespace URI to lookup the Prefix for.</param>
        /// <returns>String prefix for the Namespace.</returns>
        public virtual string GetPrefix(Uri uri)
        {
            var hash = uri.GetEnhancedHashCode();
            if (_prefixes.ContainsKey(hash))
            {
                return _prefixes[hash][0];
            }
            else
            {
                throw new RdfException("The Prefix for the given URI '" + uri.AbsoluteUri + "' is not known by the in-scope NamespaceMapper");
            }
        }

        /// <summary>
        /// Returns the Namespace URI associated with the given Prefix.
        /// </summary>
        /// <param name="prefix">The Prefix to lookup the Namespace URI for.</param>
        /// <returns>URI for the Namespace.</returns>
        public virtual Uri GetNamespaceUri(string prefix) 
        {
            if (_uris.ContainsKey(prefix))
            {
                return _uris[prefix];
            }
            else
            {
                throw new RdfException("The Namespace URI for the given Prefix '" + prefix + "' is not known by the in-scope NamespaceMapper.  Did you forget to define a namespace for this prefix?");
            }
        }

        /// <summary>
        /// Adds a Namespace to the Namespace Map.
        /// </summary>
        /// <param name="prefix">Namespace Prefix.</param>
        /// <param name="uri">Namespace Uri.</param>
        public virtual void AddNamespace(string prefix, Uri uri)
        {
            if (uri == null) throw new ArgumentNullException("Cannot set a prefix to the null URI");
            var hash = uri.GetEnhancedHashCode();
            if (!_uris.ContainsKey(prefix))
            {
                // Add a New Prefix
                _uris.Add(prefix, uri);
                if (!_prefixes.ContainsKey(hash))
                {
                    _prefixes[hash] = new List<string> {prefix};
                }
                else
                {
                    _prefixes[hash].Add(prefix);
                }
                OnNamespaceAdded(prefix, uri);
                /*
                if (!_prefixes.ContainsKey(hash))
                {
                    // Add a New Uri
                    _prefixes.Add(hash, prefix);
                    OnNamespaceAdded(prefix, uri);
                }
                else
                {
                    // Check whether the Namespace Uri is actually being changed
                    // If the existing Uri is the same as the old one then we change the prefix
                    // but we don't raise the OnNamespaceModified event
                    _prefixes[hash] = prefix;
                    if (!_uris[prefix].AbsoluteUri.Equals(uri.AbsoluteUri, StringComparison.Ordinal))
                    {
                        // Raise modified event
                        OnNamespaceModified(prefix, uri);
                    }
                }*/
            }
            else
            {
                // Check whether the Namespace is actually being changed
                // If the existing Uri is the same as the old one no change is needed
                if (!_uris[prefix].AbsoluteUri.Equals(uri.AbsoluteUri, StringComparison.Ordinal))
                {
                    Uri oldUri = _uris[prefix];

                    // Overwrite the prefix-to-uri mapping
                    _uris[prefix] = uri;

                    // Remove the old uri-to-prefix mapping
                    var oldUriHash = oldUri.GetEnhancedHashCode();
                    _prefixes[oldUriHash].Remove(prefix);
                    if (_prefixes[oldUriHash].Count == 0)
                    {
                        _prefixes.Remove(oldUriHash);
                    }

                    // Insert the new uri-to-prefix mapping
                    if (_prefixes.ContainsKey(hash))
                    {
                        _prefixes[hash].Add(prefix);
                    }
                    else
                    {
                        _prefixes[hash] = new List<string> {prefix};
                    }

                    // Raise the modified event
                    OnNamespaceModified(prefix, uri);
                }
            }
        }

        /// <summary>
        /// Removes a Namespace from the NamespaceMapper.
        /// </summary>
        /// <param name="prefix">Namespace Prefix of the Namespace to remove.</param>
        public virtual void RemoveNamespace(string prefix)
        {
            // Check the Namespace is defined
            if (_uris.ContainsKey(prefix))
            {
                Uri u = _uris[prefix];

                // Remove the Prefix to Uri Mapping
                _uris.Remove(prefix);

                // Remove the corresponding Uri to Prefix Mapping
                var hash = u.GetEnhancedHashCode();
                if (_prefixes.ContainsKey(hash))
                {
                    _prefixes[hash].Remove(prefix);
                    if (_prefixes[hash].Count == 0) _prefixes.Remove(hash);
                }

                // Raise the Event
                OnNamespaceRemoved(prefix, u);
            }
        }

        /// <summary>
        /// Method which checks whether a given Namespace Prefix is defined.
        /// </summary>
        /// <param name="prefix">Prefix to test.</param>
        /// <returns></returns>
        public virtual bool HasNamespace(string prefix)
        {
            return _uris.ContainsKey(prefix);
        }

        /// <summary>
        /// Method which checks whether a given Namespace is defined.
        /// </summary>
        /// <param name="ns">Namespace to test.</param>
        public virtual bool HasNamespace(Uri ns)
        {
            var hash = ns.GetEnhancedHashCode();
            return _prefixes.ContainsKey(hash);
        }

        /// <summary>
        /// Clears the Namespace Map.
        /// </summary>
        public void Clear()
        {
            _prefixes.Clear();
            _uris.Clear();
        }

        /// <summary>
        /// Gets a Enumerator of all the Prefixes.
        /// </summary>
        public IEnumerable<string> Prefixes
        {
            get
            {
                return _uris.Keys;
            }
        }

        /// <summary>
        /// A Function which attempts to reduce a Uri to a QName.
        /// </summary>
        /// <param name="uri">The Uri to attempt to reduce.</param>
        /// <param name="qname">The value to output the QName to if possible.</param>
        /// <returns></returns>
        /// <remarks>This function will return a Boolean indicated whether it succeeded in reducing the Uri to a QName.  If it did then the out parameter qname will contain the reduction, otherwise it will be the empty string.</remarks>
        public virtual bool ReduceToQName(string uri, out string qname)
        {
            foreach (Uri u in _uris.Values)
            {
<<<<<<< HEAD
                var baseuri = u.AbsoluteUri;
=======
                string baseuri = u.AbsoluteUri;
>>>>>>> b57ac2fd

                // Does the Uri start with the Base Uri
                if (uri.StartsWith(baseuri))
                {
                    // Remove the Base Uri from the front of the Uri
                    qname = uri.Substring(baseuri.Length);
                    // Add the Prefix back onto the front plus the colon to give a QName
                    qname = _prefixes[u.GetEnhancedHashCode()][0] + ":" + qname;
                    if (qname.Equals(":")) continue;
                    if (qname.Contains("/") || qname.Contains("#")) continue;
                    return true;
                }
            }

            // Failed to find a Reduction
            qname = string.Empty;
            return false;
        }

        /// <summary>
        /// Imports the contents of another Namespace Map into this Namespace Map.
        /// </summary>
        /// <param name="nsmap">Namespace Map to import.</param>
        /// <remarks>
        /// Prefixes in the imported Map which are already defined in this Map are ignored, this may change in future releases.
        /// </remarks>
        public virtual void Import(INamespaceMapper nsmap)
        {
<<<<<<< HEAD
            var tempPrefix = "ns0";
            var tempPrefixID = 0;
            foreach (var prefix in nsmap.Prefixes)
=======
            string tempPrefix = "ns0";
            int tempPrefixID = 0;
            foreach (string prefix in nsmap.Prefixes)
>>>>>>> b57ac2fd
            {
                if (!_uris.ContainsKey(prefix))
                {
                    // Non-colliding Namespaces get copied across
                    AddNamespace(prefix, nsmap.GetNamespaceUri(prefix));
                }
                else
                {
                    // Colliding Namespaces get remapped to new prefixes
                    // Assuming the prefixes aren't already used for the same Uri
                    if (!_uris[prefix].AbsoluteUri.Equals(nsmap.GetNamespaceUri(prefix).AbsoluteUri, StringComparison.Ordinal))
                    {
                        while (_uris.ContainsKey(tempPrefix))
                        {
                            tempPrefixID++;
                            tempPrefix = "ns" + tempPrefixID;
                        }
                        AddNamespace(tempPrefix, nsmap.GetNamespaceUri(prefix));
                    }
                }
            }
        }

        /// <summary>
        /// Event which is raised when a Namespace is Added
        /// </summary>
        public event NamespaceChanged NamespaceAdded;

        /// <summary>
        /// Event which is raised when a Namespace is Modified
        /// </summary>
        public event NamespaceChanged NamespaceModified;

        /// <summary>
        /// Event which is raised when a Namespace is Removed
        /// </summary>
        public event NamespaceChanged NamespaceRemoved;

        /// <summary>
        /// Internal Helper for the NamespaceAdded Event which raises it only when a Handler is registered.
        /// </summary>
        /// <param name="prefix">Namespace Prefix.</param>
        /// <param name="uri">Namespace Uri.</param>
        protected virtual void OnNamespaceAdded(string prefix, Uri uri)
        {
            NamespaceChanged handler = NamespaceAdded;
            if (handler != null)
            {
                handler(prefix, uri);
            }
        }

        /// <summary>
        /// Internal Helper for the NamespaceModified Event which raises it only when a Handler is registered.
        /// </summary>
        /// <param name="prefix">Namespace Prefix.</param>
        /// <param name="uri">Namespace Uri.</param>
        protected virtual void OnNamespaceModified(string prefix, Uri uri)
        {
            NamespaceChanged handler = NamespaceModified;
            if (handler != null)
            {
                handler(prefix, uri);
            }
        }

        /// <summary>
        /// Internal Helper for the NamespaceRemoved Event which raises it only when a Handler is registered.
        /// </summary>
        /// <param name="prefix">Namespace Prefix.</param>
        /// <param name="uri">Namespace Uri.</param>
        protected virtual void OnNamespaceRemoved(string prefix, Uri uri)
        {
            NamespaceChanged handler = NamespaceRemoved;
            if (handler != null)
            {
                handler(prefix, uri);
            }
        }

        #region IDisposable Members

        /// <summary>
        /// Disposes of a Namespace Map.
        /// </summary>
        public void Dispose()
        {
            _prefixes.Clear();
            _uris.Clear();
        }

        #endregion
    }

    /// <summary>
    /// Class for representing Mappings from URIs to QNames.
    /// </summary>
    /// <remarks>
    /// Used primarily in outputting RDF syntax.
    /// </remarks>
    public class QNameOutputMapper 
        : NamespaceMapper
    {
        /// <summary>
        /// Mapping of URIs to QNames.
        /// </summary>
        protected MultiDictionary<string, QNameMapping> _mapping = new MultiDictionary<string, QNameMapping>();
        /// <summary>
        /// Next available Temporary Namespace ID.
        /// </summary>
        protected int _nextNamespaceID = 0;

        /// <summary>
        /// Creates a new QName Output Mapper using the given Namespace Map.
        /// </summary>
        /// <param name="nsmapper">Namespace Map.</param>
        public QNameOutputMapper(INamespaceMapper nsmapper)
            : base(nsmapper) { }

        /// <summary>
        /// Creates a new QName Output Mapper which has an empty Namespace Map.
        /// </summary>
        public QNameOutputMapper()
            : base(true) { }

        /// <summary>
        /// A Function which attempts to reduce a Uri to a QName.
        /// </summary>
        /// <param name="uri">The Uri to attempt to reduce.</param>
        /// <param name="qname">The value to output the QName to if possible.</param>
        /// <returns></returns>
        /// <remarks>This function will return a Boolean indicated whether it succeeded in reducing the Uri to a QName.  If it did then the out parameter qname will contain the reduction, otherwise it will be the empty string.</remarks>
        public override bool ReduceToQName(string uri, out string qname)
        {
            // See if we've cached this mapping
            QNameMapping mapping;
            if (_mapping.TryGetValue(uri, out mapping))
            {
                qname = mapping.QName;
                return true;
            }
            mapping = new QNameMapping(uri);

            foreach (Uri u in _uris.Values)
            {
<<<<<<< HEAD
                var baseuri = u.AbsoluteUri;
=======
                string baseuri = u.AbsoluteUri;
>>>>>>> b57ac2fd

                // Does the Uri start with the Base Uri
                if (uri.StartsWith(baseuri))
                {
                    // Remove the Base Uri from the front of the Uri
                    qname = uri.Substring(baseuri.Length);
                    // Add the Prefix back onto the front plus the colon to give a QName
                    if (_prefixes.ContainsKey(u.GetEnhancedHashCode()))
                    {
                        qname = _prefixes[u.GetEnhancedHashCode()][0] + ":" + qname;
                        if (qname.Equals(":")) continue;
                        if (qname.Contains("/") || qname.Contains("#")) continue;
                        // Cache the Mapping
                        mapping.QName = qname;
                        AddToCache(uri, mapping);
                        return true;
                    }
                }
            }

            // Failed to find a Reduction
            qname = string.Empty;
            return false;
        }

        /// <summary>
        /// A Function which attempts to reduce a Uri to a QName and issues a Temporary Namespace if required.
        /// </summary>
        /// <param name="uri">The Uri to attempt to reduce.</param>
        /// <param name="qname">The value to output the QName to if possible.</param>
        /// <param name="tempNamespace">The Temporary Namespace issued (if any).</param>
        /// <returns></returns>
        /// <remarks>
        /// <para>
        /// This function will always returns a possible QName for the URI if the format of the URI permits it.  It doesn't guarentee that the QName will be valid for the syntax it is being written to - it is up to implementers of writers to validate the QNames returned.
        /// </para>
        /// <para>
        /// Where necessary a Temporary Namespace will be issued and the <paramref name="tempNamespace">tempNamespace</paramref> parameter will be set to the prefix of the new temporary namespace.
        /// </para>
        /// </remarks>
        public bool ReduceToQName(string uri, out string qname, out string tempNamespace)
        {
            tempNamespace = string.Empty;

            // See if we've cached this mapping
            QNameMapping mapping;
            if (_mapping.TryGetValue(uri, out mapping))
            {
                qname = mapping.QName;
                return true;
            }
            mapping = new QNameMapping(uri);

            // Try and find a Namespace URI that is the prefix of the URI
            foreach (Uri u in _uris.Values)
            {
<<<<<<< HEAD
                var baseuri = u.AbsoluteUri;
=======
                string baseuri = u.AbsoluteUri;
>>>>>>> b57ac2fd

                // Does the Uri start with the Base Uri
                if (uri.StartsWith(baseuri))
                {
                    // Remove the Base Uri from the front of the Uri
                    qname = uri.Substring(baseuri.Length);
                    // Add the Prefix back onto the front plus the colon to give a QName
                    if (_prefixes.ContainsKey(u.GetEnhancedHashCode()))
                    {
                        qname = _prefixes[u.GetEnhancedHashCode()][0] + ":" + qname;
                        if (qname.Equals(":")) continue;
                        if (qname.Contains("/") || qname.Contains("#")) continue;
                        // Cache the Mapping
                        mapping.QName = qname;
                        AddToCache(uri, mapping);
                        return true;
                    }
                }
            }

            // Try and issue a Temporary Namespace
            string nsUri, nsPrefix;
            if (uri.Contains('#'))
            {
                nsUri = uri.Substring(0, uri.LastIndexOf('#') + 1);
                nsPrefix = GetNextTemporaryNamespacePrefix();
            }
            else if (uri.LastIndexOf('/') > 8)
            {
                nsUri = uri.Substring(0, uri.LastIndexOf('/') + 1);
                nsPrefix = GetNextTemporaryNamespacePrefix();
            }
            else
            {
                // Failed to find a Reduction and unable to issue a Temporary Namespace
                qname = string.Empty;
                return false;
            }

            // Add to Namespace Map
            AddNamespace(nsPrefix, UriFactory.Create(nsUri));

            // Cache mapping and return
            mapping.QName = nsPrefix + ":" + uri.Replace(nsUri, string.Empty);
            AddToCache(uri, mapping);
            qname = mapping.QName;
            tempNamespace = nsPrefix;
            return true;
        }

        /// <summary>
        /// Adds a QName mapping to the cache.
        /// </summary>
        /// <param name="uri">URI.</param>
        /// <param name="mapping">Mapping.</param>
        protected virtual void AddToCache(string uri, QNameMapping mapping)
        {
            _mapping.Add(uri, mapping);
        }

        /// <summary>
        /// Gets the next available Temporary Namespace ID.
        /// </summary>
        /// <returns></returns>
        private string GetNextTemporaryNamespacePrefix()
        {
<<<<<<< HEAD
            var nextPrefixBase = "ns";
=======
            string nextPrefixBase = "ns";
>>>>>>> b57ac2fd
            while (_uris.ContainsKey(nextPrefixBase + _nextNamespaceID))
            {
                _nextNamespaceID++;
            }
            return nextPrefixBase + _nextNamespaceID;
        }
    }

    /// <summary>
    /// Thread Safe version of the <see cref="QNameOutputMapper">QNameOutputMapper</see>.
    /// </summary>
    public class ThreadSafeQNameOutputMapper
        : QNameOutputMapper
    {
        /// <summary>
        /// Creates a new Thread Safe QName Output Mapper.
        /// </summary>
        /// <param name="nsmapper">Namespace Mapper.</param>
        public ThreadSafeQNameOutputMapper(INamespaceMapper nsmapper)
            : base(nsmapper) { }

        /// <summary>
        /// Adds a QName Mapping to the Cache in a Thread Safe way.
        /// </summary>
        /// <param name="key">Key.</param>
        /// <param name="value">Value.</param>
        protected override void AddToCache(string key, QNameMapping value)
        {
            try
            {
                Monitor.Enter(_mapping);
                base.AddToCache(key, value);
            }
            finally
            {
                Monitor.Exit(_mapping);
            }
        }

        /// <summary>
        /// Adds a Namespace to the QName Output Mapper.
        /// </summary>
        /// <param name="prefix">Prefix.</param>
        /// <param name="uri">Namespace URI.</param>
        public override void AddNamespace(string prefix, Uri uri)
        {
            try
            {
                Monitor.Enter(_prefixes);
                Monitor.Enter(_uris);
                base.AddNamespace(prefix, uri);
            }
            finally
            {
                Monitor.Exit(_prefixes);
                Monitor.Exit(_uris);
            }
        }
    }
<<<<<<< HEAD
=======

    /// <summary>
    /// Represents a mapping from a URI to a QName.
    /// </summary>
    public class QNameMapping 
    {
        private string _u;
        private string _qname;

        /// <summary>
        /// Creates a new QName Mapping.
        /// </summary>
        /// <param name="u">URI.</param>
        public QNameMapping(string u)
        {
            _u = u;
        }

        /// <summary>
        /// URI this is a mapping for.
        /// </summary>
        public string Uri
        {
            get
            {
                return _u;
            }
        }

        /// <summary>
        /// QName this URI maps to.
        /// </summary>
        public string QName
        {
            get
            {
                return _qname;
            }
            set
            {
                _qname = value;
            }
        }

        /// <summary>
        /// Gets the String representation of the URI.
        /// </summary>
        /// <returns></returns>
        public override string ToString()
        {
            return _u.ToString();
        }

        /// <summary>
        /// Checks whether this is equal to another Object.
        /// </summary>
        /// <param name="obj">Object to test against.</param>
        /// <returns></returns>
        public override bool Equals(object obj)
        {
            if (obj == null) return false;
            if (obj is QNameMapping)
            {
                return ToString().Equals(obj.ToString(), StringComparison.Ordinal);
            }
            else
            {
                return false;
            }
        }
    }
>>>>>>> b57ac2fd
}<|MERGE_RESOLUTION|>--- conflicted
+++ resolved
@@ -65,18 +65,11 @@
         /// Mapping of Prefixes to URIs.
         /// </summary>
         protected Dictionary<string, Uri> _uris;
-<<<<<<< HEAD
+
         /// <summary>
         /// Mapping of URIs to Prefixes.
         /// </summary>
-        protected Dictionary<int, string> _prefixes;
-=======
-
-        /// <summary>
-        /// Mapping of URIs to Prefixes.
-        /// </summary>
         protected Dictionary<int, List<string>> _prefixes;
->>>>>>> b57ac2fd
 
         /// <summary>
         /// Constructs a new Namespace Map.
@@ -303,11 +296,7 @@
         {
             foreach (Uri u in _uris.Values)
             {
-<<<<<<< HEAD
-                var baseuri = u.AbsoluteUri;
-=======
                 string baseuri = u.AbsoluteUri;
->>>>>>> b57ac2fd
 
                 // Does the Uri start with the Base Uri
                 if (uri.StartsWith(baseuri))
@@ -336,15 +325,9 @@
         /// </remarks>
         public virtual void Import(INamespaceMapper nsmap)
         {
-<<<<<<< HEAD
-            var tempPrefix = "ns0";
-            var tempPrefixID = 0;
-            foreach (var prefix in nsmap.Prefixes)
-=======
             string tempPrefix = "ns0";
             int tempPrefixID = 0;
             foreach (string prefix in nsmap.Prefixes)
->>>>>>> b57ac2fd
             {
                 if (!_uris.ContainsKey(prefix))
                 {
@@ -490,11 +473,7 @@
 
             foreach (Uri u in _uris.Values)
             {
-<<<<<<< HEAD
-                var baseuri = u.AbsoluteUri;
-=======
                 string baseuri = u.AbsoluteUri;
->>>>>>> b57ac2fd
 
                 // Does the Uri start with the Base Uri
                 if (uri.StartsWith(baseuri))
@@ -551,11 +530,7 @@
             // Try and find a Namespace URI that is the prefix of the URI
             foreach (Uri u in _uris.Values)
             {
-<<<<<<< HEAD
-                var baseuri = u.AbsoluteUri;
-=======
                 string baseuri = u.AbsoluteUri;
->>>>>>> b57ac2fd
 
                 // Does the Uri start with the Base Uri
                 if (uri.StartsWith(baseuri))
@@ -622,11 +597,7 @@
         /// <returns></returns>
         private string GetNextTemporaryNamespacePrefix()
         {
-<<<<<<< HEAD
-            var nextPrefixBase = "ns";
-=======
             string nextPrefixBase = "ns";
->>>>>>> b57ac2fd
             while (_uris.ContainsKey(nextPrefixBase + _nextNamespaceID))
             {
                 _nextNamespaceID++;
@@ -686,8 +657,6 @@
             }
         }
     }
-<<<<<<< HEAD
-=======
 
     /// <summary>
     /// Represents a mapping from a URI to a QName.
@@ -759,5 +728,4 @@
             }
         }
     }
->>>>>>> b57ac2fd
 }