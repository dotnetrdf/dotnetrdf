--- conflicted
+++ resolved
@@ -1,47 +1,28 @@
-﻿<?xml version="1.0" encoding="utf-8"?>
-<Wix xmlns="http://schemas.microsoft.com/wix/2006/wi">
-    <Fragment>
-        <DirectoryRef Id="rdfConvertFolder" />
-    </Fragment>
-    <Fragment>
-        <ComponentGroup Id="rdfConvertComponentGroup">
-<<<<<<< HEAD
-            <Component Id="cmp10952AE548ACEF33DBE9BDB2E73C7CD3" Directory="rdfConvertFolder" Guid="{C2ABF788-EC5D-46AB-90F8-D8C88CCBAF71}">
-                <File Id="filEEE16B3DB7A4643787A805E6EC86E3B1" KeyPath="yes" Source="$(var.rdfConvertFiles)\dotNetRDF.dll" />
-            </Component>
-            <Component Id="cmpEA678DB0EBB8F1914028F729A03A25B3" Directory="rdfConvertFolder" Guid="{5B9FED25-0FC3-4076-8D61-ECB9BA51FBB3}">
-                <File Id="fil2DB43F11A0637CFEA030D6DDA666465A" KeyPath="yes" Source="$(var.rdfConvertFiles)\HtmlAgilityPack.dll" />
-            </Component>
-            <Component Id="cmpD12E71E459B2ABA508E0B3DCBB345CC2" Directory="rdfConvertFolder" Guid="{5CDDAE90-7863-4463-97C7-18E464CCB1CF}">
-                <File Id="fil167BDBEE03136EBC16E83194EA4652D4" KeyPath="yes" Source="$(var.rdfConvertFiles)\Newtonsoft.Json.dll" />
-            </Component>
-            <Component Id="cmp248482AB78AC97EE122C0C9800E04807" Directory="rdfConvertFolder" Guid="{AA8C6C44-8707-4FA3-BDB0-8F9E6E2F3E7E}">
-                <File Id="fil84AF0462AC15B4817D8F25A2E82CA8E6" KeyPath="yes" Source="$(var.rdfConvertFiles)\rdfConvert.exe" />
-            </Component>
-            <Component Id="cmp64EFF4828518B83B2B0ADE36C11078E7" Directory="rdfConvertFolder" Guid="{78E8A2CB-BF8D-4BD5-A236-CA930A00FA1A}">
-                <File Id="filDD5C4961A312B8D1CC44B84A8F1A3241" KeyPath="yes" Source="$(var.rdfConvertFiles)\rdfConvert.exe.config" />
-            </Component>
-            <Component Id="cmp947480609EA4E8D6EC122D9F9C44EA29" Directory="rdfConvertFolder" Guid="{3A7A4F4F-A4C0-4A2A-98FB-36421C33B545}">
-=======
-            <Component Id="cmp10952AE548ACEF33DBE9BDB2E73C7CD3" Directory="rdfConvertFolder" Guid="{7F8303D8-35F1-4BD4-8CD3-E32D45E3F7DD}">
-                <File Id="filEEE16B3DB7A4643787A805E6EC86E3B1" KeyPath="yes" Source="$(var.rdfConvertFiles)\dotNetRDF.dll" />
-            </Component>
-            <Component Id="cmpEA678DB0EBB8F1914028F729A03A25B3" Directory="rdfConvertFolder" Guid="{D8F6D48E-E5B5-4FB4-A8C7-5C9B829495FE}">
-                <File Id="fil2DB43F11A0637CFEA030D6DDA666465A" KeyPath="yes" Source="$(var.rdfConvertFiles)\HtmlAgilityPack.dll" />
-            </Component>
-            <Component Id="cmpD12E71E459B2ABA508E0B3DCBB345CC2" Directory="rdfConvertFolder" Guid="{508C4030-3E9F-4997-B060-BF8E1871CD09}">
-                <File Id="fil167BDBEE03136EBC16E83194EA4652D4" KeyPath="yes" Source="$(var.rdfConvertFiles)\Newtonsoft.Json.dll" />
-            </Component>
-            <Component Id="cmp248482AB78AC97EE122C0C9800E04807" Directory="rdfConvertFolder" Guid="{F7770C9A-4491-4C2F-A916-3FB8FF4D079E}">
-                <File Id="fil84AF0462AC15B4817D8F25A2E82CA8E6" KeyPath="yes" Source="$(var.rdfConvertFiles)\rdfConvert.exe" />
-            </Component>
-            <Component Id="cmp64EFF4828518B83B2B0ADE36C11078E7" Directory="rdfConvertFolder" Guid="{4849115B-FF1B-4067-A16D-F3A70F551DE5}">
-                <File Id="filDD5C4961A312B8D1CC44B84A8F1A3241" KeyPath="yes" Source="$(var.rdfConvertFiles)\rdfConvert.exe.config" />
-            </Component>
-            <Component Id="cmp947480609EA4E8D6EC122D9F9C44EA29" Directory="rdfConvertFolder" Guid="{F6D68B58-ADC7-4A40-9303-77F4AE4CAEE9}">
->>>>>>> 04a458ee
-                <File Id="filFD20D41B05ED00415DA309090D06C760" KeyPath="yes" Source="$(var.rdfConvertFiles)\VDS.Common.dll" />
-            </Component>
-        </ComponentGroup>
-    </Fragment>
+﻿<?xml version="1.0" encoding="utf-8"?>
+<Wix xmlns="http://schemas.microsoft.com/wix/2006/wi">
+    <Fragment>
+        <DirectoryRef Id="rdfConvertFolder" />
+    </Fragment>
+    <Fragment>
+        <ComponentGroup Id="rdfConvertComponentGroup">
+            <Component Id="cmp10952AE548ACEF33DBE9BDB2E73C7CD3" Directory="rdfConvertFolder" Guid="{7F8303D8-35F1-4BD4-8CD3-E32D45E3F7DD}">
+                <File Id="filEEE16B3DB7A4643787A805E6EC86E3B1" KeyPath="yes" Source="$(var.rdfConvertFiles)\dotNetRDF.dll" />
+            </Component>
+            <Component Id="cmpEA678DB0EBB8F1914028F729A03A25B3" Directory="rdfConvertFolder" Guid="{D8F6D48E-E5B5-4FB4-A8C7-5C9B829495FE}">
+                <File Id="fil2DB43F11A0637CFEA030D6DDA666465A" KeyPath="yes" Source="$(var.rdfConvertFiles)\HtmlAgilityPack.dll" />
+            </Component>
+            <Component Id="cmpD12E71E459B2ABA508E0B3DCBB345CC2" Directory="rdfConvertFolder" Guid="{508C4030-3E9F-4997-B060-BF8E1871CD09}">
+                <File Id="fil167BDBEE03136EBC16E83194EA4652D4" KeyPath="yes" Source="$(var.rdfConvertFiles)\Newtonsoft.Json.dll" />
+            </Component>
+            <Component Id="cmp248482AB78AC97EE122C0C9800E04807" Directory="rdfConvertFolder" Guid="{F7770C9A-4491-4C2F-A916-3FB8FF4D079E}">
+                <File Id="fil84AF0462AC15B4817D8F25A2E82CA8E6" KeyPath="yes" Source="$(var.rdfConvertFiles)\rdfConvert.exe" />
+            </Component>
+            <Component Id="cmp64EFF4828518B83B2B0ADE36C11078E7" Directory="rdfConvertFolder" Guid="{4849115B-FF1B-4067-A16D-F3A70F551DE5}">
+                <File Id="filDD5C4961A312B8D1CC44B84A8F1A3241" KeyPath="yes" Source="$(var.rdfConvertFiles)\rdfConvert.exe.config" />
+            </Component>
+            <Component Id="cmp947480609EA4E8D6EC122D9F9C44EA29" Directory="rdfConvertFolder" Guid="{F6D68B58-ADC7-4A40-9303-77F4AE4CAEE9}">
+                <File Id="filFD20D41B05ED00415DA309090D06C760" KeyPath="yes" Source="$(var.rdfConvertFiles)\VDS.Common.dll" />
+            </Component>
+        </ComponentGroup>
+    </Fragment>
 </Wix>