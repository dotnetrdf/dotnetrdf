﻿<?xml version="1.0" encoding="utf-8"?>
<Wix xmlns="http://schemas.microsoft.com/wix/2006/wi">
    <Fragment>
        <DirectoryRef Id="rdfEditorFolder">
            <Directory Id="dirED51925540BD2F9EDD3C48FE52DE6C8F" Name="Syntax" />
        </DirectoryRef>
    </Fragment>
    <Fragment>
        <ComponentGroup Id="rdfEditorComponentGroup">
<<<<<<< HEAD
            <Component Id="cmpEB09B60958858212801BF9C223EE0499" Directory="rdfEditorFolder" Guid="{FDEDAC2D-6ABD-42CE-9015-D34073B09739}">
                <File Id="fil6BAE4DF38B5C47AD2CC1AE49FBFFC6A9" KeyPath="yes" Source="$(var.rdfEditorFiles)\dotNetRDF.dll" />
            </Component>
            <Component Id="cmp8F62E99957A839A6CFF44D37964E6409" Directory="rdfEditorFolder" Guid="{DE9F48E1-413E-4840-8474-84BE989C5593}">
                <File Id="filCCA67088B46697D9601AE37920F22AF9" KeyPath="yes" Source="$(var.rdfEditorFiles)\FileAssociation.dll" />
            </Component>
            <Component Id="cmp20EAB739CF34DB31BF1C8C4080D5A9CF" Directory="rdfEditorFolder" Guid="{C7B9A523-F396-4B94-B9CB-396256BF1BAB}">
                <File Id="fil9B688CDBF3B933723A6D2C1B20202A46" KeyPath="yes" Source="$(var.rdfEditorFiles)\HtmlAgilityPack.dll" />
            </Component>
            <Component Id="cmp1B865EF94D245C57A70CEC476C6A4CEE" Directory="rdfEditorFolder" Guid="{59B93008-98DD-47D3-A545-FF237DFB5589}">
                <File Id="filE96D6E518DC109338D5E15FB9C348568" KeyPath="yes" Source="$(var.rdfEditorFiles)\ICSharpCode.AvalonEdit.dll" />
            </Component>
            <Component Id="cmp31E899F073E17B953D1ADA485233EBE4" Directory="rdfEditorFolder" Guid="{ED71CAD4-6428-4863-A60A-4A7E6879333A}">
                <File Id="fil3F8E985D859B9755FCF808506691629C" KeyPath="yes" Source="$(var.rdfEditorFiles)\Newtonsoft.Json.dll" />
            </Component>
            <Component Id="cmp796B1E687ACD2EBB45869CDD89889103" Directory="rdfEditorFolder" Guid="{807B6209-0E6B-4581-A067-D67FFB6E66C2}">
                <File Id="filB64C42330232FBE4FAE43F9ED9E0E976" KeyPath="yes" Source="$(var.rdfEditorFiles)\rdfEditor.Core.dll" />
            </Component>
            <Component Id="cmpE952EF530CF00FEEF72246B8BA92214D" Directory="rdfEditorFolder" Guid="{EC3BB93E-D2B0-4741-9E8B-B6D23731D78D}">
                <File Id="fil8979C8C467D97E3701830952656BF267" KeyPath="yes" Source="$(var.rdfEditorFiles)\rdfEditor.Core.Wpf.dll" />
            </Component>
            <Component Id="cmpA1FC6E1F2805E2E0F0DE935C8215438E" Directory="rdfEditorFolder" Guid="{CD014F28-E269-4F91-892F-D60658B6DB13}">
                <File Id="filBA0031A9E0A4E87AF35A8B08DDCC3129" KeyPath="yes" Source="$(var.rdfEditorFiles)\rdfEditor.exe" />
            </Component>
            <Component Id="cmp2F134F1CA1CCEB35C0A9C07F550A69C6" Directory="rdfEditorFolder" Guid="{C3CE7835-2463-4AF3-8A51-1892C3F19256}">
                <File Id="fil057D5DD97E728679813121A911747211" KeyPath="yes" Source="$(var.rdfEditorFiles)\rdfEditor.exe.config" />
            </Component>
            <Component Id="cmpE70E2132FF6E6AFAABDE2E15B8C2B7AC" Directory="rdfEditorFolder" Guid="{283FE325-9AEF-4B09-AC9A-4014E936DD78}">
                <File Id="fil501777681C1D18FDB3ED5DA28C481C90" KeyPath="yes" Source="$(var.rdfEditorFiles)\VDS.Common.dll" />
            </Component>
            <Component Id="cmp51571E2F6B3BB0D8999F671DB30D011B" Directory="dirED51925540BD2F9EDD3C48FE52DE6C8F" Guid="{711FB440-E8CD-4D5C-B5B1-FD2BCB902A37}">
                <File Id="filCC65CDA64FEB6E6B542EA9B0816A24C9" KeyPath="yes" Source="$(var.rdfEditorFiles)\Syntax\n3.xshd" />
            </Component>
            <Component Id="cmpA5B7D36FBF6A82F988D1B5ECE916D304" Directory="dirED51925540BD2F9EDD3C48FE52DE6C8F" Guid="{0A50989C-EFBB-4918-94AD-1D8FED917E87}">
                <File Id="filD866F923981476D894087D21AB56B22C" KeyPath="yes" Source="$(var.rdfEditorFiles)\Syntax\nquads.xshd" />
            </Component>
            <Component Id="cmp0023BED267041B76EFF9B5AC84D9A48D" Directory="dirED51925540BD2F9EDD3C48FE52DE6C8F" Guid="{0AD24FD6-F59B-4178-AFA2-598C1EF9C818}">
                <File Id="filE83C737C5DF570F3EB0DCFD375263ACC" KeyPath="yes" Source="$(var.rdfEditorFiles)\Syntax\nquads11.xshd" />
            </Component>
            <Component Id="cmp7C5B1AF2428ABFC3E82A648A079DCD70" Directory="dirED51925540BD2F9EDD3C48FE52DE6C8F" Guid="{5BBEAE96-ABFE-40B3-AD4C-36BF4D18D2C0}">
                <File Id="fil6D0D631B6D70A8067D45FC7C8A142466" KeyPath="yes" Source="$(var.rdfEditorFiles)\Syntax\ntriples.xshd" />
            </Component>
            <Component Id="cmp72BC8D68426E3D9099E1752E59906686" Directory="dirED51925540BD2F9EDD3C48FE52DE6C8F" Guid="{B0019759-F6AC-4785-9BBD-851EB72275FA}">
                <File Id="fil8DC8245E83D7ADDEEA82F297435EDA12" KeyPath="yes" Source="$(var.rdfEditorFiles)\Syntax\ntriples11.xshd" />
            </Component>
            <Component Id="cmpE4125B5A3ABDAAD326DBDBF6EBF04DEB" Directory="dirED51925540BD2F9EDD3C48FE52DE6C8F" Guid="{C931B65E-0E17-4517-828A-827AFF31F838}">
                <File Id="fil03AE394052369FB8139AE458FEC365AA" KeyPath="yes" Source="$(var.rdfEditorFiles)\Syntax\rdfjson.xshd" />
            </Component>
            <Component Id="cmpA3E9C168C9E99435829AFC6C3A769B81" Directory="dirED51925540BD2F9EDD3C48FE52DE6C8F" Guid="{E75D8193-3D74-4603-9224-F04F9E68CA16}">
                <File Id="fil399254E1C9E51E3633AE999A51425850" KeyPath="yes" Source="$(var.rdfEditorFiles)\Syntax\rdfxml.xshd" />
            </Component>
            <Component Id="cmpE5F9A2B76276C31448C982914BE05F2D" Directory="dirED51925540BD2F9EDD3C48FE52DE6C8F" Guid="{FD279BCA-5C2C-4769-8A9F-5D7426A0B07E}">
                <File Id="filBBBC09582BA3A5CF12919DF5D51E1F11" KeyPath="yes" Source="$(var.rdfEditorFiles)\Syntax\sparql-query-11.xshd" />
            </Component>
            <Component Id="cmp94C4B550FA389B2D6ED4C4B887228ADD" Directory="dirED51925540BD2F9EDD3C48FE52DE6C8F" Guid="{157F5C5A-F3C7-40B3-A98B-38434E4EBFE6}">
                <File Id="fil918BC485407AD5371E99C8613081C643" KeyPath="yes" Source="$(var.rdfEditorFiles)\Syntax\sparql-query.xshd" />
            </Component>
            <Component Id="cmpF309EA00841F96408D8364F4BD5E3720" Directory="dirED51925540BD2F9EDD3C48FE52DE6C8F" Guid="{EF1BD3DD-5501-4FAF-B014-B1524D9ABF46}">
                <File Id="filF3D149A1CF670A02CC94C9EB0479E7F8" KeyPath="yes" Source="$(var.rdfEditorFiles)\Syntax\sparql-results-json.xshd" />
            </Component>
            <Component Id="cmpB6D7B01978669D906C282CCD390590E2" Directory="dirED51925540BD2F9EDD3C48FE52DE6C8F" Guid="{737C5AD8-FA24-439E-AE42-310655230DA3}">
                <File Id="fil442C6E4F1B39E07AEC4F90D8162924DF" KeyPath="yes" Source="$(var.rdfEditorFiles)\Syntax\sparql-results-xml.xshd" />
            </Component>
            <Component Id="cmp984C52A7B6DAB0BB58744AD2596D6FAA" Directory="dirED51925540BD2F9EDD3C48FE52DE6C8F" Guid="{8F352D58-130E-4F7A-8A47-90A3F65C416A}">
                <File Id="fil59AA2CB492C6EADC683E82D0C74A8EEF" KeyPath="yes" Source="$(var.rdfEditorFiles)\Syntax\sparql-update.xshd" />
            </Component>
            <Component Id="cmp82FA054FE92B6296A54E4C82DB47A295" Directory="dirED51925540BD2F9EDD3C48FE52DE6C8F" Guid="{2234C5BD-FA80-4C8A-94D8-81BD1DBCFDEB}">
                <File Id="fil473B5D6F91E992C0036C96080F6B3CBB" KeyPath="yes" Source="$(var.rdfEditorFiles)\Syntax\trig.xshd" />
            </Component>
            <Component Id="cmpF4C462680F4793C2DC98102778AA7840" Directory="dirED51925540BD2F9EDD3C48FE52DE6C8F" Guid="{7496E0B3-DFAC-43FF-AA66-EFEE12547059}">
                <File Id="fil9015CEBB503986FFD44F5054866BE4B3" KeyPath="yes" Source="$(var.rdfEditorFiles)\Syntax\trix.xshd" />
            </Component>
            <Component Id="cmp6CD57022C29BFA1B0525E7B40B4631AA" Directory="dirED51925540BD2F9EDD3C48FE52DE6C8F" Guid="{FDC05BFD-6AC0-4FD9-BE74-C14AE6ADD9F3}">
                <File Id="filDA8D6B3191D9D1275E756F300B84C96D" KeyPath="yes" Source="$(var.rdfEditorFiles)\Syntax\turtle.xshd" />
            </Component>
            <Component Id="cmp8C9AD5CBFA4D3AA9B7F57F214E2F8BF4" Directory="dirED51925540BD2F9EDD3C48FE52DE6C8F" Guid="{AD3E3DF0-9B48-4F74-ACC3-271A063E79E5}">
                <File Id="filD7E5CBB77F089CD2AAF1F84CECE082EB" KeyPath="yes" Source="$(var.rdfEditorFiles)\Syntax\turtle11.xshd" />
            </Component>
            <Component Id="cmp44CA9B2B1B9F5385F0A2EB202EC51E67" Directory="dirED51925540BD2F9EDD3C48FE52DE6C8F" Guid="{7A143082-56B8-44E8-A697-3264ECAD81CD}">
=======
            <Component Id="cmpEB09B60958858212801BF9C223EE0499" Directory="rdfEditorFolder" Guid="{A9106BC2-2EAE-4C39-BF6C-018616E5532D}">
                <File Id="fil6BAE4DF38B5C47AD2CC1AE49FBFFC6A9" KeyPath="yes" Source="$(var.rdfEditorFiles)\dotNetRDF.dll" />
            </Component>
            <Component Id="cmp8F62E99957A839A6CFF44D37964E6409" Directory="rdfEditorFolder" Guid="{C647D4A8-1092-404F-8E27-390919764A46}">
                <File Id="filCCA67088B46697D9601AE37920F22AF9" KeyPath="yes" Source="$(var.rdfEditorFiles)\FileAssociation.dll" />
            </Component>
            <Component Id="cmp20EAB739CF34DB31BF1C8C4080D5A9CF" Directory="rdfEditorFolder" Guid="{0A1444F1-679E-41C4-8E9F-DBE60164F3AE}">
                <File Id="fil9B688CDBF3B933723A6D2C1B20202A46" KeyPath="yes" Source="$(var.rdfEditorFiles)\HtmlAgilityPack.dll" />
            </Component>
            <Component Id="cmp1B865EF94D245C57A70CEC476C6A4CEE" Directory="rdfEditorFolder" Guid="{BBBFC068-92DD-43D8-9DD1-529F253DB943}">
                <File Id="filE96D6E518DC109338D5E15FB9C348568" KeyPath="yes" Source="$(var.rdfEditorFiles)\ICSharpCode.AvalonEdit.dll" />
            </Component>
            <Component Id="cmp31E899F073E17B953D1ADA485233EBE4" Directory="rdfEditorFolder" Guid="{AB98B885-99D5-49BB-9B57-2A2326EF652B}">
                <File Id="fil3F8E985D859B9755FCF808506691629C" KeyPath="yes" Source="$(var.rdfEditorFiles)\Newtonsoft.Json.dll" />
            </Component>
            <Component Id="cmp796B1E687ACD2EBB45869CDD89889103" Directory="rdfEditorFolder" Guid="{5D685314-EC21-44BB-8D4F-2C7ACD24282D}">
                <File Id="filB64C42330232FBE4FAE43F9ED9E0E976" KeyPath="yes" Source="$(var.rdfEditorFiles)\rdfEditor.Core.dll" />
            </Component>
            <Component Id="cmpE952EF530CF00FEEF72246B8BA92214D" Directory="rdfEditorFolder" Guid="{8E14D06F-8069-4C38-AA2E-9B78DD56125E}">
                <File Id="fil8979C8C467D97E3701830952656BF267" KeyPath="yes" Source="$(var.rdfEditorFiles)\rdfEditor.Core.Wpf.dll" />
            </Component>
            <Component Id="cmpA1FC6E1F2805E2E0F0DE935C8215438E" Directory="rdfEditorFolder" Guid="{AC1D3520-0C04-4C29-AA39-25F961C5628D}">
                <File Id="filBA0031A9E0A4E87AF35A8B08DDCC3129" KeyPath="yes" Source="$(var.rdfEditorFiles)\rdfEditor.exe" />
            </Component>
            <Component Id="cmp2F134F1CA1CCEB35C0A9C07F550A69C6" Directory="rdfEditorFolder" Guid="{8382DF39-8795-4AB2-A61F-1919878DC8EE}">
                <File Id="fil057D5DD97E728679813121A911747211" KeyPath="yes" Source="$(var.rdfEditorFiles)\rdfEditor.exe.config" />
            </Component>
            <Component Id="cmpF5EF26F93A0AFB69B8CF524D781E5ADA" Directory="rdfEditorFolder" Guid="{90F09452-A99F-402C-9BDE-3208B32C1446}">
                <File Id="filA5BDCFCD4AE4AD5CCA5B3D98B703DDE3" KeyPath="yes" Source="$(var.rdfEditorFiles)\rdfEditor.vshost.exe" />
            </Component>
            <Component Id="cmp06D8A27BF84C8A87E77B50ECD6922651" Directory="rdfEditorFolder" Guid="{F54B57C2-22F7-487C-85D6-F8C95DC3CFBE}">
                <File Id="filA4023923BFE94479EA11219F39413358" KeyPath="yes" Source="$(var.rdfEditorFiles)\rdfEditor.vshost.exe.config" />
            </Component>
            <Component Id="cmpE70E2132FF6E6AFAABDE2E15B8C2B7AC" Directory="rdfEditorFolder" Guid="{83B59F6E-D572-4331-9BEB-F75584575557}">
                <File Id="fil501777681C1D18FDB3ED5DA28C481C90" KeyPath="yes" Source="$(var.rdfEditorFiles)\VDS.Common.dll" />
            </Component>
            <Component Id="cmp51571E2F6B3BB0D8999F671DB30D011B" Directory="dirED51925540BD2F9EDD3C48FE52DE6C8F" Guid="{1EB8250E-8D54-4116-883D-E629DFB40864}">
                <File Id="filCC65CDA64FEB6E6B542EA9B0816A24C9" KeyPath="yes" Source="$(var.rdfEditorFiles)\Syntax\n3.xshd" />
            </Component>
            <Component Id="cmpA5B7D36FBF6A82F988D1B5ECE916D304" Directory="dirED51925540BD2F9EDD3C48FE52DE6C8F" Guid="{83382CD8-CB6A-49BF-A0F6-70DAC740900D}">
                <File Id="filD866F923981476D894087D21AB56B22C" KeyPath="yes" Source="$(var.rdfEditorFiles)\Syntax\nquads.xshd" />
            </Component>
            <Component Id="cmp0023BED267041B76EFF9B5AC84D9A48D" Directory="dirED51925540BD2F9EDD3C48FE52DE6C8F" Guid="{705C6644-1C9A-4EC6-9A75-F855959C9E99}">
                <File Id="filE83C737C5DF570F3EB0DCFD375263ACC" KeyPath="yes" Source="$(var.rdfEditorFiles)\Syntax\nquads11.xshd" />
            </Component>
            <Component Id="cmp7C5B1AF2428ABFC3E82A648A079DCD70" Directory="dirED51925540BD2F9EDD3C48FE52DE6C8F" Guid="{2E9D8806-DEEC-45BF-AF36-5788103F1699}">
                <File Id="fil6D0D631B6D70A8067D45FC7C8A142466" KeyPath="yes" Source="$(var.rdfEditorFiles)\Syntax\ntriples.xshd" />
            </Component>
            <Component Id="cmp72BC8D68426E3D9099E1752E59906686" Directory="dirED51925540BD2F9EDD3C48FE52DE6C8F" Guid="{CA535948-F490-43D8-8E0C-64457EBD581C}">
                <File Id="fil8DC8245E83D7ADDEEA82F297435EDA12" KeyPath="yes" Source="$(var.rdfEditorFiles)\Syntax\ntriples11.xshd" />
            </Component>
            <Component Id="cmpE4125B5A3ABDAAD326DBDBF6EBF04DEB" Directory="dirED51925540BD2F9EDD3C48FE52DE6C8F" Guid="{E7566A64-3C28-4BA6-B3CC-5D1B8137CDB5}">
                <File Id="fil03AE394052369FB8139AE458FEC365AA" KeyPath="yes" Source="$(var.rdfEditorFiles)\Syntax\rdfjson.xshd" />
            </Component>
            <Component Id="cmpA3E9C168C9E99435829AFC6C3A769B81" Directory="dirED51925540BD2F9EDD3C48FE52DE6C8F" Guid="{21D21013-5798-4216-A3FD-9018CA053D7F}">
                <File Id="fil399254E1C9E51E3633AE999A51425850" KeyPath="yes" Source="$(var.rdfEditorFiles)\Syntax\rdfxml.xshd" />
            </Component>
            <Component Id="cmpE5F9A2B76276C31448C982914BE05F2D" Directory="dirED51925540BD2F9EDD3C48FE52DE6C8F" Guid="{F4221D2C-F1FC-4483-9009-08C985DB5DDA}">
                <File Id="filBBBC09582BA3A5CF12919DF5D51E1F11" KeyPath="yes" Source="$(var.rdfEditorFiles)\Syntax\sparql-query-11.xshd" />
            </Component>
            <Component Id="cmp94C4B550FA389B2D6ED4C4B887228ADD" Directory="dirED51925540BD2F9EDD3C48FE52DE6C8F" Guid="{090F09E1-4482-4194-9840-F2E900B12B11}">
                <File Id="fil918BC485407AD5371E99C8613081C643" KeyPath="yes" Source="$(var.rdfEditorFiles)\Syntax\sparql-query.xshd" />
            </Component>
            <Component Id="cmpF309EA00841F96408D8364F4BD5E3720" Directory="dirED51925540BD2F9EDD3C48FE52DE6C8F" Guid="{4C67C9D3-DD04-40E5-8259-74FAAE25934B}">
                <File Id="filF3D149A1CF670A02CC94C9EB0479E7F8" KeyPath="yes" Source="$(var.rdfEditorFiles)\Syntax\sparql-results-json.xshd" />
            </Component>
            <Component Id="cmpB6D7B01978669D906C282CCD390590E2" Directory="dirED51925540BD2F9EDD3C48FE52DE6C8F" Guid="{DE5EE1BA-A4AD-4861-A6DD-88065C65D355}">
                <File Id="fil442C6E4F1B39E07AEC4F90D8162924DF" KeyPath="yes" Source="$(var.rdfEditorFiles)\Syntax\sparql-results-xml.xshd" />
            </Component>
            <Component Id="cmp984C52A7B6DAB0BB58744AD2596D6FAA" Directory="dirED51925540BD2F9EDD3C48FE52DE6C8F" Guid="{DCBB2337-C67B-4EF2-844A-9CE123EAD26A}">
                <File Id="fil59AA2CB492C6EADC683E82D0C74A8EEF" KeyPath="yes" Source="$(var.rdfEditorFiles)\Syntax\sparql-update.xshd" />
            </Component>
            <Component Id="cmp82FA054FE92B6296A54E4C82DB47A295" Directory="dirED51925540BD2F9EDD3C48FE52DE6C8F" Guid="{A4F9481B-7980-46E8-964D-27ECC49FCD91}">
                <File Id="fil473B5D6F91E992C0036C96080F6B3CBB" KeyPath="yes" Source="$(var.rdfEditorFiles)\Syntax\trig.xshd" />
            </Component>
            <Component Id="cmpF4C462680F4793C2DC98102778AA7840" Directory="dirED51925540BD2F9EDD3C48FE52DE6C8F" Guid="{CBFFA85F-A97C-4749-81EB-10B21E294AEF}">
                <File Id="fil9015CEBB503986FFD44F5054866BE4B3" KeyPath="yes" Source="$(var.rdfEditorFiles)\Syntax\trix.xshd" />
            </Component>
            <Component Id="cmp6CD57022C29BFA1B0525E7B40B4631AA" Directory="dirED51925540BD2F9EDD3C48FE52DE6C8F" Guid="{EB026D93-E0C4-4A9B-9CDA-ECFF87D91C22}">
                <File Id="filDA8D6B3191D9D1275E756F300B84C96D" KeyPath="yes" Source="$(var.rdfEditorFiles)\Syntax\turtle.xshd" />
            </Component>
            <Component Id="cmp8C9AD5CBFA4D3AA9B7F57F214E2F8BF4" Directory="dirED51925540BD2F9EDD3C48FE52DE6C8F" Guid="{939D134A-B7FA-495E-ACC7-49A0B76820C3}">
                <File Id="filD7E5CBB77F089CD2AAF1F84CECE082EB" KeyPath="yes" Source="$(var.rdfEditorFiles)\Syntax\turtle11.xshd" />
            </Component>
            <Component Id="cmp44CA9B2B1B9F5385F0A2EB202EC51E67" Directory="dirED51925540BD2F9EDD3C48FE52DE6C8F" Guid="{0EF1EBDC-90E4-46FB-AE33-3A32CB14167F}">
>>>>>>> 04a458ee
                <File Id="fil06E85F1B3DB988DFE8385D421460ECB6" KeyPath="yes" Source="$(var.rdfEditorFiles)\Syntax\xhtml-rdfa.xshd" />
            </Component>
        </ComponentGroup>
    </Fragment>
</Wix><|MERGE_RESOLUTION|>--- conflicted
+++ resolved
@@ -1,181 +1,99 @@
-﻿<?xml version="1.0" encoding="utf-8"?>
-<Wix xmlns="http://schemas.microsoft.com/wix/2006/wi">
-    <Fragment>
-        <DirectoryRef Id="rdfEditorFolder">
-            <Directory Id="dirED51925540BD2F9EDD3C48FE52DE6C8F" Name="Syntax" />
-        </DirectoryRef>
-    </Fragment>
-    <Fragment>
-        <ComponentGroup Id="rdfEditorComponentGroup">
-<<<<<<< HEAD
-            <Component Id="cmpEB09B60958858212801BF9C223EE0499" Directory="rdfEditorFolder" Guid="{FDEDAC2D-6ABD-42CE-9015-D34073B09739}">
-                <File Id="fil6BAE4DF38B5C47AD2CC1AE49FBFFC6A9" KeyPath="yes" Source="$(var.rdfEditorFiles)\dotNetRDF.dll" />
-            </Component>
-            <Component Id="cmp8F62E99957A839A6CFF44D37964E6409" Directory="rdfEditorFolder" Guid="{DE9F48E1-413E-4840-8474-84BE989C5593}">
-                <File Id="filCCA67088B46697D9601AE37920F22AF9" KeyPath="yes" Source="$(var.rdfEditorFiles)\FileAssociation.dll" />
-            </Component>
-            <Component Id="cmp20EAB739CF34DB31BF1C8C4080D5A9CF" Directory="rdfEditorFolder" Guid="{C7B9A523-F396-4B94-B9CB-396256BF1BAB}">
-                <File Id="fil9B688CDBF3B933723A6D2C1B20202A46" KeyPath="yes" Source="$(var.rdfEditorFiles)\HtmlAgilityPack.dll" />
-            </Component>
-            <Component Id="cmp1B865EF94D245C57A70CEC476C6A4CEE" Directory="rdfEditorFolder" Guid="{59B93008-98DD-47D3-A545-FF237DFB5589}">
-                <File Id="filE96D6E518DC109338D5E15FB9C348568" KeyPath="yes" Source="$(var.rdfEditorFiles)\ICSharpCode.AvalonEdit.dll" />
-            </Component>
-            <Component Id="cmp31E899F073E17B953D1ADA485233EBE4" Directory="rdfEditorFolder" Guid="{ED71CAD4-6428-4863-A60A-4A7E6879333A}">
-                <File Id="fil3F8E985D859B9755FCF808506691629C" KeyPath="yes" Source="$(var.rdfEditorFiles)\Newtonsoft.Json.dll" />
-            </Component>
-            <Component Id="cmp796B1E687ACD2EBB45869CDD89889103" Directory="rdfEditorFolder" Guid="{807B6209-0E6B-4581-A067-D67FFB6E66C2}">
-                <File Id="filB64C42330232FBE4FAE43F9ED9E0E976" KeyPath="yes" Source="$(var.rdfEditorFiles)\rdfEditor.Core.dll" />
-            </Component>
-            <Component Id="cmpE952EF530CF00FEEF72246B8BA92214D" Directory="rdfEditorFolder" Guid="{EC3BB93E-D2B0-4741-9E8B-B6D23731D78D}">
-                <File Id="fil8979C8C467D97E3701830952656BF267" KeyPath="yes" Source="$(var.rdfEditorFiles)\rdfEditor.Core.Wpf.dll" />
-            </Component>
-            <Component Id="cmpA1FC6E1F2805E2E0F0DE935C8215438E" Directory="rdfEditorFolder" Guid="{CD014F28-E269-4F91-892F-D60658B6DB13}">
-                <File Id="filBA0031A9E0A4E87AF35A8B08DDCC3129" KeyPath="yes" Source="$(var.rdfEditorFiles)\rdfEditor.exe" />
-            </Component>
-            <Component Id="cmp2F134F1CA1CCEB35C0A9C07F550A69C6" Directory="rdfEditorFolder" Guid="{C3CE7835-2463-4AF3-8A51-1892C3F19256}">
-                <File Id="fil057D5DD97E728679813121A911747211" KeyPath="yes" Source="$(var.rdfEditorFiles)\rdfEditor.exe.config" />
-            </Component>
-            <Component Id="cmpE70E2132FF6E6AFAABDE2E15B8C2B7AC" Directory="rdfEditorFolder" Guid="{283FE325-9AEF-4B09-AC9A-4014E936DD78}">
-                <File Id="fil501777681C1D18FDB3ED5DA28C481C90" KeyPath="yes" Source="$(var.rdfEditorFiles)\VDS.Common.dll" />
-            </Component>
-            <Component Id="cmp51571E2F6B3BB0D8999F671DB30D011B" Directory="dirED51925540BD2F9EDD3C48FE52DE6C8F" Guid="{711FB440-E8CD-4D5C-B5B1-FD2BCB902A37}">
-                <File Id="filCC65CDA64FEB6E6B542EA9B0816A24C9" KeyPath="yes" Source="$(var.rdfEditorFiles)\Syntax\n3.xshd" />
-            </Component>
-            <Component Id="cmpA5B7D36FBF6A82F988D1B5ECE916D304" Directory="dirED51925540BD2F9EDD3C48FE52DE6C8F" Guid="{0A50989C-EFBB-4918-94AD-1D8FED917E87}">
-                <File Id="filD866F923981476D894087D21AB56B22C" KeyPath="yes" Source="$(var.rdfEditorFiles)\Syntax\nquads.xshd" />
-            </Component>
-            <Component Id="cmp0023BED267041B76EFF9B5AC84D9A48D" Directory="dirED51925540BD2F9EDD3C48FE52DE6C8F" Guid="{0AD24FD6-F59B-4178-AFA2-598C1EF9C818}">
-                <File Id="filE83C737C5DF570F3EB0DCFD375263ACC" KeyPath="yes" Source="$(var.rdfEditorFiles)\Syntax\nquads11.xshd" />
-            </Component>
-            <Component Id="cmp7C5B1AF2428ABFC3E82A648A079DCD70" Directory="dirED51925540BD2F9EDD3C48FE52DE6C8F" Guid="{5BBEAE96-ABFE-40B3-AD4C-36BF4D18D2C0}">
-                <File Id="fil6D0D631B6D70A8067D45FC7C8A142466" KeyPath="yes" Source="$(var.rdfEditorFiles)\Syntax\ntriples.xshd" />
-            </Component>
-            <Component Id="cmp72BC8D68426E3D9099E1752E59906686" Directory="dirED51925540BD2F9EDD3C48FE52DE6C8F" Guid="{B0019759-F6AC-4785-9BBD-851EB72275FA}">
-                <File Id="fil8DC8245E83D7ADDEEA82F297435EDA12" KeyPath="yes" Source="$(var.rdfEditorFiles)\Syntax\ntriples11.xshd" />
-            </Component>
-            <Component Id="cmpE4125B5A3ABDAAD326DBDBF6EBF04DEB" Directory="dirED51925540BD2F9EDD3C48FE52DE6C8F" Guid="{C931B65E-0E17-4517-828A-827AFF31F838}">
-                <File Id="fil03AE394052369FB8139AE458FEC365AA" KeyPath="yes" Source="$(var.rdfEditorFiles)\Syntax\rdfjson.xshd" />
-            </Component>
-            <Component Id="cmpA3E9C168C9E99435829AFC6C3A769B81" Directory="dirED51925540BD2F9EDD3C48FE52DE6C8F" Guid="{E75D8193-3D74-4603-9224-F04F9E68CA16}">
-                <File Id="fil399254E1C9E51E3633AE999A51425850" KeyPath="yes" Source="$(var.rdfEditorFiles)\Syntax\rdfxml.xshd" />
-            </Component>
-            <Component Id="cmpE5F9A2B76276C31448C982914BE05F2D" Directory="dirED51925540BD2F9EDD3C48FE52DE6C8F" Guid="{FD279BCA-5C2C-4769-8A9F-5D7426A0B07E}">
-                <File Id="filBBBC09582BA3A5CF12919DF5D51E1F11" KeyPath="yes" Source="$(var.rdfEditorFiles)\Syntax\sparql-query-11.xshd" />
-            </Component>
-            <Component Id="cmp94C4B550FA389B2D6ED4C4B887228ADD" Directory="dirED51925540BD2F9EDD3C48FE52DE6C8F" Guid="{157F5C5A-F3C7-40B3-A98B-38434E4EBFE6}">
-                <File Id="fil918BC485407AD5371E99C8613081C643" KeyPath="yes" Source="$(var.rdfEditorFiles)\Syntax\sparql-query.xshd" />
-            </Component>
-            <Component Id="cmpF309EA00841F96408D8364F4BD5E3720" Directory="dirED51925540BD2F9EDD3C48FE52DE6C8F" Guid="{EF1BD3DD-5501-4FAF-B014-B1524D9ABF46}">
-                <File Id="filF3D149A1CF670A02CC94C9EB0479E7F8" KeyPath="yes" Source="$(var.rdfEditorFiles)\Syntax\sparql-results-json.xshd" />
-            </Component>
-            <Component Id="cmpB6D7B01978669D906C282CCD390590E2" Directory="dirED51925540BD2F9EDD3C48FE52DE6C8F" Guid="{737C5AD8-FA24-439E-AE42-310655230DA3}">
-                <File Id="fil442C6E4F1B39E07AEC4F90D8162924DF" KeyPath="yes" Source="$(var.rdfEditorFiles)\Syntax\sparql-results-xml.xshd" />
-            </Component>
-            <Component Id="cmp984C52A7B6DAB0BB58744AD2596D6FAA" Directory="dirED51925540BD2F9EDD3C48FE52DE6C8F" Guid="{8F352D58-130E-4F7A-8A47-90A3F65C416A}">
-                <File Id="fil59AA2CB492C6EADC683E82D0C74A8EEF" KeyPath="yes" Source="$(var.rdfEditorFiles)\Syntax\sparql-update.xshd" />
-            </Component>
-            <Component Id="cmp82FA054FE92B6296A54E4C82DB47A295" Directory="dirED51925540BD2F9EDD3C48FE52DE6C8F" Guid="{2234C5BD-FA80-4C8A-94D8-81BD1DBCFDEB}">
-                <File Id="fil473B5D6F91E992C0036C96080F6B3CBB" KeyPath="yes" Source="$(var.rdfEditorFiles)\Syntax\trig.xshd" />
-            </Component>
-            <Component Id="cmpF4C462680F4793C2DC98102778AA7840" Directory="dirED51925540BD2F9EDD3C48FE52DE6C8F" Guid="{7496E0B3-DFAC-43FF-AA66-EFEE12547059}">
-                <File Id="fil9015CEBB503986FFD44F5054866BE4B3" KeyPath="yes" Source="$(var.rdfEditorFiles)\Syntax\trix.xshd" />
-            </Component>
-            <Component Id="cmp6CD57022C29BFA1B0525E7B40B4631AA" Directory="dirED51925540BD2F9EDD3C48FE52DE6C8F" Guid="{FDC05BFD-6AC0-4FD9-BE74-C14AE6ADD9F3}">
-                <File Id="filDA8D6B3191D9D1275E756F300B84C96D" KeyPath="yes" Source="$(var.rdfEditorFiles)\Syntax\turtle.xshd" />
-            </Component>
-            <Component Id="cmp8C9AD5CBFA4D3AA9B7F57F214E2F8BF4" Directory="dirED51925540BD2F9EDD3C48FE52DE6C8F" Guid="{AD3E3DF0-9B48-4F74-ACC3-271A063E79E5}">
-                <File Id="filD7E5CBB77F089CD2AAF1F84CECE082EB" KeyPath="yes" Source="$(var.rdfEditorFiles)\Syntax\turtle11.xshd" />
-            </Component>
-            <Component Id="cmp44CA9B2B1B9F5385F0A2EB202EC51E67" Directory="dirED51925540BD2F9EDD3C48FE52DE6C8F" Guid="{7A143082-56B8-44E8-A697-3264ECAD81CD}">
-=======
-            <Component Id="cmpEB09B60958858212801BF9C223EE0499" Directory="rdfEditorFolder" Guid="{A9106BC2-2EAE-4C39-BF6C-018616E5532D}">
-                <File Id="fil6BAE4DF38B5C47AD2CC1AE49FBFFC6A9" KeyPath="yes" Source="$(var.rdfEditorFiles)\dotNetRDF.dll" />
-            </Component>
-            <Component Id="cmp8F62E99957A839A6CFF44D37964E6409" Directory="rdfEditorFolder" Guid="{C647D4A8-1092-404F-8E27-390919764A46}">
-                <File Id="filCCA67088B46697D9601AE37920F22AF9" KeyPath="yes" Source="$(var.rdfEditorFiles)\FileAssociation.dll" />
-            </Component>
-            <Component Id="cmp20EAB739CF34DB31BF1C8C4080D5A9CF" Directory="rdfEditorFolder" Guid="{0A1444F1-679E-41C4-8E9F-DBE60164F3AE}">
-                <File Id="fil9B688CDBF3B933723A6D2C1B20202A46" KeyPath="yes" Source="$(var.rdfEditorFiles)\HtmlAgilityPack.dll" />
-            </Component>
-            <Component Id="cmp1B865EF94D245C57A70CEC476C6A4CEE" Directory="rdfEditorFolder" Guid="{BBBFC068-92DD-43D8-9DD1-529F253DB943}">
-                <File Id="filE96D6E518DC109338D5E15FB9C348568" KeyPath="yes" Source="$(var.rdfEditorFiles)\ICSharpCode.AvalonEdit.dll" />
-            </Component>
-            <Component Id="cmp31E899F073E17B953D1ADA485233EBE4" Directory="rdfEditorFolder" Guid="{AB98B885-99D5-49BB-9B57-2A2326EF652B}">
-                <File Id="fil3F8E985D859B9755FCF808506691629C" KeyPath="yes" Source="$(var.rdfEditorFiles)\Newtonsoft.Json.dll" />
-            </Component>
-            <Component Id="cmp796B1E687ACD2EBB45869CDD89889103" Directory="rdfEditorFolder" Guid="{5D685314-EC21-44BB-8D4F-2C7ACD24282D}">
-                <File Id="filB64C42330232FBE4FAE43F9ED9E0E976" KeyPath="yes" Source="$(var.rdfEditorFiles)\rdfEditor.Core.dll" />
-            </Component>
-            <Component Id="cmpE952EF530CF00FEEF72246B8BA92214D" Directory="rdfEditorFolder" Guid="{8E14D06F-8069-4C38-AA2E-9B78DD56125E}">
-                <File Id="fil8979C8C467D97E3701830952656BF267" KeyPath="yes" Source="$(var.rdfEditorFiles)\rdfEditor.Core.Wpf.dll" />
-            </Component>
-            <Component Id="cmpA1FC6E1F2805E2E0F0DE935C8215438E" Directory="rdfEditorFolder" Guid="{AC1D3520-0C04-4C29-AA39-25F961C5628D}">
-                <File Id="filBA0031A9E0A4E87AF35A8B08DDCC3129" KeyPath="yes" Source="$(var.rdfEditorFiles)\rdfEditor.exe" />
-            </Component>
-            <Component Id="cmp2F134F1CA1CCEB35C0A9C07F550A69C6" Directory="rdfEditorFolder" Guid="{8382DF39-8795-4AB2-A61F-1919878DC8EE}">
-                <File Id="fil057D5DD97E728679813121A911747211" KeyPath="yes" Source="$(var.rdfEditorFiles)\rdfEditor.exe.config" />
-            </Component>
-            <Component Id="cmpF5EF26F93A0AFB69B8CF524D781E5ADA" Directory="rdfEditorFolder" Guid="{90F09452-A99F-402C-9BDE-3208B32C1446}">
-                <File Id="filA5BDCFCD4AE4AD5CCA5B3D98B703DDE3" KeyPath="yes" Source="$(var.rdfEditorFiles)\rdfEditor.vshost.exe" />
-            </Component>
-            <Component Id="cmp06D8A27BF84C8A87E77B50ECD6922651" Directory="rdfEditorFolder" Guid="{F54B57C2-22F7-487C-85D6-F8C95DC3CFBE}">
-                <File Id="filA4023923BFE94479EA11219F39413358" KeyPath="yes" Source="$(var.rdfEditorFiles)\rdfEditor.vshost.exe.config" />
-            </Component>
-            <Component Id="cmpE70E2132FF6E6AFAABDE2E15B8C2B7AC" Directory="rdfEditorFolder" Guid="{83B59F6E-D572-4331-9BEB-F75584575557}">
-                <File Id="fil501777681C1D18FDB3ED5DA28C481C90" KeyPath="yes" Source="$(var.rdfEditorFiles)\VDS.Common.dll" />
-            </Component>
-            <Component Id="cmp51571E2F6B3BB0D8999F671DB30D011B" Directory="dirED51925540BD2F9EDD3C48FE52DE6C8F" Guid="{1EB8250E-8D54-4116-883D-E629DFB40864}">
-                <File Id="filCC65CDA64FEB6E6B542EA9B0816A24C9" KeyPath="yes" Source="$(var.rdfEditorFiles)\Syntax\n3.xshd" />
-            </Component>
-            <Component Id="cmpA5B7D36FBF6A82F988D1B5ECE916D304" Directory="dirED51925540BD2F9EDD3C48FE52DE6C8F" Guid="{83382CD8-CB6A-49BF-A0F6-70DAC740900D}">
-                <File Id="filD866F923981476D894087D21AB56B22C" KeyPath="yes" Source="$(var.rdfEditorFiles)\Syntax\nquads.xshd" />
-            </Component>
-            <Component Id="cmp0023BED267041B76EFF9B5AC84D9A48D" Directory="dirED51925540BD2F9EDD3C48FE52DE6C8F" Guid="{705C6644-1C9A-4EC6-9A75-F855959C9E99}">
-                <File Id="filE83C737C5DF570F3EB0DCFD375263ACC" KeyPath="yes" Source="$(var.rdfEditorFiles)\Syntax\nquads11.xshd" />
-            </Component>
-            <Component Id="cmp7C5B1AF2428ABFC3E82A648A079DCD70" Directory="dirED51925540BD2F9EDD3C48FE52DE6C8F" Guid="{2E9D8806-DEEC-45BF-AF36-5788103F1699}">
-                <File Id="fil6D0D631B6D70A8067D45FC7C8A142466" KeyPath="yes" Source="$(var.rdfEditorFiles)\Syntax\ntriples.xshd" />
-            </Component>
-            <Component Id="cmp72BC8D68426E3D9099E1752E59906686" Directory="dirED51925540BD2F9EDD3C48FE52DE6C8F" Guid="{CA535948-F490-43D8-8E0C-64457EBD581C}">
-                <File Id="fil8DC8245E83D7ADDEEA82F297435EDA12" KeyPath="yes" Source="$(var.rdfEditorFiles)\Syntax\ntriples11.xshd" />
-            </Component>
-            <Component Id="cmpE4125B5A3ABDAAD326DBDBF6EBF04DEB" Directory="dirED51925540BD2F9EDD3C48FE52DE6C8F" Guid="{E7566A64-3C28-4BA6-B3CC-5D1B8137CDB5}">
-                <File Id="fil03AE394052369FB8139AE458FEC365AA" KeyPath="yes" Source="$(var.rdfEditorFiles)\Syntax\rdfjson.xshd" />
-            </Component>
-            <Component Id="cmpA3E9C168C9E99435829AFC6C3A769B81" Directory="dirED51925540BD2F9EDD3C48FE52DE6C8F" Guid="{21D21013-5798-4216-A3FD-9018CA053D7F}">
-                <File Id="fil399254E1C9E51E3633AE999A51425850" KeyPath="yes" Source="$(var.rdfEditorFiles)\Syntax\rdfxml.xshd" />
-            </Component>
-            <Component Id="cmpE5F9A2B76276C31448C982914BE05F2D" Directory="dirED51925540BD2F9EDD3C48FE52DE6C8F" Guid="{F4221D2C-F1FC-4483-9009-08C985DB5DDA}">
-                <File Id="filBBBC09582BA3A5CF12919DF5D51E1F11" KeyPath="yes" Source="$(var.rdfEditorFiles)\Syntax\sparql-query-11.xshd" />
-            </Component>
-            <Component Id="cmp94C4B550FA389B2D6ED4C4B887228ADD" Directory="dirED51925540BD2F9EDD3C48FE52DE6C8F" Guid="{090F09E1-4482-4194-9840-F2E900B12B11}">
-                <File Id="fil918BC485407AD5371E99C8613081C643" KeyPath="yes" Source="$(var.rdfEditorFiles)\Syntax\sparql-query.xshd" />
-            </Component>
-            <Component Id="cmpF309EA00841F96408D8364F4BD5E3720" Directory="dirED51925540BD2F9EDD3C48FE52DE6C8F" Guid="{4C67C9D3-DD04-40E5-8259-74FAAE25934B}">
-                <File Id="filF3D149A1CF670A02CC94C9EB0479E7F8" KeyPath="yes" Source="$(var.rdfEditorFiles)\Syntax\sparql-results-json.xshd" />
-            </Component>
-            <Component Id="cmpB6D7B01978669D906C282CCD390590E2" Directory="dirED51925540BD2F9EDD3C48FE52DE6C8F" Guid="{DE5EE1BA-A4AD-4861-A6DD-88065C65D355}">
-                <File Id="fil442C6E4F1B39E07AEC4F90D8162924DF" KeyPath="yes" Source="$(var.rdfEditorFiles)\Syntax\sparql-results-xml.xshd" />
-            </Component>
-            <Component Id="cmp984C52A7B6DAB0BB58744AD2596D6FAA" Directory="dirED51925540BD2F9EDD3C48FE52DE6C8F" Guid="{DCBB2337-C67B-4EF2-844A-9CE123EAD26A}">
-                <File Id="fil59AA2CB492C6EADC683E82D0C74A8EEF" KeyPath="yes" Source="$(var.rdfEditorFiles)\Syntax\sparql-update.xshd" />
-            </Component>
-            <Component Id="cmp82FA054FE92B6296A54E4C82DB47A295" Directory="dirED51925540BD2F9EDD3C48FE52DE6C8F" Guid="{A4F9481B-7980-46E8-964D-27ECC49FCD91}">
-                <File Id="fil473B5D6F91E992C0036C96080F6B3CBB" KeyPath="yes" Source="$(var.rdfEditorFiles)\Syntax\trig.xshd" />
-            </Component>
-            <Component Id="cmpF4C462680F4793C2DC98102778AA7840" Directory="dirED51925540BD2F9EDD3C48FE52DE6C8F" Guid="{CBFFA85F-A97C-4749-81EB-10B21E294AEF}">
-                <File Id="fil9015CEBB503986FFD44F5054866BE4B3" KeyPath="yes" Source="$(var.rdfEditorFiles)\Syntax\trix.xshd" />
-            </Component>
-            <Component Id="cmp6CD57022C29BFA1B0525E7B40B4631AA" Directory="dirED51925540BD2F9EDD3C48FE52DE6C8F" Guid="{EB026D93-E0C4-4A9B-9CDA-ECFF87D91C22}">
-                <File Id="filDA8D6B3191D9D1275E756F300B84C96D" KeyPath="yes" Source="$(var.rdfEditorFiles)\Syntax\turtle.xshd" />
-            </Component>
-            <Component Id="cmp8C9AD5CBFA4D3AA9B7F57F214E2F8BF4" Directory="dirED51925540BD2F9EDD3C48FE52DE6C8F" Guid="{939D134A-B7FA-495E-ACC7-49A0B76820C3}">
-                <File Id="filD7E5CBB77F089CD2AAF1F84CECE082EB" KeyPath="yes" Source="$(var.rdfEditorFiles)\Syntax\turtle11.xshd" />
-            </Component>
-            <Component Id="cmp44CA9B2B1B9F5385F0A2EB202EC51E67" Directory="dirED51925540BD2F9EDD3C48FE52DE6C8F" Guid="{0EF1EBDC-90E4-46FB-AE33-3A32CB14167F}">
->>>>>>> 04a458ee
-                <File Id="fil06E85F1B3DB988DFE8385D421460ECB6" KeyPath="yes" Source="$(var.rdfEditorFiles)\Syntax\xhtml-rdfa.xshd" />
-            </Component>
-        </ComponentGroup>
-    </Fragment>
+﻿<?xml version="1.0" encoding="utf-8"?>
+<Wix xmlns="http://schemas.microsoft.com/wix/2006/wi">
+    <Fragment>
+        <DirectoryRef Id="rdfEditorFolder">
+            <Directory Id="dirED51925540BD2F9EDD3C48FE52DE6C8F" Name="Syntax" />
+        </DirectoryRef>
+    </Fragment>
+    <Fragment>
+        <ComponentGroup Id="rdfEditorComponentGroup">
+            <Component Id="cmpEB09B60958858212801BF9C223EE0499" Directory="rdfEditorFolder" Guid="{A9106BC2-2EAE-4C39-BF6C-018616E5532D}">
+                <File Id="fil6BAE4DF38B5C47AD2CC1AE49FBFFC6A9" KeyPath="yes" Source="$(var.rdfEditorFiles)\dotNetRDF.dll" />
+            </Component>
+            <Component Id="cmp8F62E99957A839A6CFF44D37964E6409" Directory="rdfEditorFolder" Guid="{C647D4A8-1092-404F-8E27-390919764A46}">
+                <File Id="filCCA67088B46697D9601AE37920F22AF9" KeyPath="yes" Source="$(var.rdfEditorFiles)\FileAssociation.dll" />
+            </Component>
+            <Component Id="cmp20EAB739CF34DB31BF1C8C4080D5A9CF" Directory="rdfEditorFolder" Guid="{0A1444F1-679E-41C4-8E9F-DBE60164F3AE}">
+                <File Id="fil9B688CDBF3B933723A6D2C1B20202A46" KeyPath="yes" Source="$(var.rdfEditorFiles)\HtmlAgilityPack.dll" />
+            </Component>
+            <Component Id="cmp1B865EF94D245C57A70CEC476C6A4CEE" Directory="rdfEditorFolder" Guid="{BBBFC068-92DD-43D8-9DD1-529F253DB943}">
+                <File Id="filE96D6E518DC109338D5E15FB9C348568" KeyPath="yes" Source="$(var.rdfEditorFiles)\ICSharpCode.AvalonEdit.dll" />
+            </Component>
+            <Component Id="cmp31E899F073E17B953D1ADA485233EBE4" Directory="rdfEditorFolder" Guid="{AB98B885-99D5-49BB-9B57-2A2326EF652B}">
+                <File Id="fil3F8E985D859B9755FCF808506691629C" KeyPath="yes" Source="$(var.rdfEditorFiles)\Newtonsoft.Json.dll" />
+            </Component>
+            <Component Id="cmp796B1E687ACD2EBB45869CDD89889103" Directory="rdfEditorFolder" Guid="{5D685314-EC21-44BB-8D4F-2C7ACD24282D}">
+                <File Id="filB64C42330232FBE4FAE43F9ED9E0E976" KeyPath="yes" Source="$(var.rdfEditorFiles)\rdfEditor.Core.dll" />
+            </Component>
+            <Component Id="cmpE952EF530CF00FEEF72246B8BA92214D" Directory="rdfEditorFolder" Guid="{8E14D06F-8069-4C38-AA2E-9B78DD56125E}">
+                <File Id="fil8979C8C467D97E3701830952656BF267" KeyPath="yes" Source="$(var.rdfEditorFiles)\rdfEditor.Core.Wpf.dll" />
+            </Component>
+            <Component Id="cmpA1FC6E1F2805E2E0F0DE935C8215438E" Directory="rdfEditorFolder" Guid="{AC1D3520-0C04-4C29-AA39-25F961C5628D}">
+                <File Id="filBA0031A9E0A4E87AF35A8B08DDCC3129" KeyPath="yes" Source="$(var.rdfEditorFiles)\rdfEditor.exe" />
+            </Component>
+            <Component Id="cmp2F134F1CA1CCEB35C0A9C07F550A69C6" Directory="rdfEditorFolder" Guid="{8382DF39-8795-4AB2-A61F-1919878DC8EE}">
+                <File Id="fil057D5DD97E728679813121A911747211" KeyPath="yes" Source="$(var.rdfEditorFiles)\rdfEditor.exe.config" />
+            </Component>
+            <Component Id="cmpF5EF26F93A0AFB69B8CF524D781E5ADA" Directory="rdfEditorFolder" Guid="{90F09452-A99F-402C-9BDE-3208B32C1446}">
+                <File Id="filA5BDCFCD4AE4AD5CCA5B3D98B703DDE3" KeyPath="yes" Source="$(var.rdfEditorFiles)\rdfEditor.vshost.exe" />
+            </Component>
+            <Component Id="cmp06D8A27BF84C8A87E77B50ECD6922651" Directory="rdfEditorFolder" Guid="{F54B57C2-22F7-487C-85D6-F8C95DC3CFBE}">
+                <File Id="filA4023923BFE94479EA11219F39413358" KeyPath="yes" Source="$(var.rdfEditorFiles)\rdfEditor.vshost.exe.config" />
+            </Component>
+            <Component Id="cmpE70E2132FF6E6AFAABDE2E15B8C2B7AC" Directory="rdfEditorFolder" Guid="{83B59F6E-D572-4331-9BEB-F75584575557}">
+                <File Id="fil501777681C1D18FDB3ED5DA28C481C90" KeyPath="yes" Source="$(var.rdfEditorFiles)\VDS.Common.dll" />
+            </Component>
+            <Component Id="cmp51571E2F6B3BB0D8999F671DB30D011B" Directory="dirED51925540BD2F9EDD3C48FE52DE6C8F" Guid="{1EB8250E-8D54-4116-883D-E629DFB40864}">
+                <File Id="filCC65CDA64FEB6E6B542EA9B0816A24C9" KeyPath="yes" Source="$(var.rdfEditorFiles)\Syntax\n3.xshd" />
+            </Component>
+            <Component Id="cmpA5B7D36FBF6A82F988D1B5ECE916D304" Directory="dirED51925540BD2F9EDD3C48FE52DE6C8F" Guid="{83382CD8-CB6A-49BF-A0F6-70DAC740900D}">
+                <File Id="filD866F923981476D894087D21AB56B22C" KeyPath="yes" Source="$(var.rdfEditorFiles)\Syntax\nquads.xshd" />
+            </Component>
+            <Component Id="cmp0023BED267041B76EFF9B5AC84D9A48D" Directory="dirED51925540BD2F9EDD3C48FE52DE6C8F" Guid="{705C6644-1C9A-4EC6-9A75-F855959C9E99}">
+                <File Id="filE83C737C5DF570F3EB0DCFD375263ACC" KeyPath="yes" Source="$(var.rdfEditorFiles)\Syntax\nquads11.xshd" />
+            </Component>
+            <Component Id="cmp7C5B1AF2428ABFC3E82A648A079DCD70" Directory="dirED51925540BD2F9EDD3C48FE52DE6C8F" Guid="{2E9D8806-DEEC-45BF-AF36-5788103F1699}">
+                <File Id="fil6D0D631B6D70A8067D45FC7C8A142466" KeyPath="yes" Source="$(var.rdfEditorFiles)\Syntax\ntriples.xshd" />
+            </Component>
+            <Component Id="cmp72BC8D68426E3D9099E1752E59906686" Directory="dirED51925540BD2F9EDD3C48FE52DE6C8F" Guid="{CA535948-F490-43D8-8E0C-64457EBD581C}">
+                <File Id="fil8DC8245E83D7ADDEEA82F297435EDA12" KeyPath="yes" Source="$(var.rdfEditorFiles)\Syntax\ntriples11.xshd" />
+            </Component>
+            <Component Id="cmpE4125B5A3ABDAAD326DBDBF6EBF04DEB" Directory="dirED51925540BD2F9EDD3C48FE52DE6C8F" Guid="{E7566A64-3C28-4BA6-B3CC-5D1B8137CDB5}">
+                <File Id="fil03AE394052369FB8139AE458FEC365AA" KeyPath="yes" Source="$(var.rdfEditorFiles)\Syntax\rdfjson.xshd" />
+            </Component>
+            <Component Id="cmpA3E9C168C9E99435829AFC6C3A769B81" Directory="dirED51925540BD2F9EDD3C48FE52DE6C8F" Guid="{21D21013-5798-4216-A3FD-9018CA053D7F}">
+                <File Id="fil399254E1C9E51E3633AE999A51425850" KeyPath="yes" Source="$(var.rdfEditorFiles)\Syntax\rdfxml.xshd" />
+            </Component>
+            <Component Id="cmpE5F9A2B76276C31448C982914BE05F2D" Directory="dirED51925540BD2F9EDD3C48FE52DE6C8F" Guid="{F4221D2C-F1FC-4483-9009-08C985DB5DDA}">
+                <File Id="filBBBC09582BA3A5CF12919DF5D51E1F11" KeyPath="yes" Source="$(var.rdfEditorFiles)\Syntax\sparql-query-11.xshd" />
+            </Component>
+            <Component Id="cmp94C4B550FA389B2D6ED4C4B887228ADD" Directory="dirED51925540BD2F9EDD3C48FE52DE6C8F" Guid="{090F09E1-4482-4194-9840-F2E900B12B11}">
+                <File Id="fil918BC485407AD5371E99C8613081C643" KeyPath="yes" Source="$(var.rdfEditorFiles)\Syntax\sparql-query.xshd" />
+            </Component>
+            <Component Id="cmpF309EA00841F96408D8364F4BD5E3720" Directory="dirED51925540BD2F9EDD3C48FE52DE6C8F" Guid="{4C67C9D3-DD04-40E5-8259-74FAAE25934B}">
+                <File Id="filF3D149A1CF670A02CC94C9EB0479E7F8" KeyPath="yes" Source="$(var.rdfEditorFiles)\Syntax\sparql-results-json.xshd" />
+            </Component>
+            <Component Id="cmpB6D7B01978669D906C282CCD390590E2" Directory="dirED51925540BD2F9EDD3C48FE52DE6C8F" Guid="{DE5EE1BA-A4AD-4861-A6DD-88065C65D355}">
+                <File Id="fil442C6E4F1B39E07AEC4F90D8162924DF" KeyPath="yes" Source="$(var.rdfEditorFiles)\Syntax\sparql-results-xml.xshd" />
+            </Component>
+            <Component Id="cmp984C52A7B6DAB0BB58744AD2596D6FAA" Directory="dirED51925540BD2F9EDD3C48FE52DE6C8F" Guid="{DCBB2337-C67B-4EF2-844A-9CE123EAD26A}">
+                <File Id="fil59AA2CB492C6EADC683E82D0C74A8EEF" KeyPath="yes" Source="$(var.rdfEditorFiles)\Syntax\sparql-update.xshd" />
+            </Component>
+            <Component Id="cmp82FA054FE92B6296A54E4C82DB47A295" Directory="dirED51925540BD2F9EDD3C48FE52DE6C8F" Guid="{A4F9481B-7980-46E8-964D-27ECC49FCD91}">
+                <File Id="fil473B5D6F91E992C0036C96080F6B3CBB" KeyPath="yes" Source="$(var.rdfEditorFiles)\Syntax\trig.xshd" />
+            </Component>
+            <Component Id="cmpF4C462680F4793C2DC98102778AA7840" Directory="dirED51925540BD2F9EDD3C48FE52DE6C8F" Guid="{CBFFA85F-A97C-4749-81EB-10B21E294AEF}">
+                <File Id="fil9015CEBB503986FFD44F5054866BE4B3" KeyPath="yes" Source="$(var.rdfEditorFiles)\Syntax\trix.xshd" />
+            </Component>
+            <Component Id="cmp6CD57022C29BFA1B0525E7B40B4631AA" Directory="dirED51925540BD2F9EDD3C48FE52DE6C8F" Guid="{EB026D93-E0C4-4A9B-9CDA-ECFF87D91C22}">
+                <File Id="filDA8D6B3191D9D1275E756F300B84C96D" KeyPath="yes" Source="$(var.rdfEditorFiles)\Syntax\turtle.xshd" />
+            </Component>
+            <Component Id="cmp8C9AD5CBFA4D3AA9B7F57F214E2F8BF4" Directory="dirED51925540BD2F9EDD3C48FE52DE6C8F" Guid="{939D134A-B7FA-495E-ACC7-49A0B76820C3}">
+                <File Id="filD7E5CBB77F089CD2AAF1F84CECE082EB" KeyPath="yes" Source="$(var.rdfEditorFiles)\Syntax\turtle11.xshd" />
+            </Component>
+            <Component Id="cmp44CA9B2B1B9F5385F0A2EB202EC51E67" Directory="dirED51925540BD2F9EDD3C48FE52DE6C8F" Guid="{0EF1EBDC-90E4-46FB-AE33-3A32CB14167F}">
+                <File Id="fil06E85F1B3DB988DFE8385D421460ECB6" KeyPath="yes" Source="$(var.rdfEditorFiles)\Syntax\xhtml-rdfa.xshd" />
+            </Component>
+        </ComponentGroup>
+    </Fragment>
 </Wix>