﻿<?xml version="1.0" encoding="utf-8"?>
<Wix xmlns="http://schemas.microsoft.com/wix/2006/wi">
    <Fragment>
        <DirectoryRef Id="rdfServerFolder" />
    </Fragment>
    <Fragment>
        <ComponentGroup Id="rdfServerComponentGroup">
<<<<<<< HEAD
            <Component Id="cmp956E7423D5FD4FCCAF43B4C43E400D78" Directory="rdfServerFolder" Guid="{283D6497-E25C-4ABB-BD2C-052C73F28661}">
                <File Id="fil72DF8F6B8F163994513493E074998F46" KeyPath="yes" Source="$(var.rdfServerFiles)\default.ttl" />
            </Component>
            <Component Id="cmp989360D4A1361B8EDEEBC9893BBCF51B" Directory="rdfServerFolder" Guid="{1C12C29B-433B-4933-A8D4-4794D589E542}">
                <File Id="fil59066A0DC277ADDE47AA924A4789A1E1" KeyPath="yes" Source="$(var.rdfServerFiles)\dotNetRDF.dll" />
            </Component>
            <Component Id="cmp866ACF3287CBDD58BE2102FEE3B425D5" Directory="rdfServerFolder" Guid="{FDBAFFBE-ABBE-4020-A4D6-2AF66621681E}">
                <File Id="fil6AB2517C11AA7172FB646E73A3064255" KeyPath="yes" Source="$(var.rdfServerFiles)\HtmlAgilityPack.dll" />
            </Component>
            <Component Id="cmp51C52537DAC6F7B4D9347FD9561DF681" Directory="rdfServerFolder" Guid="{21DD2030-CB75-43EC-A31E-52E88F6828F6}">
                <File Id="fil502BFFBF61CBBAD8C6E2C8292844F0E9" KeyPath="yes" Source="$(var.rdfServerFiles)\Newtonsoft.Json.dll" />
            </Component>
            <Component Id="cmp122BEE974215C8102F2D994BC033308B" Directory="rdfServerFolder" Guid="{F16E90F6-C617-49AF-B34C-CCC1D558193E}">
                <File Id="fil6B47547DB43B7D072C0D0E4706F56B8F" KeyPath="yes" Source="$(var.rdfServerFiles)\rdfServer.exe" />
            </Component>
            <Component Id="cmpEC523C15A6F87A92DC52A3E552BF457F" Directory="rdfServerFolder" Guid="{314736C3-6BD7-410F-9234-D4DD7956CE02}">
                <File Id="fil2315B35077C5FF78DDEAD2DF4B1B8576" KeyPath="yes" Source="$(var.rdfServerFiles)\rdfServer.exe.config" />
            </Component>
            <Component Id="cmpC1F434E99E6A22177B7590EB6AA2ECCF" Directory="rdfServerFolder" Guid="{CAA8FE18-6A88-4FA4-BF6D-04FDE87FC0CD}">
                <File Id="fil8D7830BA51CBAFB0E8D4C8E74CCB00CD" KeyPath="yes" Source="$(var.rdfServerFiles)\rdfServerGUI.exe" />
            </Component>
            <Component Id="cmp65C9D22D44EE24DF54FE012ED9CC0EC9" Directory="rdfServerFolder" Guid="{F87FBDB2-66A0-4B73-A2F2-097F0047D3A3}">
                <File Id="filD94A98DFAA38B889BCCAC74BB85D36C0" KeyPath="yes" Source="$(var.rdfServerFiles)\rdfServerGUI.exe.config" />
            </Component>
            <Component Id="cmp81499EC54CF68422538F3A6FEF8AECE5" Directory="rdfServerFolder" Guid="{527F7CFE-3B72-46DC-BEF4-5F1D23AB94C3}">
                <File Id="filAED65C3D6DCD30F2A4AAC38593A6E110" KeyPath="yes" Source="$(var.rdfServerFiles)\servercontrol.html" />
            </Component>
            <Component Id="cmpCE0ED394A51FF1291B8CC27CA3D29FDA" Directory="rdfServerFolder" Guid="{325A97B3-B351-4D62-80F7-84DE7E6D39A1}">
                <File Id="filD1D13930E67EE64B5DF202B4C8EFF03E" KeyPath="yes" Source="$(var.rdfServerFiles)\VDS.Common.dll" />
            </Component>
            <Component Id="cmp9C0ECF4A649E78BB32C05C1AC7ED8E9F" Directory="rdfServerFolder" Guid="{F10DDCD8-0BB0-4D79-8436-FC957038AE52}">
=======
            <Component Id="cmp956E7423D5FD4FCCAF43B4C43E400D78" Directory="rdfServerFolder" Guid="{1B5501AE-60AF-4F9E-8788-15ECE4214D0C}">
                <File Id="fil72DF8F6B8F163994513493E074998F46" KeyPath="yes" Source="$(var.rdfServerFiles)\default.ttl" />
            </Component>
            <Component Id="cmp989360D4A1361B8EDEEBC9893BBCF51B" Directory="rdfServerFolder" Guid="{5CE4A8FC-E048-4035-999A-9CE98A953A1D}">
                <File Id="fil59066A0DC277ADDE47AA924A4789A1E1" KeyPath="yes" Source="$(var.rdfServerFiles)\dotNetRDF.dll" />
            </Component>
            <Component Id="cmp866ACF3287CBDD58BE2102FEE3B425D5" Directory="rdfServerFolder" Guid="{3AE3E694-B9EB-41B3-B910-83C9AB6188F6}">
                <File Id="fil6AB2517C11AA7172FB646E73A3064255" KeyPath="yes" Source="$(var.rdfServerFiles)\HtmlAgilityPack.dll" />
            </Component>
            <Component Id="cmp51C52537DAC6F7B4D9347FD9561DF681" Directory="rdfServerFolder" Guid="{F242EADB-A363-41D3-8DE0-2682E89E43FB}">
                <File Id="fil502BFFBF61CBBAD8C6E2C8292844F0E9" KeyPath="yes" Source="$(var.rdfServerFiles)\Newtonsoft.Json.dll" />
            </Component>
            <Component Id="cmp122BEE974215C8102F2D994BC033308B" Directory="rdfServerFolder" Guid="{E53DA359-8CA2-44A6-820B-1C4972D8CF0A}">
                <File Id="fil6B47547DB43B7D072C0D0E4706F56B8F" KeyPath="yes" Source="$(var.rdfServerFiles)\rdfServer.exe" />
            </Component>
            <Component Id="cmpEC523C15A6F87A92DC52A3E552BF457F" Directory="rdfServerFolder" Guid="{AF748072-6D6B-4749-80AE-CBBA9B7BF40F}">
                <File Id="fil2315B35077C5FF78DDEAD2DF4B1B8576" KeyPath="yes" Source="$(var.rdfServerFiles)\rdfServer.exe.config" />
            </Component>
            <Component Id="cmpC1F434E99E6A22177B7590EB6AA2ECCF" Directory="rdfServerFolder" Guid="{84778690-67C4-4F74-B0B4-51BCF8DE4334}">
                <File Id="fil8D7830BA51CBAFB0E8D4C8E74CCB00CD" KeyPath="yes" Source="$(var.rdfServerFiles)\rdfServerGUI.exe" />
            </Component>
            <Component Id="cmp65C9D22D44EE24DF54FE012ED9CC0EC9" Directory="rdfServerFolder" Guid="{D5743A66-FF13-46C3-AF16-6F006CD9D953}">
                <File Id="filD94A98DFAA38B889BCCAC74BB85D36C0" KeyPath="yes" Source="$(var.rdfServerFiles)\rdfServerGUI.exe.config" />
            </Component>
            <Component Id="cmp81499EC54CF68422538F3A6FEF8AECE5" Directory="rdfServerFolder" Guid="{6A070F23-E8C3-4633-9378-0802DC2CDF87}">
                <File Id="filAED65C3D6DCD30F2A4AAC38593A6E110" KeyPath="yes" Source="$(var.rdfServerFiles)\servercontrol.html" />
            </Component>
            <Component Id="cmpCE0ED394A51FF1291B8CC27CA3D29FDA" Directory="rdfServerFolder" Guid="{CE699245-66B2-4455-9549-605426CD8D40}">
                <File Id="filD1D13930E67EE64B5DF202B4C8EFF03E" KeyPath="yes" Source="$(var.rdfServerFiles)\VDS.Common.dll" />
            </Component>
            <Component Id="cmp9C0ECF4A649E78BB32C05C1AC7ED8E9F" Directory="rdfServerFolder" Guid="{4E14963F-7BC3-4611-B873-32B1576FA744}">
>>>>>>> 04a458ee
                <File Id="fil080B61700A791F929B6CCC0EC2A210A6" KeyPath="yes" Source="$(var.rdfServerFiles)\VDS.Web.Server.dll" />
            </Component>
        </ComponentGroup>
    </Fragment>
</Wix><|MERGE_RESOLUTION|>--- conflicted
+++ resolved
@@ -1,77 +1,43 @@
-﻿<?xml version="1.0" encoding="utf-8"?>
-<Wix xmlns="http://schemas.microsoft.com/wix/2006/wi">
-    <Fragment>
-        <DirectoryRef Id="rdfServerFolder" />
-    </Fragment>
-    <Fragment>
-        <ComponentGroup Id="rdfServerComponentGroup">
-<<<<<<< HEAD
-            <Component Id="cmp956E7423D5FD4FCCAF43B4C43E400D78" Directory="rdfServerFolder" Guid="{283D6497-E25C-4ABB-BD2C-052C73F28661}">
-                <File Id="fil72DF8F6B8F163994513493E074998F46" KeyPath="yes" Source="$(var.rdfServerFiles)\default.ttl" />
-            </Component>
-            <Component Id="cmp989360D4A1361B8EDEEBC9893BBCF51B" Directory="rdfServerFolder" Guid="{1C12C29B-433B-4933-A8D4-4794D589E542}">
-                <File Id="fil59066A0DC277ADDE47AA924A4789A1E1" KeyPath="yes" Source="$(var.rdfServerFiles)\dotNetRDF.dll" />
-            </Component>
-            <Component Id="cmp866ACF3287CBDD58BE2102FEE3B425D5" Directory="rdfServerFolder" Guid="{FDBAFFBE-ABBE-4020-A4D6-2AF66621681E}">
-                <File Id="fil6AB2517C11AA7172FB646E73A3064255" KeyPath="yes" Source="$(var.rdfServerFiles)\HtmlAgilityPack.dll" />
-            </Component>
-            <Component Id="cmp51C52537DAC6F7B4D9347FD9561DF681" Directory="rdfServerFolder" Guid="{21DD2030-CB75-43EC-A31E-52E88F6828F6}">
-                <File Id="fil502BFFBF61CBBAD8C6E2C8292844F0E9" KeyPath="yes" Source="$(var.rdfServerFiles)\Newtonsoft.Json.dll" />
-            </Component>
-            <Component Id="cmp122BEE974215C8102F2D994BC033308B" Directory="rdfServerFolder" Guid="{F16E90F6-C617-49AF-B34C-CCC1D558193E}">
-                <File Id="fil6B47547DB43B7D072C0D0E4706F56B8F" KeyPath="yes" Source="$(var.rdfServerFiles)\rdfServer.exe" />
-            </Component>
-            <Component Id="cmpEC523C15A6F87A92DC52A3E552BF457F" Directory="rdfServerFolder" Guid="{314736C3-6BD7-410F-9234-D4DD7956CE02}">
-                <File Id="fil2315B35077C5FF78DDEAD2DF4B1B8576" KeyPath="yes" Source="$(var.rdfServerFiles)\rdfServer.exe.config" />
-            </Component>
-            <Component Id="cmpC1F434E99E6A22177B7590EB6AA2ECCF" Directory="rdfServerFolder" Guid="{CAA8FE18-6A88-4FA4-BF6D-04FDE87FC0CD}">
-                <File Id="fil8D7830BA51CBAFB0E8D4C8E74CCB00CD" KeyPath="yes" Source="$(var.rdfServerFiles)\rdfServerGUI.exe" />
-            </Component>
-            <Component Id="cmp65C9D22D44EE24DF54FE012ED9CC0EC9" Directory="rdfServerFolder" Guid="{F87FBDB2-66A0-4B73-A2F2-097F0047D3A3}">
-                <File Id="filD94A98DFAA38B889BCCAC74BB85D36C0" KeyPath="yes" Source="$(var.rdfServerFiles)\rdfServerGUI.exe.config" />
-            </Component>
-            <Component Id="cmp81499EC54CF68422538F3A6FEF8AECE5" Directory="rdfServerFolder" Guid="{527F7CFE-3B72-46DC-BEF4-5F1D23AB94C3}">
-                <File Id="filAED65C3D6DCD30F2A4AAC38593A6E110" KeyPath="yes" Source="$(var.rdfServerFiles)\servercontrol.html" />
-            </Component>
-            <Component Id="cmpCE0ED394A51FF1291B8CC27CA3D29FDA" Directory="rdfServerFolder" Guid="{325A97B3-B351-4D62-80F7-84DE7E6D39A1}">
-                <File Id="filD1D13930E67EE64B5DF202B4C8EFF03E" KeyPath="yes" Source="$(var.rdfServerFiles)\VDS.Common.dll" />
-            </Component>
-            <Component Id="cmp9C0ECF4A649E78BB32C05C1AC7ED8E9F" Directory="rdfServerFolder" Guid="{F10DDCD8-0BB0-4D79-8436-FC957038AE52}">
-=======
-            <Component Id="cmp956E7423D5FD4FCCAF43B4C43E400D78" Directory="rdfServerFolder" Guid="{1B5501AE-60AF-4F9E-8788-15ECE4214D0C}">
-                <File Id="fil72DF8F6B8F163994513493E074998F46" KeyPath="yes" Source="$(var.rdfServerFiles)\default.ttl" />
-            </Component>
-            <Component Id="cmp989360D4A1361B8EDEEBC9893BBCF51B" Directory="rdfServerFolder" Guid="{5CE4A8FC-E048-4035-999A-9CE98A953A1D}">
-                <File Id="fil59066A0DC277ADDE47AA924A4789A1E1" KeyPath="yes" Source="$(var.rdfServerFiles)\dotNetRDF.dll" />
-            </Component>
-            <Component Id="cmp866ACF3287CBDD58BE2102FEE3B425D5" Directory="rdfServerFolder" Guid="{3AE3E694-B9EB-41B3-B910-83C9AB6188F6}">
-                <File Id="fil6AB2517C11AA7172FB646E73A3064255" KeyPath="yes" Source="$(var.rdfServerFiles)\HtmlAgilityPack.dll" />
-            </Component>
-            <Component Id="cmp51C52537DAC6F7B4D9347FD9561DF681" Directory="rdfServerFolder" Guid="{F242EADB-A363-41D3-8DE0-2682E89E43FB}">
-                <File Id="fil502BFFBF61CBBAD8C6E2C8292844F0E9" KeyPath="yes" Source="$(var.rdfServerFiles)\Newtonsoft.Json.dll" />
-            </Component>
-            <Component Id="cmp122BEE974215C8102F2D994BC033308B" Directory="rdfServerFolder" Guid="{E53DA359-8CA2-44A6-820B-1C4972D8CF0A}">
-                <File Id="fil6B47547DB43B7D072C0D0E4706F56B8F" KeyPath="yes" Source="$(var.rdfServerFiles)\rdfServer.exe" />
-            </Component>
-            <Component Id="cmpEC523C15A6F87A92DC52A3E552BF457F" Directory="rdfServerFolder" Guid="{AF748072-6D6B-4749-80AE-CBBA9B7BF40F}">
-                <File Id="fil2315B35077C5FF78DDEAD2DF4B1B8576" KeyPath="yes" Source="$(var.rdfServerFiles)\rdfServer.exe.config" />
-            </Component>
-            <Component Id="cmpC1F434E99E6A22177B7590EB6AA2ECCF" Directory="rdfServerFolder" Guid="{84778690-67C4-4F74-B0B4-51BCF8DE4334}">
-                <File Id="fil8D7830BA51CBAFB0E8D4C8E74CCB00CD" KeyPath="yes" Source="$(var.rdfServerFiles)\rdfServerGUI.exe" />
-            </Component>
-            <Component Id="cmp65C9D22D44EE24DF54FE012ED9CC0EC9" Directory="rdfServerFolder" Guid="{D5743A66-FF13-46C3-AF16-6F006CD9D953}">
-                <File Id="filD94A98DFAA38B889BCCAC74BB85D36C0" KeyPath="yes" Source="$(var.rdfServerFiles)\rdfServerGUI.exe.config" />
-            </Component>
-            <Component Id="cmp81499EC54CF68422538F3A6FEF8AECE5" Directory="rdfServerFolder" Guid="{6A070F23-E8C3-4633-9378-0802DC2CDF87}">
-                <File Id="filAED65C3D6DCD30F2A4AAC38593A6E110" KeyPath="yes" Source="$(var.rdfServerFiles)\servercontrol.html" />
-            </Component>
-            <Component Id="cmpCE0ED394A51FF1291B8CC27CA3D29FDA" Directory="rdfServerFolder" Guid="{CE699245-66B2-4455-9549-605426CD8D40}">
-                <File Id="filD1D13930E67EE64B5DF202B4C8EFF03E" KeyPath="yes" Source="$(var.rdfServerFiles)\VDS.Common.dll" />
-            </Component>
-            <Component Id="cmp9C0ECF4A649E78BB32C05C1AC7ED8E9F" Directory="rdfServerFolder" Guid="{4E14963F-7BC3-4611-B873-32B1576FA744}">
->>>>>>> 04a458ee
-                <File Id="fil080B61700A791F929B6CCC0EC2A210A6" KeyPath="yes" Source="$(var.rdfServerFiles)\VDS.Web.Server.dll" />
-            </Component>
-        </ComponentGroup>
-    </Fragment>
+﻿<?xml version="1.0" encoding="utf-8"?>
+<Wix xmlns="http://schemas.microsoft.com/wix/2006/wi">
+    <Fragment>
+        <DirectoryRef Id="rdfServerFolder" />
+    </Fragment>
+    <Fragment>
+        <ComponentGroup Id="rdfServerComponentGroup">
+            <Component Id="cmp956E7423D5FD4FCCAF43B4C43E400D78" Directory="rdfServerFolder" Guid="{1B5501AE-60AF-4F9E-8788-15ECE4214D0C}">
+                <File Id="fil72DF8F6B8F163994513493E074998F46" KeyPath="yes" Source="$(var.rdfServerFiles)\default.ttl" />
+            </Component>
+            <Component Id="cmp989360D4A1361B8EDEEBC9893BBCF51B" Directory="rdfServerFolder" Guid="{5CE4A8FC-E048-4035-999A-9CE98A953A1D}">
+                <File Id="fil59066A0DC277ADDE47AA924A4789A1E1" KeyPath="yes" Source="$(var.rdfServerFiles)\dotNetRDF.dll" />
+            </Component>
+            <Component Id="cmp866ACF3287CBDD58BE2102FEE3B425D5" Directory="rdfServerFolder" Guid="{3AE3E694-B9EB-41B3-B910-83C9AB6188F6}">
+                <File Id="fil6AB2517C11AA7172FB646E73A3064255" KeyPath="yes" Source="$(var.rdfServerFiles)\HtmlAgilityPack.dll" />
+            </Component>
+            <Component Id="cmp51C52537DAC6F7B4D9347FD9561DF681" Directory="rdfServerFolder" Guid="{F242EADB-A363-41D3-8DE0-2682E89E43FB}">
+                <File Id="fil502BFFBF61CBBAD8C6E2C8292844F0E9" KeyPath="yes" Source="$(var.rdfServerFiles)\Newtonsoft.Json.dll" />
+            </Component>
+            <Component Id="cmp122BEE974215C8102F2D994BC033308B" Directory="rdfServerFolder" Guid="{E53DA359-8CA2-44A6-820B-1C4972D8CF0A}">
+                <File Id="fil6B47547DB43B7D072C0D0E4706F56B8F" KeyPath="yes" Source="$(var.rdfServerFiles)\rdfServer.exe" />
+            </Component>
+            <Component Id="cmpEC523C15A6F87A92DC52A3E552BF457F" Directory="rdfServerFolder" Guid="{AF748072-6D6B-4749-80AE-CBBA9B7BF40F}">
+                <File Id="fil2315B35077C5FF78DDEAD2DF4B1B8576" KeyPath="yes" Source="$(var.rdfServerFiles)\rdfServer.exe.config" />
+            </Component>
+            <Component Id="cmpC1F434E99E6A22177B7590EB6AA2ECCF" Directory="rdfServerFolder" Guid="{84778690-67C4-4F74-B0B4-51BCF8DE4334}">
+                <File Id="fil8D7830BA51CBAFB0E8D4C8E74CCB00CD" KeyPath="yes" Source="$(var.rdfServerFiles)\rdfServerGUI.exe" />
+            </Component>
+            <Component Id="cmp65C9D22D44EE24DF54FE012ED9CC0EC9" Directory="rdfServerFolder" Guid="{D5743A66-FF13-46C3-AF16-6F006CD9D953}">
+                <File Id="filD94A98DFAA38B889BCCAC74BB85D36C0" KeyPath="yes" Source="$(var.rdfServerFiles)\rdfServerGUI.exe.config" />
+            </Component>
+            <Component Id="cmp81499EC54CF68422538F3A6FEF8AECE5" Directory="rdfServerFolder" Guid="{6A070F23-E8C3-4633-9378-0802DC2CDF87}">
+                <File Id="filAED65C3D6DCD30F2A4AAC38593A6E110" KeyPath="yes" Source="$(var.rdfServerFiles)\servercontrol.html" />
+            </Component>
+            <Component Id="cmpCE0ED394A51FF1291B8CC27CA3D29FDA" Directory="rdfServerFolder" Guid="{CE699245-66B2-4455-9549-605426CD8D40}">
+                <File Id="filD1D13930E67EE64B5DF202B4C8EFF03E" KeyPath="yes" Source="$(var.rdfServerFiles)\VDS.Common.dll" />
+            </Component>
+            <Component Id="cmp9C0ECF4A649E78BB32C05C1AC7ED8E9F" Directory="rdfServerFolder" Guid="{4E14963F-7BC3-4611-B873-32B1576FA744}">
+                <File Id="fil080B61700A791F929B6CCC0EC2A210A6" KeyPath="yes" Source="$(var.rdfServerFiles)\VDS.Web.Server.dll" />
+            </Component>
+        </ComponentGroup>
+    </Fragment>
 </Wix>